import datetime
import logging
from math import ceil

from outcome_request import OutcomeRequest

# When testing, the ``settings`` object isn't defined. Import it in this case.
try:
    logger
except:
    execfile('applications/runestone/models/0.py', globals())
logger = logging.getLogger(settings.logger)
logger.setLevel(settings.log_level)

def _profile(start, msg):
    delta = datetime.datetime.now() - start
    print("{}: {}.{}".format(msg, delta.seconds, delta.microseconds))


def _score_from_pct_correct(pct_correct, points, autograde):
    # ALL_AUTOGRADE_OPTIONS = ['all_or_nothing', 'pct_correct', 'interact']
    if autograde == 'interact' or autograde == 'visited':
        return points
    elif autograde == 'pct_correct':
        # prorate credit based on percentage correct
        return int(round((pct_correct * points)/100.0))
    elif autograde == 'all_or_nothing' or autograde == 'unittest':
        # 'unittest' is legacy, now deprecated
        # have to get *all* tests to pass in order to get any credit
        if pct_correct == 100:
            return points
        else:
            return 0


def _score_one_code_run(row, points, autograde):
    # row is one row from useinfo table
    # second element of act is the percentage of tests that passed
    if autograde == 'interact':
        return _score_one_interaction(row, points, autograde)

    try:
        (ignore, pct, ignore, passed, ignore, failed) = row.act.split(':')
        pct_correct = 100 * float(passed)/(int(failed) + int(passed))
    except:
        pct_correct = 0 # can still get credit if autograde is 'interact' or 'visited'; but no autograded value
    return _score_from_pct_correct(pct_correct, points, autograde)


def _score_one_mchoice(row, points, autograde):
    # row is from mchoice_answers
    ## It appears that the mchoice_answers is only storing a binary correct_or_not
    ## If that is updated to store a pct_correct, the next few lines can change
    if row.correct:
        pct_correct = 100
    else:
        pct_correct = 0
    return _score_from_pct_correct(pct_correct, points, autograde)


def _score_one_interaction(row, points, autograde):
    # row is from useinfo
    if row:
        return points
    else:
        return 0


def _score_one_parsons(row, points, autograde):
    # row is from parsons_answers
    # Much like mchoice, parsons_answers currently stores a binary correct value
    # So much like in _score_one_mchoice, the next lines can be altered if a pct_correct value is added to parsons_answers
    if row.correct:
        pct_correct = 100
    else:
        pct_correct = 0
    return _score_from_pct_correct(pct_correct, points, autograde)


def _score_one_fitb(row, points, autograde):
    # row is from fitb_answers
    if row.correct:
        pct_correct = 100
    else:
        pct_correct = 0
    return _score_from_pct_correct(pct_correct, points, autograde)


def _score_one_clickablearea(row, points, autograde):
    # row is from clickablearea_answers
    if row.correct:
        pct_correct = 100
    else:
        pct_correct = 0
    return _score_from_pct_correct(pct_correct, points, autograde)


def _score_one_dragndrop(row, points, autograde):
    # row is from dragndrop_answers
    if row.correct:
        pct_correct = 100
    else:
        pct_correct = 0
    return _score_from_pct_correct(pct_correct, points, autograde)


def _score_one_codelens(row, points, autograde):
    # row is from codelens_answers
    if row.correct:
        pct_correct = 100
    else:
        pct_correct = 0
    return _score_from_pct_correct(pct_correct, points, autograde)


def _scorable_mchoice_answers(course_name, sid, question_name, points, deadline, practice_start_time=None, db=None,
                              now=None):
    query = ((db.mchoice_answers.course_name == course_name) & \
            (db.mchoice_answers.sid == sid) & \
            (db.mchoice_answers.div_id == question_name) \
            )
    if deadline:
        query = query & (db.mchoice_answers.timestamp < deadline)
    if practice_start_time:
        query = query & (db.mchoice_answers.timestamp >= practice_start_time)
        if now:
            query = query & (db.mchoice_answers.timestamp <= now)
    return db(query).select(orderby=db.mchoice_answers.timestamp)


def _scorable_useinfos(course_name, sid, div_id, points, deadline, event_filter=None, question_type=None,
                       practice_start_time=None, db=None, now=None):
    # look in useinfo, to see if visited (before deadline)
    # sid matches auth_user.username, not auth_user.id
    # if question type is page we must do better with the div_id

    query = ((db.useinfo.course_id == course_name) & \
            (db.useinfo.sid == sid))

    if question_type == 'page':
        quest = db(db.questions.name == div_id).select().first()
        div_id = u"{}/{}.html".format(quest.chapter, quest.subchapter)
        query = query & (db.useinfo.div_id.endswith(div_id))
    else:
        query = query & (db.useinfo.div_id == div_id)

    if event_filter:
        query = query & (db.useinfo.event == event_filter)
    if deadline:
        query = query & (db.useinfo.timestamp < deadline)
    if practice_start_time:
        query = query & (db.useinfo.timestamp >= practice_start_time)
        if now:
            query = query & (db.useinfo.timestamp <= now)
    return db(query).select(db.useinfo.id, db.useinfo.act, orderby=db.useinfo.timestamp)


def _scorable_parsons_answers(course_name, sid, question_name, points, deadline, practice_start_time=None, db=None,
                              now=None):
    query = ((db.parsons_answers.course_name == course_name) & \
            (db.parsons_answers.sid == sid) & \
            (db.parsons_answers.div_id == question_name) \
            )
    if deadline:
        query = query & (db.parsons_answers.timestamp < deadline)
    if practice_start_time:
        query = query & (db.parsons_answers.timestamp >= practice_start_time)
        if now:
            query = query & (db.parsons_answers.timestamp <= now)
    return db(query).select(orderby=db.parsons_answers.timestamp)


def _scorable_fitb_answers(course_name, sid, question_name, points, deadline, practice_start_time=None, db=None,
                           now=None):
    query = ((db.fitb_answers.course_name == course_name) & \
            (db.fitb_answers.sid == sid) & \
            (db.fitb_answers.div_id == question_name) \
            )
    if deadline:
        query = query & (db.fitb_answers.timestamp < deadline)
    if practice_start_time:
        query = query & (db.fitb_answers.timestamp >= practice_start_time)
        if now:
            query = query & (db.fitb_answers.timestamp <= now)
    return db(query).select(orderby=db.fitb_answers.timestamp)


def _scorable_clickablearea_answers(course_name, sid, question_name, points, deadline, practice_start_time=None,
                                    db=None, now=None):
    query = ((db.clickablearea_answers.course_name == course_name) & \
            (db.clickablearea_answers.sid == sid) & \
            (db.clickablearea_answers.div_id == question_name) \
            )
    if deadline:
        query = query & (db.clickablearea_answers.timestamp < deadline)
    if practice_start_time:
        query = query & (db.clickablearea_answers.timestamp >= practice_start_time)
        if now:
            query = query & (db.clickablearea_answers.timestamp <= now)
    return db(query).select(orderby=db.clickablearea_answers.timestamp)


def _scorable_dragndrop_answers(course_name, sid, question_name, points, deadline, practice_start_time=None, db=None,
                                now=None):
    query = ((db.dragndrop_answers.course_name == course_name) & \
            (db.dragndrop_answers.sid == sid) & \
            (db.dragndrop_answers.div_id == question_name) \
            )
    if deadline:
        query = query & (db.dragndrop_answers.timestamp < deadline)
    if practice_start_time:
        query = query & (db.dragndrop_answers.timestamp >= practice_start_time)
        if now:
            query = query & (db.dragndrop_answers.timestamp <= now)
    return db(query).select(orderby=db.dragndrop_answers.timestamp)


def _scorable_codelens_answers(course_name, sid, question_name, points, deadline, practice_start_time=None, db=None,
                               now=None):
    query = ((db.codelens_answers.course_name == course_name) & \
            (db.codelens_answers.sid == sid) & \
            (db.codelens_answers.div_id == question_name) \
            )
    if deadline:
        query = query & (db.codelens_answers.timestamp < deadline)
    if practice_start_time:
        query = query & (db.codelens_answers.timestamp >= practice_start_time)
        if now:
            query = query & (db.codelens_answers.timestamp <= now)
    return db(query).select(orderby=db.codelens_answers.timestamp)


def _autograde_one_q(course_name, sid, question_name, points, question_type,
                     deadline=None, autograde=None, which_to_grade=None, save_score=True,
                     practice_start_time=None, db=None, now=None):
    logger.debug("autograding %s %s %s %s %s %s", course_name, question_name, sid, deadline, autograde, which_to_grade)
    if not autograde:
        logger.debug("autograde not set returning 0")
        return 0

    # If previously manually graded and it is required to save the score, don't overwrite.
    existing = db((db.question_grades.sid == sid) \
       & (db.question_grades.course_name == course_name) \
       & (db.question_grades.div_id == question_name) \
       ).select().first()
    if save_score and existing and (existing.comment != "autograded"):
        logger.debug("skipping; previously manually graded, comment = {}".format(existing.comment))
        return 0


    # For all question types, and values of which_to_grade, we have the same basic structure:
    # 1. Query the appropriate table to get rows representing student responses
    # 2. Apply a scoring function to the first, last, or all rows
    #   2a. if scoring 'best_answer', take the max score
    #   Note that the scoring function will take the autograde parameter as an input, which might
    #      affect how the score is determined.

    # get the results from the right table, and choose the scoring function
    if question_type in ['activecode', 'actex']:
        if autograde in ['pct_correct', 'all_or_nothing', 'unittest']:
            event_filter = 'unittest'
        else:
            event_filter = None
        results = _scorable_useinfos(course_name, sid, question_name, points, deadline, event_filter,
                                     practice_start_time=practice_start_time, db=db, now=now)
        scoring_fn = _score_one_code_run
    elif question_type == 'mchoice':
        results = _scorable_mchoice_answers(course_name, sid, question_name, points, deadline, practice_start_time,
                                            db=db, now=now)
        scoring_fn = _score_one_mchoice
    elif question_type == 'page':
        # question_name does not help us
        results = _scorable_useinfos(course_name, sid, question_name, points, deadline, question_type='page',
                                     practice_start_time=practice_start_time, db=db, now=now)
        scoring_fn = _score_one_interaction
    elif question_type == 'parsonsprob':
        results = _scorable_parsons_answers(course_name, sid, question_name, points, deadline, practice_start_time,
                                            db=db, now=now)
        scoring_fn = _score_one_parsons
    elif question_type == 'fillintheblank':
        results = _scorable_fitb_answers(course_name, sid, question_name, points, deadline, practice_start_time, db=db,
                                         now=now)
        scoring_fn = _score_one_fitb
    elif question_type == 'clickablearea':
        results = _scorable_clickablearea_answers(course_name, sid, question_name, points, deadline,
                                                  practice_start_time, db=db, now=now)
        scoring_fn = _score_one_clickablearea
    elif question_type == 'dragndrop':
        results = _scorable_dragndrop_answers(course_name, sid, question_name, points, deadline, practice_start_time,
                                              db=db, now=now)
        scoring_fn = _score_one_dragndrop
    elif question_type == 'codelens':
        if autograde == 'interact':  # this is probably what we want for *most* codelens it will not be correct when it is an actual codelens question in a reading
            results = _scorable_useinfos(course_name, sid, question_name, points, deadline,
                                         practice_start_time=practice_start_time, db=db, now=now)
            scoring_fn = _score_one_interaction
        else:
            results = _scorable_codelens_answers(course_name, sid, question_name, points, deadline, practice_start_time,
                                                 db=db, now=now)
            scoring_fn = _score_one_codelens
    elif question_type in ['video', 'showeval', 'youtube']:
        # question_name does not help us
        results = _scorable_useinfos(course_name, sid, question_name, points, deadline, question_type='video',
                                     practice_start_time=practice_start_time, db=db, now=now)
        scoring_fn = _score_one_interaction

    else:
        logger.debug("skipping; question_type = {}".format(question_type))
        return 0

    # use query results and the scoring function
    if results:
        if which_to_grade in ['first_answer', 'last_answer', None]:
            # get single row
            if which_to_grade == 'first_answer':
                row = results.first()
            elif which_to_grade == 'last_answer':
                row = results.last()
            else:
                # default is last
                row = results.last()
            # extract its score and id
            id = row.id
            score = scoring_fn(row, points, autograde)
        elif which_to_grade == 'best_answer':
            # score all rows and take the best one
            best_row = max(results, key = lambda row: scoring_fn(row, points, autograde))
            id = best_row.id
            score = scoring_fn(best_row, points, autograde)
            logger.debug("SCORE = %s by %s", score, scoring_fn)
        else:
            logger.error("Unknown Scoring Scheme %s ", which_to_grade)
            id = 0
            score = 0
    else:
        # no results found, score is 0, not attributed to any row
        id = None
        score = 0

    # Save the score
    if save_score:
        _save_question_grade(sid, course_name, question_name, score, id, deadline, db)

    if practice_start_time:
        return _score_practice_quality(practice_start_time,
                                       course_name,
                                       sid,
                                       points,
                                       score,
                                       len(results) if results else 0,
                                       db,
                                       now)
    return score


def _save_question_grade(sid, course_name, question_name, score, useinfo_id=None, deadline=None, db=None):
    try:
        db.question_grades.update_or_insert(
            ((db.question_grades.sid == sid) &
            (db.question_grades.course_name == course_name) &
            (db.question_grades.div_id == question_name)
            ),
            sid=sid,
            course_name=course_name,
            div_id=question_name,
            score = score,
            comment = "autograded",
            useinfo_id = None,
            deadline=deadline
        )
    except IntegrityError:
        logger.error("IntegrityError {} {} {}".format(sid, course_name, question_name))


def _compute_assignment_total(student, assignment, course_name, db=None):
    # return the computed score and the manual score if there is one; if no manual score, save computed score
    # student is a row, containing id and username
    # assignment is a row, containing name and id and points

    # Get all question_grades for this sid/assignment_id
    # Retrieve from question_grades table  with right sids and div_ids
    # sid is really a username, so look it up in auth_user
    # div_id is found in questions; questions are associated with assignments, which have assignment_id

    # compute the score
    query =  (db.question_grades.sid == student.username) \
             & (db.question_grades.div_id == db.questions.name) \
             & (db.questions.id == db.assignment_questions.question_id) \
             & (db.assignment_questions.assignment_id == assignment.id) \
             & (db.question_grades.course_name == course_name )
    scores = db(query).select(db.question_grades.score)
    logger.debug("List of scores to add for %s is %s",student.username, scores)
    score = sum([row.score for row in scores if row.score])
    # check for threshold scoring for the assignment
    record = db.assignments(assignment.id)
    if record and record.threshold_pct and score/record.points > record.threshold_pct:
        score = record.points
    grade = db(
        (db.grades.auth_user == student.id) &
        (db.grades.assignment == assignment.id)).select().first()

    if grade and grade.manual_total:
        # don't save it; return the calculated and the previous manual score
        return score, grade.score
    else:
        # Write the score to the grades table
        try:
            db.grades.update_or_insert(
                ((db.grades.auth_user == student.id) &
                 (db.grades.assignment == assignment.id)),
                auth_user = student.id,
                assignment = assignment.id,
                score=score)
        except IntegrityError:
            logger.error("IntegrityError update or insert {} {} with score {}"
                         .format(student.id, assignment.id, score))
        return score, None

def _get_students(course_id, sid = None, db=None):
    if sid:
        # sid which is passed in is a username, not a row id
        student_rows = db((db.user_courses.course_id == course_id) &
                          (db.user_courses.user_id == db.auth_user.id) &
                          (db.auth_user.username == sid)
                          ).select(db.auth_user.username, db.auth_user.id)
    else:
        # get all student usernames for this course
        student_rows = db((db.user_courses.course_id == course_id) &
                          (db.user_courses.user_id == db.auth_user.id)
                          ).select(db.auth_user.username, db.auth_user.id)
    return student_rows

def send_lti_grade(assignment_points, score, consumer, secret, outcome_url, result_sourcedid):
    pct = score / float(assignment_points) if assignment_points else 0.0
    # print "pct", pct

    # send it back to the LMS
    # print("score", score, points, pct)
    request = OutcomeRequest({"consumer_key": consumer,
                              "consumer_secret": secret,
                              "lis_outcome_service_url": outcome_url,
                              "lis_result_sourcedid": result_sourcedid})
    resp = request.post_replace_result(pct)
    # print(resp)

    return pct

def send_lti_grades(assignment_id, assignment_points, course_id, lti_record, db):
    #print("sending lti grades")
    student_rows = _get_students(course_id, db=db)
    for student in student_rows:
        grade = db(
            (db.grades.auth_user == student.id) &
            (db.grades.assignment == assignment_id)).select().first()

        if grade.lis_result_sourcedid and grade.lis_outcome_url:
            send_lti_grade(assignment_points,
                           score=grade.score,
                           consumer=lti_record.consumer,
                           secret=lti_record.secret,
                           outcome_url=grade.lis_outcome_url,
                           result_sourcedid= grade.lis_result_sourcedid)
    #print("done sending lti grades")

def do_calculate_totals(assignment, course_id, course_name, sid, db, settings):
    student_rows = _get_students(course_id, sid, db)

    results = {'success':True}
    if sid:
        computed_total, manual_score = _compute_assignment_total(student_rows[0], assignment, course_name, db)
        results['message'] = "Total for {} is {}".format(sid, computed_total)
        results['computed_score'] = computed_total
        results['manual_score'] = manual_score
    else:
        # compute total score for the assignment for each sid; also saves in DB unless manual value saved
        scores = [_compute_assignment_total(student, assignment, course_name, db)[0] for student in student_rows]
        results['message'] = "Calculated totals for {} students\n\tmax: {}\n\tmin: {}\n\tmean: {}".format(
            len(scores),
            max(scores),
            min(scores),
            sum(scores)/float(len(scores))
        )

    return results


def do_autograde(assignment, course_id, course_name, sid, question_name, enforce_deadline, timezoneoffset,
                 db, settings):
    start = datetime.datetime.now()
    if enforce_deadline == 'true':
        # get the deadline associated with the assignment
        deadline = assignment.duedate
    else:
        deadline = None

    if timezoneoffset and deadline:
<<<<<<< HEAD
        deadline = deadline + datetime.timedelta(minutes=int(timezoneoffset))
=======
        deadline = deadline + datetime.timedelta(hours=float(timezoneoffset))
>>>>>>> 47aa23c4
        logger.debug("ASSIGNMENT DEADLINE OFFSET %s",deadline)

    student_rows = _get_students(course_id, sid, db)
    sids = [row.username for row in student_rows]

    if question_name:
        questions_query = db(
            (db.assignment_questions.assignment_id == assignment.id) &
            (db.assignment_questions.question_id == db.questions.id) &
            (db.questions.name == question_name)
            ).select()
    else:
        # get all qids and point values for this assignment
        questions_query = db((db.assignment_questions.assignment_id == assignment.id) &
                             (db.assignment_questions.question_id == db.questions.id)
                             ).select()
    # _profile(start, "after questions fetched")

    readings = [(row.questions.name,
                 row.questions.chapter,
                 row.questions.subchapter,
                 row.assignment_questions.points,
                 row.assignment_questions.activities_required,
                 row.assignment_questions.autograde,
                 row.assignment_questions.which_to_grade,
                 ) for row in questions_query if row.assignment_questions.reading_assignment == True]
    logger.debug("GRADING READINGS")
    # Now for each reading, get all of the questions in that subsection
    # call _autograde_one_q using the autograde and which to grade for that section. likely interact
    #
    base_course = db(db.courses.id == course_id).select(db.courses.base_course).first().base_course
    count = 0
    # _profile(start, "after readings fetched")
    for (name, chapter, subchapter, points, ar, ag, wtg) in readings:
        print("\nGrading all students for {}/{}".format(chapter, subchapter))
        count += 1
        for s in sids:
            print("."),
            score = 0
            rows = db((db.questions.chapter == chapter) &
                      (db.questions.subchapter == subchapter) &
                      (db.questions.base_course == base_course)).select()
            # _profile(start, "\t{}. rows fetched for {}/{}".format(count, chapter, subchapter))
            for row in rows:
                score += _autograde_one_q(course_name, s, row.name, 1, row.question_type,
                                          deadline=deadline, autograde=ag, which_to_grade=wtg, save_score=False, db=db)
                logger.debug("Score is now %s for %s for %s", score, row.name, sid)
            if score >= ar:
                save_points = points
                logger.debug("full points for %s on %s", sid, name)
            else:
                save_points = 0
                logger.debug("no points for %s on %s", sid, name)
            # _profile(start, "\t\tgraded")
            _save_question_grade(s, course_name, name, save_points, useinfo_id=None, deadline=deadline, db=db)
            #_profile(start, "\t\tsaved")

    # _profile(start, "after readings graded")

    logger.debug("GRADING QUESTIONS")
    questions = [(row.questions.name,
                  row.assignment_questions.points,
                  row.assignment_questions.autograde,
                  row.assignment_questions.which_to_grade,
                  row.questions.question_type) for row in questions_query
                  if row.assignment_questions.reading_assignment == False or
                     row.assignment_questions.reading_assignment == None]

    # _profile(start, "after questions fetched")
    logger.debug("questions to grade = %s", questions)
    for (qdiv, points, autograde, which_to_grade, question_type) in questions:
        for s in sids:
            if autograde != 'manual':
                _autograde_one_q(course_name, s, qdiv, points, question_type,
                                 deadline=deadline, autograde=autograde, which_to_grade=which_to_grade, db=db)
                count += 1

    # _profile(start, "after calls to _autograde_one_q")
    return count

#### stuff for the practice feature

def _get_next_i_interval(flashcard, q):
    """Get next inter-repetition interval after the n-th repetition"""
    if q == -1 or q == 1 or q == 2:
        # If the student has clicked "I want to postpone this to tomorrow." or if we think they've forgotten the concept.
        flashcard.i_interval = 1
    elif q == 0:
        flashcard.i_interval = 0
    else:
        last_i_interval = flashcard.i_interval
        if last_i_interval == 0:
            flashcard.i_interval = 1
        elif last_i_interval == 1:
            flashcard.i_interval = 6
        else:
            flashcard.i_interval = ceil(last_i_interval * flashcard.e_factor)
    return flashcard


def _change_e_factor(flashcard, q):
    flashcard.e_factor = flashcard.e_factor + (0.1 - (5 - q) * (0.08 + (5 - q) * 0.02))
    if flashcard.e_factor < 1.3:
        flashcard.e_factor = 1.3
    return flashcard


def do_check_answer(sid, course_name, qid, username, q, db, settings, now, timezoneoffset):
    now_local = now - datetime.timedelta(minutes=timezoneoffset)
    lastQuestion = db(db.questions.id == int(qid)).select().first()
    chapter_label, sub_chapter_label = lastQuestion.topic.split('/')

    flashcard = db((db.user_topic_practice.user_id == sid) &
                   (db.user_topic_practice.course_name == course_name) &
                   (db.user_topic_practice.chapter_label == chapter_label) &
                   (db.user_topic_practice.sub_chapter_label == sub_chapter_label) &
                   (db.user_topic_practice.question_name == lastQuestion.name)).select().first()

    # Retrieve all the falshcards created for this user in the current course and order them by their order of creation.
    flashcards = db((db.user_topic_practice.course_name == course_name) &
                    (db.user_topic_practice.user_id == sid)).select()
    # Select only those where enough time has passed since last presentation.
    presentable_flashcards = [f for f in flashcards if now_local.date() >= flashcard.next_eligible_date]

    if q:
        # User clicked one of the self-evaluated answer buttons.
        q = int(q)
        trials_num = 1
    else:
        # Compute q using the auto grader
        autograde = 'pct_correct'
        if lastQuestion.autograde is not None:
            autograde = lastQuestion.autograde
        q, trials_num = _autograde_one_q(course_name, username, lastQuestion.name, 100,
                                         lastQuestion.question_type, None, autograde, 'last_answer', False,
                                         flashcard.last_presented, db=db, now=now)
    flashcard = _change_e_factor(flashcard, q)
    flashcard = _get_next_i_interval(flashcard, q)
    flashcard.next_eligible_date = (now_local + datetime.timedelta(days=flashcard.i_interval)).date()
    flashcard.last_completed = now
    flashcard.timezoneoffset = timezoneoffset
    flashcard.q = q
    flashcard.update_record()

    db.user_topic_practice_log.insert(
        user_id=sid,
        course_name=course_name,
        chapter_label=flashcard.chapter_label,
        sub_chapter_label=flashcard.sub_chapter_label,
        question_name=flashcard.question_name,
        i_interval=flashcard.i_interval,
        next_eligible_date=flashcard.next_eligible_date,
        e_factor=flashcard.e_factor,
        q=q,
        trials_num=trials_num,
        available_flashcards=len(presentable_flashcards),
        start_practice=flashcard.last_presented,
        end_practice=now,
        timezoneoffset=timezoneoffset
    )
    db.commit()


def _score_practice_quality(practice_start_time, course_name, sid, points, score, trials_count, db, now):
    page_visits = db((db.useinfo.course_id == course_name) & \
                     (db.useinfo.sid == sid) & \
                     (db.useinfo.event == 'page') & \
                     (db.useinfo.timestamp >= practice_start_time) & \
                     (db.useinfo.timestamp <= now)) \
        .select()
    practice_duration = (now - practice_start_time).seconds / 60
    practice_score = 0
    if score == points:
        if len(page_visits) <= 1 and trials_count <= 1 and practice_duration <= 2:
            practice_score = 5
        elif trials_count <= 2 and practice_duration <= 2:
            practice_score = 4
        elif trials_count <= 3 and practice_duration <= 3:
            practice_score = 3
        elif trials_count <= 4 and practice_duration <= 4:
            practice_score = 2
        else:
            practice_score = 1
    return (practice_score, trials_count)


def do_fill_user_topic_practice_log_missings(db, settings, testing_mode=None):
    # Recreate the user_topic_practice creation time for existing records, based on first time it was actually
    # practiced.
    flashcards = db(db.user_topic_practice.id > 0).select()
    for flashcard in flashcards:
        if flashcard.creation_time is None:
            flashcard_logs = db((db.user_topic_practice_log.course_name == flashcard.course_name) &
                                (db.user_topic_practice_log.chapter_label == flashcard.chapter_label) &
                                (db.user_topic_practice_log.sub_chapter_label <= flashcard.sub_chapter_label)).select()
            flashcard.creation_time = (min([f.start_practice for f in flashcard_logs])
                                       if len(flashcard_logs) > 0
                                       else flashcard.last_presented + datetime.timedelta(days=1))
            if not testing_mode:
                flashcard.update_record()
        # There are many questions that students have forgotten and we need to ask them again to make sure they've
        # learned the concepts. We need this to compensate for the wrong change we made to SuperMemo 2.
        # Note that the condition used here is only a rough approximation of the condition used in SM2.
        # if flashcard.e_factor <= 1.5:
        #     flashcard.i_interval = 0
        #     flashcard.update_record()

    # For each person:
    students = db(db.auth_user.id > 0).select()
    for student in students:
        # A) Retrieve all their practice logs, ordered by timestamp.
        flashcard_logs = db((db.user_topic_practice_log.user_id == student.id) &
                            (db.user_topic_practice_log.course_name == student.course_name)
                            ).select(orderby= db.user_topic_practice_log.start_practice)
        # Retrieve all their flashcards, ordered by creation_time.
        flashcards = db((db.user_topic_practice.course_name == student.course_name) &
                                (db.user_topic_practice.user_id == student.id)
                                ).select(orderby= db.user_topic_practice.creation_time)
        # The retrieved flashcards are not unique, i.e., after practicing a flashcard, if they submit a wrong answer
        # they'll do it again in the same day, otherwise, they'll do it tomorrow. So, we'll have multiple records in
        # user_topic_practice_log for the same topic. To this end, in the last_practiced dictionary, we keep
        # unique records of topics as keys and for each one, we only include the most up-to-date flashcard_log.
        last_practiced = {}
        presentable_topics = {}
        # Choose a day way before the start of the semester.
        current_date = datetime.date(2010, 9, 1)
        # B) Go through those practice logs in order.
        for flashcard_log in flashcard_logs:
            if testing_mode or flashcard_log.available_flashcards == -1:
                # We calculate available_flashcards only for the flashcard logs without the # of available flashcards.
                flashcard_log_date = flashcard_log.start_practice.date()
                # Whenever you encounter a new date:
                if flashcard_log_date != current_date:
                    # presentable_topics keeps track of the filtered list of topics that are presentable today.
                    presentable_topics = {}
                    # Retrieve all the flashcards that were created on or before flashcard_log_date.
                    created_flashcards = [f for f in flashcards
                                          if f.creation_time.date() <= flashcard_log_date]
                    for f in created_flashcards:
                        # If the flashcard does not have a corresponding key in last_practiced:
                        if (f.chapter_label + f.sub_chapter_label) not in last_practiced:
                            presentable_topics[f.chapter_label + f.sub_chapter_label] = f
                        # have a corresponding key in last_practiced where the time of the corresponding
                        # practice_log fits in the i_interval that makes it eligible to present on `flashcard_log_date`.
                        elif ((flashcard_log.end_practice.date() -
                               last_practiced[f.chapter_label + f.sub_chapter_label].end_practice.date()).days >=
                              last_practiced[f.chapter_label + f.sub_chapter_label].i_interval):
                            presentable_topics[f.chapter_label + f.sub_chapter_label] = f
                    # Update current_date for the next iteration.
                    current_date = flashcard_log_date
                if flashcard_log.id < 42904 and flashcard_log.available_flashcards == -1:
                    flashcard_log.available_flashcards = len(presentable_topics)
                    if not testing_mode:
                        flashcard_log.update_record()
                if (testing_mode and flashcard_log.id >= 42904 and
                        (flashcard_log.available_flashcards != len(presentable_topics))):
                    print("I calculated for the following flashcard available_flashcardsq =", len(presentable_topics),
                          "However:")
                    print(flashcard_log)
            # Now that the flashcard is practiced, it's not available anymore. So we should remove it.
            if (flashcard_log.chapter_label + flashcard_log.sub_chapter_label in presentable_topics and
                    flashcard_log.i_interval != 0):
                del presentable_topics[flashcard_log.chapter_label + flashcard_log.sub_chapter_label]
            # As we go through the practice_log entries for this user, in timestamp order, we always keep track in
            # last_practiced of the last practice_log for each topic. Keys are topics; values are practice_log rows.
            last_practiced[flashcard_log.chapter_label + flashcard_log.sub_chapter_label] = flashcard_log

            if testing_mode or flashcard_log.q == -1:
                user = db(db.auth_user.id == flashcard_log.user_id).select().first()
                course = db(db.courses.course_name == flashcard_log.course_name).select().first()

                question = db((db.questions.base_course == course.base_course) & \
                              (db.questions.name == flashcard_log.question_name) & \
                              (db.questions.topic == "{}/{}".format(flashcard_log.chapter_label,
                                                                    flashcard_log.sub_chapter_label)) & \
                              (db.questions.practice == True)).select().first()
                # Compute q using the auto grader
                autograde = 'pct_correct'
                if question.autograde is not None:
                    autograde = question.autograde
                q, trials_num = _autograde_one_q(course.course_name, user.username, question.name, 100,
                                             question.question_type, None, autograde, 'last_answer', False,
                                             flashcard_log.start_practice + datetime.timedelta(hours=5),
                                             db=db,
                                             now=flashcard_log.end_practice + datetime.timedelta(hours=5))
                if flashcard_log.q == -1:
                    flashcard_log.q = q
                    flashcard_log.trials_num = trials_num
                    if not testing_mode:
                        flashcard_log.update_record()
                if testing_mode and flashcard_log.id >= 20854 and \
                                flashcard_log.q != q and flashcard_log.trials_num != trials_num:
                    print("I calculated for the following flashcard q =", q, "and trials_num =", trials_num, "However:")
                    print(flashcard_log)
<|MERGE_RESOLUTION|>--- conflicted
+++ resolved
@@ -494,11 +494,7 @@
         deadline = None
 
     if timezoneoffset and deadline:
-<<<<<<< HEAD
-        deadline = deadline + datetime.timedelta(minutes=int(timezoneoffset))
-=======
         deadline = deadline + datetime.timedelta(hours=float(timezoneoffset))
->>>>>>> 47aa23c4
         logger.debug("ASSIGNMENT DEADLINE OFFSET %s",deadline)
 
     student_rows = _get_students(course_id, sid, db)
@@ -607,7 +603,7 @@
 
 
 def do_check_answer(sid, course_name, qid, username, q, db, settings, now, timezoneoffset):
-    now_local = now - datetime.timedelta(minutes=timezoneoffset)
+    now_local = now - datetime.timedelta(hours=timezoneoffset)
     lastQuestion = db(db.questions.id == int(qid)).select().first()
     chapter_label, sub_chapter_label = lastQuestion.topic.split('/')
 
