# *****************************************************
# |docname| - Configure containerize Docker application
# *****************************************************
version: '3'

services:
  db:
    image: postgres:11
    environment:
      POSTGRES_PASSWORD: ${POSTGRES_PASSWORD}
      POSTGRES_USER: ${POSTGRES_USER}
      POSTGRES_DB: ${POSTGRES_DB}

  redis:
    image: redis
<<<<<<< HEAD
    ports: 
=======
    ports:
>>>>>>> 8ee00895
      - 6379:6379

  jobe:
    image: runestone/jobeinabox
    build: ./jobeinabox/
    volumes:
      - ./jobeinabox/files:/usr/local/lib/java

  runestone:
    image: runestone/server
    restart: always
    volumes:
      - ./:/srv/web2py/applications/runestone
    links:
      - db
      - redis
      - jobe
    ports:
      - "80:80"
      - "443:443"
    environment:
      POSTGRES_PASSWORD: ${POSTGRES_PASSWORD}
      POSTGRES_USER: ${POSTGRES_USER}
      POSTGRES_DB: ${POSTGRES_DB}
      WEB2PY_CONFIG: 'development'
      WEB2PY_MIGRATE: 'Yes'
<<<<<<< HEAD
      DBURL: 'postgresql://runestone:${POSTGRES_PASSWORD}@db/runestone'
      DEV_DBURL: 'postgresql://runestone:${POSTGRES_PASSWORD}@db/runestone'
      TEST_DBURL: 'postgresql://runestone:${POSTGRES_PASSWORD}@db/runestone_test'
      ASYNC_DEV_DBURL: 'postgresql+asyncpg://runestone:${POSTGRES_PASSWORD}@db/runestone'      
=======
      DBURL: 'postgresql://${POSTGRES_USER}:${POSTGRES_PASSWORD}@db/${POSTGRES_DB}'
      DEV_DBURL: 'postgresql://${POSTGRES_USER}:${POSTGRES_PASSWORD}@db/${POSTGRES_DB}'
      TEST_DBURL: 'postgresql://${POSTGRES_USER}:${POSTGRES_PASSWORD}@db/${POSTGRES_DB}'
      ASYNC_DEV_DBURL: 'postgresql+asyncpg://${POSTGRES_USER}:${POSTGRES_PASSWORD}@db/${POSTGRES_DB}'
>>>>>>> 8ee00895
      REDIS_URI: 'redis://redis:6379/0'
      RUNESTONE_HOST: '${RUNESTONE_HOST}'
      CERTBOT_EMAIL: '${CERTBOT_EMAIL}'<|MERGE_RESOLUTION|>--- conflicted
+++ resolved
@@ -13,11 +13,7 @@
 
   redis:
     image: redis
-<<<<<<< HEAD
-    ports: 
-=======
     ports:
->>>>>>> 8ee00895
       - 6379:6379
 
   jobe:
@@ -44,17 +40,10 @@
       POSTGRES_DB: ${POSTGRES_DB}
       WEB2PY_CONFIG: 'development'
       WEB2PY_MIGRATE: 'Yes'
-<<<<<<< HEAD
-      DBURL: 'postgresql://runestone:${POSTGRES_PASSWORD}@db/runestone'
-      DEV_DBURL: 'postgresql://runestone:${POSTGRES_PASSWORD}@db/runestone'
-      TEST_DBURL: 'postgresql://runestone:${POSTGRES_PASSWORD}@db/runestone_test'
-      ASYNC_DEV_DBURL: 'postgresql+asyncpg://runestone:${POSTGRES_PASSWORD}@db/runestone'      
-=======
       DBURL: 'postgresql://${POSTGRES_USER}:${POSTGRES_PASSWORD}@db/${POSTGRES_DB}'
       DEV_DBURL: 'postgresql://${POSTGRES_USER}:${POSTGRES_PASSWORD}@db/${POSTGRES_DB}'
       TEST_DBURL: 'postgresql://${POSTGRES_USER}:${POSTGRES_PASSWORD}@db/${POSTGRES_DB}'
       ASYNC_DEV_DBURL: 'postgresql+asyncpg://${POSTGRES_USER}:${POSTGRES_PASSWORD}@db/${POSTGRES_DB}'
->>>>>>> 8ee00895
       REDIS_URI: 'redis://redis:6379/0'
       RUNESTONE_HOST: '${RUNESTONE_HOST}'
       CERTBOT_EMAIL: '${CERTBOT_EMAIL}'