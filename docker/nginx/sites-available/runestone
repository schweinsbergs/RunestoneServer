# *******************************
# |docname| - nginx configuration
# *******************************
# This sets up nginx to run both the old and new server together. It requires `processing by Python <Set up nginx based on env vars.>`_ before use.
#
# This file was partially taken from the `gunicorn deployment docs <https://docs.gunicorn.org/en/stable/deploy.html#nginx-configuration>`_.
#
# `gzip_static <http://nginx.org/en/docs/http/ngx_http_gzip_static_module.html>`_: Enables ("on") or disables ("off") checking the existence of precompressed files. Send compressed files in lieu of uncompressed files where they exist. This requires the optional ``ngx_http_gzip_static_module`` module.
gzip_static on;

# `server (http) <http://nginx.org/en/docs/http/ngx_http_core_module.html#server>`_: set configuration for a virtual server. This server closes the connection if there's no host match to prevent host spoofing.
server {
    # `listen (http) <http://nginx.org/en/docs/http/ngx_http_core_module.html#listen>`_: Set the ``address`` and ``port`` for IP, or the ``path`` for a UNIX-domain socket on which the server will accept requests.
    #
    # I think that omitting the server_name_ directive causes this to match any host name not otherwise matched. TODO: does the use of ``default_server`` play into this? What is the purpose of ``default_server``?
    listen 80 default_server;
    # Also look for HTTPS connections.
    listen 443 default_server;
    # `return <https://nginx.org/en/docs/http/ngx_http_rewrite_module.html#return>`_: define a rewritten URL for the client. The non-standard code 444 closes a connection without sending a response header.
    return 444;
}

${FORWARD_HTTP}

# Define the web2py and FastAPI servers.
server {
    # For testing, use port 80 (http); for production, use port 443 (https).
    listen ${LISTEN_PORT} deferred;
    include /etc/nginx/default.d/*.conf;

    # `server_name <http://nginx.org/en/docs/http/ngx_http_core_module.html#server_name>`_: Set name(s) of a virtual server. TODO: update this by setting the correct host(s) for your site.
    server_name ${RUNESTONE_HOST};

    # Rewrite the path to static files.
    #
    # `location <https://nginx.org/en/docs/http/ngx_http_core_module.html#location>`_: set configuration depending on a request URI. The ``~*`` indicates the following parameter is a case-insensitive regex. Look for web2py static files.
    #
    # Match web2py static paths with the application specified, such as ``/runestone/static/``.
    #
    # root supplies the uptree path the match gets appended to the path specified
    # by the root directive
    location ~* /(\w+)/static/ {
        root /srv/web2py/applications/;
    }

    # Match web2py static paths with no application specified; assume the default application is ``runestone``.
    location /static/ {
        root ${WEB2PY_PATH}/applications/runestone;
    }

    # Route static book files from web2py with an application specified. Regex fun: ``(?!ns/)`` prevents a match with a prefix of ``ns/`` (since this should be routed to the new server instead).
    ##              $1                 $2        $3              $4             $5
    location ~* ^/(?!ns/)(\w+)/books/(published|draft)/(\w+)/(_static|_images|images)/(.*)$ {
        alias ${WEB2PY_PATH}/applications/$1/books/$3/$2/$3/$4/$5;
    }

<<<<<<< HEAD
    location /ns/ {
      proxy_set_header X-Forwarded-For $proxy_add_x_forwarded_for;
      proxy_set_header X-Forwarded-Proto $scheme;
      proxy_set_header Host $http_host;
      # we don't want nginx trying to do something clever with
      # redirects, we set the Host: header above already.
      proxy_redirect off;
      # Allow web sockets.
      proxy_buffering off;
      #`WebSocket proxying <https://nginx.org/en/docs/http/websocket.html?_ga=2.58949805.1641238518.1630518248-2075569494.1630518248>`_:
      proxy_http_version 1.1;
      proxy_set_header Upgrade $http_upgrade;
      proxy_set_header Connection "upgrade";
      # `proxy_pass <https://nginx.org/en/docs/http/ngx_http_proxy_module.html#proxy_pass>`_: set the protocol and address of a proxied server and an optional URI to which a location should be mapped. **Tricky**: Specifying the ``location`` above with a trailing slash and including a trailing slash at the end of ``proxy_pass`` causes nginx to strip of the ``/ns`` prefix when sending it to gunicorn. Quoting the docs: "If the ``proxy_pass`` directive is specified with a URI, then when a request is passed to the server, the part of a normalized request URI matching the location is replaced by a URI specified in the directive."
      proxy_pass http://unix:/run/gunicorn.sock:/;
=======
    # Route static book files from web2py with no application specified; assume the default application is ``runestone``.
    ##                         $1           $2               $3           $4
    location ~* ^/books/(published|draft)/(\w+)/(_static|_images|images)/(.*)$ {
        alias ${WEB2PY_PATH}/applications/runestone/books/$2/$1/$2/$3/$4;
>>>>>>> 8ee00895
    }

    # Route the ``/ns`` (new server) path to gunicorn.
    location /ns/ {
        proxy_set_header X-Forwarded-For $proxy_add_x_forwarded_for;
        proxy_set_header X-Forwarded-Proto $scheme;
        proxy_set_header Host $http_host;
        # we don't want nginx trying to do something clever with
        # redirects, we set the Host: header above already.
        proxy_redirect off;
        # Allow web sockets.
        proxy_buffering off;
        # `WebSocket proxying <https://nginx.org/en/docs/http/websocket.html?_ga=2.58949805.1641238518.1630518248-2075569494.1630518248>`_:
        proxy_http_version 1.1;
        proxy_set_header Upgrade $http_upgrade;
        proxy_set_header Connection "upgrade";
        # `proxy_pass <https://nginx.org/en/docs/http/ngx_http_proxy_module.html#proxy_pass>`_: set the protocol and address of a proxied server and an optional URI to which a location should be mapped. **Tricky**: Specifying the ``location`` above with a trailing slash and including a trailing slash at the end of ``proxy_pass`` causes nginx to strip of the ``/ns`` prefix when sending it to gunicorn. Quoting the docs: "If the ``proxy_pass`` directive is specified with a URI, then when a request is passed to the server, the part of a normalized request URI matching the location is replaced by a URI specified in the directive."
        proxy_pass http://unix:/run/gunicorn.sock:/;
    }

    location / {
        # Per `uwsgi_param <https://nginx.org/en/docs/http/ngx_http_uwsgi_module.html#uwsgi_param>`_, this passes standard CGI environment variables.
        include uwsgi_params;
        # `uwsgi_pass <https://nginx.org/en/docs/http/ngx_http_uwsgi_module.html#uwsgi_pass>`_: sets the protocol and address of a uwsgi server.
        uwsgi_pass unix:/run/uwsgi/web2py.sock;
    }
}<|MERGE_RESOLUTION|>--- conflicted
+++ resolved
@@ -54,28 +54,10 @@
         alias ${WEB2PY_PATH}/applications/$1/books/$3/$2/$3/$4/$5;
     }
 
-<<<<<<< HEAD
-    location /ns/ {
-      proxy_set_header X-Forwarded-For $proxy_add_x_forwarded_for;
-      proxy_set_header X-Forwarded-Proto $scheme;
-      proxy_set_header Host $http_host;
-      # we don't want nginx trying to do something clever with
-      # redirects, we set the Host: header above already.
-      proxy_redirect off;
-      # Allow web sockets.
-      proxy_buffering off;
-      #`WebSocket proxying <https://nginx.org/en/docs/http/websocket.html?_ga=2.58949805.1641238518.1630518248-2075569494.1630518248>`_:
-      proxy_http_version 1.1;
-      proxy_set_header Upgrade $http_upgrade;
-      proxy_set_header Connection "upgrade";
-      # `proxy_pass <https://nginx.org/en/docs/http/ngx_http_proxy_module.html#proxy_pass>`_: set the protocol and address of a proxied server and an optional URI to which a location should be mapped. **Tricky**: Specifying the ``location`` above with a trailing slash and including a trailing slash at the end of ``proxy_pass`` causes nginx to strip of the ``/ns`` prefix when sending it to gunicorn. Quoting the docs: "If the ``proxy_pass`` directive is specified with a URI, then when a request is passed to the server, the part of a normalized request URI matching the location is replaced by a URI specified in the directive."
-      proxy_pass http://unix:/run/gunicorn.sock:/;
-=======
     # Route static book files from web2py with no application specified; assume the default application is ``runestone``.
     ##                         $1           $2               $3           $4
     location ~* ^/books/(published|draft)/(\w+)/(_static|_images|images)/(.*)$ {
         alias ${WEB2PY_PATH}/applications/runestone/books/$2/$1/$2/$3/$4;
->>>>>>> 8ee00895
     }
 
     # Route the ``/ns`` (new server) path to gunicorn.
