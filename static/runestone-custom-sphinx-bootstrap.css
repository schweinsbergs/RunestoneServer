--- conflicted
+++ resolved
@@ -643,10 +643,6 @@
     white-space: inherit;
 }
 
-<<<<<<< HEAD
-
-=======
->>>>>>> 8e10d4e6
 /* Admin */
 .timed-group {
     border-color: black;
