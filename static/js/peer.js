var ws = null;
function connect(event) {
    ws = new WebSocket(`ws://localhost:8080/chat/${user}/ws`);
    ws.onmessage = function (event) {
        var messages = document.getElementById('messages')
        var message = document.createElement('li')
        let mess = JSON.parse(event.data);
        if (mess.type === "text") {
            var content = document.createTextNode(mess.message)
            message.appendChild(content)
            messages.appendChild(message)
        } else if (mess.type === "control") {
            let messarea;
            switch (mess.message) {
                // This will be some kind of control message for the page
                case "countDownAndStop":
                    messarea = document.getElementById("imessage");
                    let count = 10;
                    let itimerid = setInterval(async function () {
                        if (count > 0) {
                            messarea.innerHTML = `<h3>Finish Up only ${count} seconds remaining</h3>`;
                            count = count - 1;
                        } else {
                            messarea.innerHTML = `<h3>Time is up</h3>`;
                            window.mcList[currentQuestion].submitButton.disabled = true;
                            clearInterval(itimerid);
                            // send log message to indicate voting is over
                            if (voteNum == 2) {
                                await logStopVote();
                            }
                        }
                    }, 1000);
                    break;
                case "enableVote":
                    window.mcList[currentQuestion].submitButton.disabled = false;
                    messarea = document.getElementById("imessage");
                    messarea.innerHTML = `<h3>Time to make your 2nd vote</h3>`
                    break;
                default:
                    console.log("unknown control message");
            }
        }
    }
}

async function logStopVote() {
    // This can be refactored to take some parameters if peer grows
    // to require more logging functionality.
    let eventInfo = {
        sid: eBookConfig.username,
        div_id: currentQuestion,
        event: "peer",
        act: "stop_question",
        course_id: eBookConfig.course,
    }
    let request = new Request(eBookConfig.ajaxURL + "hsblog", {
        method: "POST",
        headers: this.jsonHeaders,
        body: JSON.stringify(eventInfo),
    });
    try {
        let response = await fetch(request);
        if (!response.ok) {
            throw new Error("Failed to save the log entry");
        }
        post_return = response.json();
    } catch (e) {
        alert(`Error: Your action was not saved! The error was ${e}`);
        console.log(`Error: ${e}`);
    }
}
// Send a message to the websocket server
// the server can then broadcast the message or send it to a
// specific user
function sendMessage(event) {
    var input = document.getElementById("messageText")
<<<<<<< HEAD
    let mess = { type: "text", sender: `${user}`, message: input.value, broadcast: false };

    //#ws.send(JSON.stringify(mess))
    publishMessage(mess)
=======
    let mess = {
        type: "text",
        from: `${user}`,
        message: input.value,
        broadcast: false,
        course_name: eBookConfig.course,
        div_id: currentQuestion
    };
>>>>>>> de02184b

    var messages = document.getElementById('messages')
    var message = document.createElement('li')
    var content = document.createTextNode(input.value)
    message.appendChild(content)
    messages.appendChild(message)
    input.value = ''
    // not needed for onclick event.preventDefault()
}

function warnAndStopVote(event) {
    let mess = {
        type: "control",
        sender: `${user}`,
        message: "countDownAndStop",
        broadcast: true
    }
<<<<<<< HEAD
    //ws.send(JSON.stringify(mess))
    publishMessage(mess);
    let butt = document.querySelector("#vote1")
    butt.classList.replace("btn-info", "btn-secondary")
=======
    ws.send(JSON.stringify(mess))
    if (event.srcElement.id == "vote1") {
        let butt = document.querySelector("#vote1")
        butt.classList.replace("btn-info", "btn-secondary")
    } else {
        let butt = document.querySelector("#vote3")
        butt.classList.replace("btn-info", "btn-secondary")

    }
>>>>>>> de02184b
}

async function makePartners() {
    let butt = document.querySelector("#makep")
    butt.classList.replace("btn-info", "btn-secondary")

    let data = {
        div_id: currentQuestion
    }
    let jsheaders = new Headers({
        "Content-type": "application/json; charset=utf-8",
        Accept: "application/json",
    });
    let request = new Request("/runestone/peer/make_pairs", {
        method: "POST",
        headers: jsheaders,
        body: JSON.stringify(data),
    });
    let resp = await fetch(request);
    let spec = await resp.json();
}

function startVote2(event) {
    let butt = document.querySelector("#vote2")
    butt.classList.replace("btn-info", "btn-secondary")
    voteNum += 1;
    let mess = {
        type: "control",
        sender: `${user}`,
        message: "enableVote",
        broadcast: true
    }
    //ws.send(JSON.stringify(mess));
    publishMessage(mess)

}

async function clearPartners(event) {

    let butt = document.querySelector("#clearp")
    butt.classList.replace("btn-info", "btn-secondary")

    let data = {
        div_id: currentQuestion
    }
    let jsheaders = new Headers({
        "Content-type": "application/json; charset=utf-8",
        Accept: "application/json",
    });
    let request = new Request("/runestone/peer/clear_pairs", {
        method: "POST",
        headers: jsheaders,
        body: JSON.stringify(data),
    });
    let resp = await fetch(request);
    let spec = await resp.json();
}

async function publishMessage(data) {
    let jsheaders = new Headers({
        "Content-type": "application/json; charset=utf-8",
        Accept: "application/json",
    });
    let request = new Request("/runestone/peer/publish_message", {
        method: "POST",
        headers: jsheaders,
        body: JSON.stringify(data),
    });
    let resp = await fetch(request);
    let spec = await resp.json();
}<|MERGE_RESOLUTION|>--- conflicted
+++ resolved
@@ -74,12 +74,7 @@
 // specific user
 function sendMessage(event) {
     var input = document.getElementById("messageText")
-<<<<<<< HEAD
-    let mess = { type: "text", sender: `${user}`, message: input.value, broadcast: false };
-
     //#ws.send(JSON.stringify(mess))
-    publishMessage(mess)
-=======
     let mess = {
         type: "text",
         from: `${user}`,
@@ -88,8 +83,7 @@
         course_name: eBookConfig.course,
         div_id: currentQuestion
     };
->>>>>>> de02184b
-
+    await publishMessage(mess)
     var messages = document.getElementById('messages')
     var message = document.createElement('li')
     var content = document.createTextNode(input.value)
@@ -106,13 +100,8 @@
         message: "countDownAndStop",
         broadcast: true
     }
-<<<<<<< HEAD
-    //ws.send(JSON.stringify(mess))
+
     publishMessage(mess);
-    let butt = document.querySelector("#vote1")
-    butt.classList.replace("btn-info", "btn-secondary")
-=======
-    ws.send(JSON.stringify(mess))
     if (event.srcElement.id == "vote1") {
         let butt = document.querySelector("#vote1")
         butt.classList.replace("btn-info", "btn-secondary")
@@ -121,7 +110,6 @@
         butt.classList.replace("btn-info", "btn-secondary")
 
     }
->>>>>>> de02184b
 }
 
 async function makePartners() {
