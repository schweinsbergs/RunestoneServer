--- conflicted
+++ resolved
@@ -536,14 +536,7 @@
     release_button.style.visibility = 'hidden';
     autograde_form = document.getElementById("autogradingform");
     autograde_form.style.visibility = 'hidden';
-<<<<<<< HEAD
-    $('#autogradingform').submit(function () {
-        autoGrade();
-        return false;
-    });
-=======
-
->>>>>>> 1199abd9
+
 
     $("#gradingcolumn2").empty();
     $("#gradingcolumn3").empty();
