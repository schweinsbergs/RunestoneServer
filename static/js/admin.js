var assignment_release_states = null;

function gradeIndividualItem() {
    var select3 = document.getElementById("gradingoption3");
    var colType = select3.options[select3.selectedIndex].value;

        var col1 = document.getElementById("gradingoption1");
    var col1val = col1.options[col1.selectedIndex].value;

        var col2 = document.getElementById("gradingoption2");
    var col2val = col2.options[col2.selectedIndex].value;

    set_release_button();

    var select = document.getElementById("gradingcolumn3");
    var val = select.options[select.selectedIndex].value;
    var rightSideDiv = $('#rightsideGradingTab');
    if (colType == 'question') {
        //we know the student must come from column 1 now
        document.getElementById("rightsideGradingTab").style.visibility = 'visible';
        var s_column = document.getElementById("gradingcolumn1");
        if (s_column.selectedIndex != -1) {
            //make sure they've selected a student from column 1
           var student = s_column.options[s_column.selectedIndex].value;
            var student_dict = students;
            for (var key in student_dict) {
                if (student_dict[key] == student) {
                    var sid = key;
                }
            }

            getRightSideGradingDiv(rightSideDiv, val, sid);


        }

    }

    else if (colType == 'student') {
        if (col1val == 'assignment' && getSelectedItem('assignment') != null) {
            calculateTotals()
        } else {
            document.getElementById('assignmentTotalform').style.visibility = 'hidden';
        }
        //we know the question must come from column 2 now
        document.getElementById("rightsideGradingTab").style.visibility = 'visible';
        var q_column = document.getElementById("gradingcolumn2");
        if (q_column.selectedIndex != -1) {
            //make sure they've selected a question from column 1
            var question = q_column.options[q_column.selectedIndex].value;
            var student_dict = students;
            for (var key in student_dict) {
                if (student_dict[key] == val) {
                    var sid = key;
                }
            }

            getRightSideGradingDiv(rightSideDiv, question, sid);


        }

    }
}

function getSelectedGradingColumn(type){
    //gradingoption1 has contents of picker for type of stuff in column (e.g., assignment, student)
    //gradingcolumn1 has contents of column (e.g., actual assignments)
    var opt1 = document.getElementById("gradingoption1");
    var col1Type = opt1.options[opt1.selectedIndex].value;

    var opt2 = document.getElementById("gradingoption2");
    var col2Type = opt2.options[opt2.selectedIndex].value;

    var opt3 = document.getElementById("gradingoption3");
    var col3type = opt3.options[opt3.selectedIndex].value;

    if (col1Type == type){
        col = document.getElementById("gradingcolumn1");
    }
    else if (col2Type == type){
        col = document.getElementById("gradingcolumn2");
    }
    else if (col3type == type){
        col = document.getElementById("gradingcolumn3");
    }
    else {
        col = null;
    }
    return col;
}

function getSelectedItem(type){
    var col = getSelectedGradingColumn(type);

    if (col == null){
        return null;
    }
    if (type == "student"){
        if (col.selectedIndex != -1) {
            // they've selected an item; get the id associated with it
            id_diction = students
            var item = col.options[col.selectedIndex].value;
            for (var key in id_diction) {
                // one of these should match, since an item was selected!
                if (id_diction[key] == item) {
                    var id = key;
                }
            }
            return id;
        }
        else {
            return null;
        }
    }
    else if (type == "assignment"){
        if (col.selectedIndex != -1) {
            // they've selected an assignment; return that assignment name
            return col.options[col.selectedIndex].value;
        }
        else {
            return null;
        }
    }
    else if (type == "question"){
        if (col.selectedIndex != -1) {
            // they've selected a question; return that question name
            return col.options[col.selectedIndex].value;
        }
        else {
            return null;
        }
    }
}

function autoGrade(){
    var assignment = getSelectedItem("assignment")
    var question = getSelectedItem("question")
    var studentID = getSelectedItem("student")
    var enforceDeadline = $('#enforceDeadline').is(':checked')
    jQuery.ajax({
        url: eBookConfig.autogradingURL,
        type: "POST",
        dataType: "JSON",
        data: {
            assignment: assignment,
            question: question,
            sid: studentID,
            enforceDeadline: enforceDeadline
        },
        success: function (retdata) {
            $('#assignmentTotalform').css('visibility', 'hidden');
            alert(retdata.message);
            calculateTotals();
        }
    });
}

function calculateTotals(){
    var assignment = getSelectedItem("assignment")
    var question = getSelectedItem("question")
    var studentID = getSelectedItem("student")
    $('#assignmentTotalform').css('visibility', 'hidden');
    jQuery.ajax({
        url: eBookConfig.calcTotalsURL,
        type: "POST",
        dataType: "JSON",
        data: {
            assignment: assignment,
            question: question,
            sid: studentID
        },
        success: function (retdata) {
            if (retdata.computed_score != null) {
                // show the form for setting it manually
                $('#assignmentTotalform').css('visibility', 'visible');
                // populate it with data from retdata
                $('#computed-total-score').val(retdata.computed_score);
                $('#manual-total-score').val(retdata.manual_score);
            }
            else{
                alert(retdata.message);
            }
        }
    });
}

function saveManualTotal(){
    var assignment = getSelectedItem("assignment")
    var studentID = getSelectedItem("student")
    jQuery.ajax({
        url: eBookConfig.setTotalURL,
        type: "POST",
        dataType: "JSON",
        data: {
            assignment: assignment,
            sid: studentID,
            score: $('#manual-total-score').val(),
        },
        success: function (retdata) {
            if (!retdata.success){
                alert(retdata.message);
            }
        }
    });
} 


function getRightSideGradingDiv(element, acid, studentId) {
    if (!eBookConfig.gradingURL) {
        alert("Can't grade without a URL");
        return false;
    }


    //make an ajax call to get the htmlsrc for the given question
    var obj = new XMLHttpRequest();
    obj.open("GET", "/runestone/admin/htmlsrc/?acid=" + acid, true);
    obj.send(JSON.stringify({acid: acid}));
    obj.onreadystatechange = function () {
        if (obj.readyState == 4 && obj.status == 200) {
            var htmlsrc = JSON.parse(obj.responseText);
            //jQuery("#questiondisplay").html(htmlsrc);
            renderRunestoneComponent(htmlsrc, "questiondisplay", {sid: studentId, graderactive: true});
        }

    };



    function save(event) {
        event.preventDefault();

        var form = jQuery(this);
        var grade = jQuery('#input-grade', form).val();
        var comment = jQuery('#input-comments', form).val();
        jQuery.ajax({
            url: eBookConfig.gradeRecordingUrl,
            type: "POST",
            dataType: "JSON",
            data: {
                acid: acid,
                sid: studentId,
                grade: grade,
                comment: comment,
            },
            success: function (data) {
                jQuery('.grade', element).html(data.grade);
                jQuery('.comment', element).html(data.comment);
            }
        });
    }

    function show(data) {
        // get rid of any other modals -- incase they are just hanging out.
        //jQuery('.modal.modal-grader:not(#modal-template .modal)').remove();

        var rightDiv = jQuery('#outerRightDiv');

        jQuery('#gradingform', rightDiv).remove();
        var newForm = document.createElement('form');
        newForm.setAttribute('id', 'gradingform');
        formstr = '<form> <label for="input-grade">Grade</label> <input id="input-grade" type="text" class="form-control" value= ""/> <label for="input-comments">Comments</label> <input id="input-comments" type="text" class="form-control" value="" /> <input type="submit" value="Save Grade" class="btn btn-primary" /> </form> <button class="btn btn-default next" type="button">Save and next</button>';
        newForm.innerHTML = formstr;
        document.getElementById("outerRightDiv").appendChild(newForm);

        jQuery('#rightTitle', rightDiv).html(data.name + ' <em>' + data.acid + '</em>');

        //jQuery('.activecode-target',rightDiv).attr('id',data.acid+"_"+data.username);

        if (data.file_includes) {
            // create divids for any files they might need
            var file_div_template = '<pre id="file_div_template" style = "display:none;">template text</pre>;'
            var index;
            for (index = 0; index < data.file_includes.length; index += 1) {
                if (jQuery('#' + data.file_includes[index].acid).length == 0) {
                    // doesn't exist yet, so add it.
                    jQuery('body').append(file_div_template);
                    jQuery('#file_div_template').text(data.file_includes[index].contents);
                    jQuery('#file_div_template').attr("id", data.file_includes[index].acid);
                }
            }
        }

        // pull in any prefix or suffix code, already retrieved in data
        var complete_code = data.code;
        if (data.includes) {
            complete_code = data.includes + '\n#### end of included code\n\n' + complete_code;
        }
        if (data.suffix_code) {
            complete_code = complete_code + '\n\n#### tests ####\n' + data.suffix_code;
        }



        // outerdiv, acdiv, sid, initialcode, language


        jQuery('form', rightDiv).submit(save);
        jQuery('.next', rightDiv).click(function (event) {
            event.preventDefault();
            jQuery('form', rightDiv).submit();
            var col3 = document.getElementById("gradingcolumn3");
            try {
                var ind = col3.selectedIndex + 1;
                col3.selectedIndex = ind;
                col3.onchange();
            }

            catch (err) {
                //reached end of list
            }


        });
        jQuery('#' + data.id).focus();



        var divid;
        setTimeout(function(){

//        jQuery.ajax({
//        url: eBookConfig.gradeRecordingUrl,
//        type: "POST",
//        dataType: "JSON",
//        data: {
//            acid: acid,
//            sid: studentId,
//        },
//        success: function () {
//            //make an XML request to get the right stuff, pass in divid and studentId, then do the jQuery stuff below
            var obj = new XMLHttpRequest();
            obj.open('GET', '/runestone/admin/getGradeComments?acid=' + acid + '&sid=' + studentId, true);
            obj.send(JSON.stringify({newins: 'studentid'}));
            obj.onreadystatechange = function () {
                if (obj.readyState == 4 && obj.status == 200) {
                    var resp = obj.responseText;
                    var newdata = JSON.parse(resp);
                    if (newdata != "Error") {
                        jQuery('#input-grade', rightDiv).val(newdata['grade']);
                    jQuery('#input-comments', rightDiv).val(newdata['comments']);}
                }}
        },250);
    }

    element.addClass("loading");
    var assignment = getSelectedItem("assignment")
    var enforceDeadline = $('#enforceDeadline').is(':checked')

    jQuery.ajax({
        url: eBookConfig.gradingURL,
        type: "POST",
        dataType: "JSON",
        data: {
            assignment: assignment,
            acid: acid,
            sid: studentId,
            enforceDeadline: enforceDeadline
        },
        success: function (data) {
            show(data);
        }
    });



}


function updateColumn2() {
    var select1 = document.getElementById("gradingoption1");
    var val = select1.options[select1.selectedIndex].value;
    var select = document.getElementById("gradingoption2");
    var val2 = select.options[select.selectedIndex].value;
    var select2 = document.getElementById("gradingcolumn1");
    var column2 = document.getElementById("gradingcolumn2");
    var selectedval = select2.options[select2.selectedIndex].value;
    if (val == 'assignment'){
        set_release_button();
        if (getSelectedItem('student') != null) {
            calculateTotals();
        } else {
             document.getElementById('assignmentTotalform').style.visibility = 'hidden';
        }
    }
    if (val == 'assignment' && val2 == 'question') {
        $("#gradingcolumn2").empty();
        var assignments = JSON.parse(assignmentinfo);
        var assignment_names = assignments[selectedval];
        assignment_names.sort()
        for (i = 0; i < assignment_names.length; i++) {
            var q = assignment_names[i];
            var option = document.createElement("option");
            option.text = q;
            option.value = q;
            column2.add(option);

        }
    }

    else if (val == 'chapter' && val2 == 'question') {
        $("#gradingcolumn2").empty();
        for (i = 0; i < chapters[selectedval].length; i++) {
            var option = document.createElement("option");
            option.text = chapters[selectedval][i];
            option.value = chapters[selectedval][i];
            column2.add(option);
        }

    }

    else if (val == 'student') {
        if (getSelectedItem('student') != null && getSelectedItem('assignment') != null) {
            calculateTotals();
        } else {
            document.getElementById('assignmentTotalform').style.visibility = 'hidden';
        }
    }

    if (val2 != "") {
        column2.style.visibility = 'visible';
    }
}

function updateColumn3() {
    var select1 = document.getElementById("gradingoption2");
    var val = select1.options[select1.selectedIndex].value;
    var select = document.getElementById("gradingoption3");
    var val2 = select.options[select.selectedIndex].value;
    var select2 = document.getElementById("gradingcolumn2");
    var column3 = document.getElementById("gradingcolumn3");
    var selectedval = select2.options[select2.selectedIndex].value;
    if (val == 'assignment'){
        set_release_button();
        if (getSelectedItem('student') != null && getSelectedItem('assignment') != null) {
            calculateTotals();
        } else {
            document.getElementById('assignmentTotalform').style.visibility = 'hidden';
        }
    }
    if (val == 'chapter' && val2 == 'question') {
        $("#gradingcolumn3").empty();
        for (i = 0; i < chapters[selectedval].length; i++) {
            var option = document.createElement("option");
            option.text = chapters[selectedval][i];
            option.value = chapters[selectedval][i];
            column3.add(option);
        }
    }

    else if (val == 'assignment' && val2 == 'question') {
        $("#gradingcolumn3").empty();
        var assignments = JSON.parse(assignmentinfo);
        for (i = 0; i < assignments[selectedval].length; i++) {
            var q = assignments[selectedval][i];
            var option = document.createElement("option");
            option.text = q;
            option.value = q;
            column3.add(option);

        }

    }

    if (val2 != "") {
        var lastcolval = column3.selectedIndex;
        if (lastcolval != -1) {
            gradeIndividualItem();
        }
        column3.style.visibility = 'visible';
    }

}

function pickedAssignments(column) {

    var pickedcolumn = document.getElementById(column);

    $("#" + column).empty();
    var assignments = JSON.parse(assignmentinfo);
    set_release_button();
    autograde_form.style.visibility = 'visible';

    var keys = Object.keys(assignments);
    keys.sort();
    for (var i=0; i<keys.length; i++){
        var option = document.createElement("option");
        var key = keys[i];
        option.text = key;
        option.value = key;
        pickedcolumn.add(option);
        pickedcolumn.style.visibility = 'visible';

    }

}


function displayDefaultQuestion(column) {
    var pickedcolumn = document.getElementById(column);
    $("#" + column).empty();


    var option = document.createElement("option");
    option.text = '<- Choose option';
    option.value = 'default';
    pickedcolumn.add(option);
    $("option[value='default']").attr("disabled", "disabled");
    pickedcolumn.style.visibility = 'visible';
}


function pickedStudents(column) {

    var pickedcolumn = document.getElementById(column);
    $("#" + column).empty();
    // students = students.replace(/&#x27;/g, '"');
    var studentslist = students;
    var keys = [];
    var i;
    for (i in studentslist) {
        if (studentslist.hasOwnProperty(i)) {
            keys.push(i);
        }
    }


    for (i = 0; i < keys.length; i++) {
        var key = keys[i];
        var option = document.createElement("option");
        option.text = studentslist[key];
        option.value = studentslist[key];
        pickedcolumn.add(option);
        pickedcolumn.style.visibility = 'visible';

    }
}


function pickedChapters(column) {
    var pickedcolumn = document.getElementById(column);
    $("#" + column).empty();
    var keys = [];
    var i;
    for (i in chapters) {
        if (chapters.hasOwnProperty(i)) {
            keys.push(i);
        }
    }

    for (i = 0; i < keys.length; i++) {
        var key = keys[i];
        var option = document.createElement("option");
        option.text = key;
        option.value = key;
        pickedcolumn.add(option);
        pickedcolumn.style.visibility = 'visible';


    }

}


function showColumn1() {

    var select1 = document.getElementById("gradingoption1");
    var select = document.getElementById("gradingoption2");
    var select3 = document.getElementById("gradingoption3");
    select.selectedIndex = 0;
    select3.selectedIndex = 0;
    var val2 = select.options[select.selectedIndex].value;
    var val = select1.options[select1.selectedIndex].value;

    set_release_button();
    document.getElementById('assignmentTotalform').style.visibility = 'hidden';
    autograde_form = document.getElementById("autogradingform");
    autograde_form.style.visibility = 'hidden';

    $("#gradingcolumn2").empty();
    $("#gradingcolumn3").empty();
    $("#gradingoption2").empty();
    $("#gradingoption3").empty();

    if (val == 'assignment') {
        var option = document.createElement("option");
        option.text = 'question';
        option.value = 'question';
        var defaultOption = document.createElement("option");
        defaultOption.text = "Select your option";
        defaultOption.value = '';
        select.add(defaultOption);
        select.add(option);
        $("option[value='']").attr("disabled", "disabled");



        var third_default_opt = document.createElement("option");
        third_default_opt.text = 'Select your option';
        third_default_opt.value = '';
        select3.add(third_default_opt);
        $("option[value='']").attr("disabled", "disabled");

        var studentopt = document.createElement("option");
        studentopt.text = 'student';
        studentopt.text = 'student';
        select3.add(studentopt);


        pickedAssignments("gradingcolumn1");
    }


    else if (val == 'chapter') {

        $("#gradingoption2").empty();
        var defaultOption = document.createElement("option");
        defaultOption.text = "Select your option";
        defaultOption.value = '';
        select.add(defaultOption);
        $("option[value='']").attr("disabled", "disabled");
        var option = document.createElement("option");
        option.text = 'question';
        option.value = 'question';
        select.add(option);

        var third_default_opt = document.createElement("option");
        third_default_opt.text = 'Select your option';
        third_default_opt.value = '';
        select3.add(third_default_opt);
        $("option[value='']").attr("disabled", "disabled");

        var studentopt = document.createElement("option");
        studentopt.text = 'student';
        studentopt.text = 'student';
        select3.add(studentopt);



        pickedChapters('gradingcolumn1');
    }

    else if (val == 'student') {
        $("#gradingoption2").empty();
        $("#gradingoption3").empty();

        var defaultOption = document.createElement("option");
        defaultOption.text = "Select your option";
        defaultOption.value = '';
        select.add(defaultOption);

        var thirdDefaultOption = document.createElement("option");
        thirdDefaultOption.text = "Select your option";
        thirdDefaultOption.value = '';
        select3.add(thirdDefaultOption);
        $("option[value='']").attr("disabled", "disabled");
        var q = document.createElement("option");
        q.text = 'question';
        q.value = 'question';
        select3.add(q);

        var options = ['chapter', 'assignment'];
        for (i = 0; i < options.length; i++) {
            var val = options[i];
            var option = document.createElement("option");
            option.text = val;
            option.value = val;
            select.add(option);
        }

        pickedStudents('gradingcolumn1');
    }

}

function showColumn2() {

    var select1 = document.getElementById("gradingoption2");
    var val = select1.options[select1.selectedIndex].value;
    var select = document.getElementById("gradingoption1");
    var first_val = select.options[select.selectedIndex].value;
    var select3 = document.getElementById('gradingoption3');
    select3.selectedIndex = 0;
    $("#gradingcolumn3").empty();


    if (first_val == "") {
        select1.selectedIndex = 0;
        alert("That is not a valid combination");
    }

    else {
        if (val == 'assignment') {
            $("#gradingoption3").empty();
            var defaultOption = document.createElement("option");
            defaultOption.text = "Select your option";
            defaultOption.value = '';
            select3.add(defaultOption);
            $("option[value='']").attr("disabled", "disabled");
            var option = document.createElement("option");
            option.text = 'question';
            option.value = 'question';
            select3.add(option);


            if (first_val == 'assignment') {
                alert("That is not a valid combination");
                select1.selectedIndex = 0;

            }
            else if (first_val == 'chapter') {
                alert("That is not a valid combination");
                select1.selectedIndex = 0;

            }
            else {
                pickedAssignments("gradingcolumn2");
            }
        }

        else if (val == 'chapter') {
            $("#gradingoption3").empty();
            var defaultOption = document.createElement("option");
            defaultOption.text = "Select your option";
            defaultOption.value = '';
            select3.add(defaultOption);
            $("option[value='']").attr("disabled", "disabled");
            var option = document.createElement("option");
            option.text = 'question';
            option.value = 'question';
            select3.add(option);
            document.getElementById('assignmentTotalform').style.visibility = 'hidden';


            if (first_val == 'assignment') {
                alert("That is not a valid combination");
                $("#gradingcolumn2").empty();
                select1.selectedIndex = 0;

            }

            else if (first_val == 'chapter') {
                alert("That is not a valid combination");
                $("#gradingcolumn2").empty();
                select1.selectedIndex = 0;

            }
            else {
                pickedChapters('gradingcolumn2');
            }
        }

        else if (val == 'question') {
            $("#gradingoption3").empty();
            var defaultOption = document.createElement("option");
            defaultOption.text = "Select your option";
            defaultOption.value = '';
            select3.add(defaultOption);
            $("option[value='']").attr("disabled", "disabled");
            var option = document.createElement("option");
            option.text = 'student';
            option.value = 'student';
            select3.add(option);


            var select2 = document.getElementById("gradingcolumn1");
            var preselected = false;
            if (select2.selectedIndex != -1) {
                var selectedval = select2.options[select2.selectedIndex].value;
                preselected = true;
            }

            if (first_val == 'chapter') {
                if (preselected == true) {
                    updateColumn2();
                }
                else {
                    displayDefaultQuestion('gradingcolumn2');
                }
            }


            else if (first_val == 'assignment') {
                if (preselected == true) {
                    updateColumn2();
                }
                else {
                    displayDefaultQuestion('gradingcolumn2');
                }
            }

            else {
                alert("That is not a valid combination");
                $("#gradingcolumn2").empty();
                select1.selectedIndex = 0;

            }
        }

    }
}

function showColumn3() {

    var select1 = document.getElementById("gradingoption3");
    var val = select1.options[select1.selectedIndex].value;
    var select = document.getElementById("gradingoption1");
    var val1 = select.options[select.selectedIndex].value;
    var select2 = document.getElementById("gradingoption2");
    var val2 = select2.options[select2.selectedIndex].value;
    if (val == 'question') {
        var select2 = document.getElementById("gradingcolumn2");
        var preselected = false;
        if (select2.selectedIndex != -1) {
            var selectedval = select2.options[select2.selectedIndex].value;
            preselected = true;
        }

        if (val1 == 'student' && val2 == 'chapter') {
            if (preselected == true) {
                updateColumn3();
            }
            else {
                displayDefaultQuestion('gradingcolumn3');
            }

        }

        else if (val1 == 'student' && val2 == 'assignment') {
            if (preselected == true) {
                updateColumn3();
            }
            else {
                displayDefaultQuestion('gradingcolumn3');
            }

        }

        else {
            alert("That is not a valid combination");
            select1.selectedIndex = 0;
            $("#gradingcolumn3").empty();


        }

    }


    else if (val == 'student') {

        if (val1 == 'chapter' && val2 == 'question') {
            pickedStudents("gradingcolumn3");
        }

        else if (val1 == 'assignment' && val2 == 'question') {
            pickedStudents("gradingcolumn3");
        }

        else {
            alert("That is not a valid combination");
            select1.selectedIndex = 0;
            $("#gradingcolumn3").empty();


        }

    }

}

function getCourseStudents(){
    jQuery.ajax({
        url: eBookConfig.getCourseStudentsURL,
        type: "POST",
        dataType: "JSON",
        data: {},
        success: function (retdata) {
            students = retdata;
        }
    });
}


function getStudents(sectionName) {
    var section = sectionName;

    var studentList = document.getElementById("studentNames");
    studentList.innerHTML = '';

    var obj = new XMLHttpRequest();
    obj.open("GET", "/runestone/sections/students/" + section, true);
    obj.send(JSON.stringify({sectionName: sectionName}));
    obj.onreadystatechange = function () {

        if (obj.readyState == 4 && obj.status == 200) {
            var students = JSON.parse(obj.responseText);
            for (i = 0; i < students.length; i++) {
                studentList.innerHTML += '<a href="#" class="list-group-item"> <h4 style="text-align: center" class="list-group-item-heading">' + students[i][0] + " " + students[i][1] + '</h4> </a>';

            }

            var total = document.getElementById("total");
            if (students == "") {
                total.innerHTML = "Total: 0";
            }
            else {
                total.innerHTML = "Total: " + students.length;
            }

        }
    }
}



// TODO: This function is also defined in admin.html. ???
function getLog() {


    var obj = new XMLHttpRequest();
    obj.open("GET", "/runestone/admin/getChangeLog", true);
    obj.send(JSON.stringify({variable: 'variable'}));
    obj.onreadystatechange = function () {

        if (obj.readyState == 4 && obj.status == 200) {
            changeLog = document.getElementById("changelog");
            changeLog.innerHTML = obj.responseText;
        }
    }
}


function add_instructor() {
    var select = document.getElementById('addins').elements['student'];
    var index = select.selectedIndex;
    var studentid = select.options[index].value; //value gives the value, text gives the actual text
    var studentname = select.options[index].text;

    var obj = new XMLHttpRequest();
    obj.open('POST', '/runestone/admin/addinstructor/' + studentid, true);
    obj.send(JSON.stringify({newins: 'studentid'}));
    obj.onreadystatechange = function () {
        if (obj.readyState == 4 && obj.status == 200) {
            studlist = document.getElementById('studentlist');
            studlist.remove(index);
            inslist = document.getElementById('instructorlist');
            newopt = document.createElement('option');
            newopt.value = studentid;
            newopt.innerHTML = studentname;
            inslist.appendChild(newopt);
        }
    }
}

function remove_instructor() {
    var select = document.getElementById('removeins').elements['instructor'];
    var index = select.selectedIndex;
    var studentid = select.options[index].value; //value gives the value, text gives the actual text
    var studentname = select.options[index].text;
    var obj = new XMLHttpRequest();
    obj.open('POST', '/runestone/admin/removeinstructor/' + studentid, true);
    obj.send(JSON.stringify({newins: 'studentid'}));
    obj.onreadystatechange = function () {
        if (obj.readyState == 4 && obj.status == 200) {
            gotdeleted = JSON.parse(obj.responseText);
            if (gotdeleted[0]) {
                inslist = document.getElementById('instructorlist');
                inslist.remove(index);
                studlist = document.getElementById('studentlist');
                newopt = document.createElement('option');
                newopt.value = studentid;
                newopt.innerHTML = studentname;
                studlist.appendChild(newopt);
            } else {
                //flash message that you can't remove yourself
            }
        }
    }
}


function edit_indexrst(form) {
    var newtext = form.editIndex.value;
    newtext =  newtext.replace(/(\r\n|\n|\r)/gm, '%0A'); //encodes all new line characters to preserve them in query string
    var obj = new XMLHttpRequest();
    obj.open('POST', '/runestone/admin/editindexrst?newtext=' + newtext, true);
    obj.send(JSON.stringify({variable:'variable'}));
    obj.onreadystatechange = function () {
        if (obj.readyState == 4 && obj.status == 200) {
            alert("Successfully edited index.rst");

        }}
}

// *************************
// Assignments tab functions
// *************************
function remove_assignment() {
    var select = document.getElementById('assignlist');
    var assignmentid = select.options[select.selectedIndex].value;
    var assignmentname = select.options[select.selectedIndex].text;

    var obj = new XMLHttpRequest();
    obj.open('POST', '/runestone/admin/removeassign/' + assignmentid, true);
    obj.send(JSON.stringify({assignid: 'assignmentid'}));
    obj.onreadystatechange = function () {
        if (obj.readyState == 4 && obj.status == 200) {
            select.remove(select.selectedIndex);
            assignmentInfo();
        }
    }
}


 // TODO: This function isn't used anywhere that I can see. Remove it?
function search_students(formdata) {
    var searchterm = formdata.searchterm.value;
    if (searchterm == '') {
        searchterm = '_'
    }
    var obj = new XMLHttpRequest();
    obj.open('POST', '/runestone/admin/searchstudents/' + searchterm, true);
    obj.send(JSON.stringify({tosearch: 'searchterm'}));
    obj.onreadystatechange = function () {
        if (obj.readyState == 4 && obj.status == 200) {
            studidlist = JSON.parse(obj.responseText);
            var studentlist = document.getElementById('studentlist');
            studentlist.innerHTML = '';
            for (var key in studidlist) {
                if (studidlist.hasOwnProperty(key)) {
                    option = document.createElement('option');
                    option.value = key;
                    option.innerHTML = studidlist[key];
                    studentlist.appendChild(option)

                }
            }
        }
    }
}

// Called when the "Write" button is clicked.
function display_write() {
    var template = document.getElementById('template');
    var questiontype = template.options[template.selectedIndex].value;
    var obj = new XMLHttpRequest();
    obj.open('POST', '/runestone/admin/gettemplate/' + questiontype, true);
    obj.send();
    obj.onreadystatechange = function () {
        if (obj.readyState == 4 && obj.status == 200) {
            var returns = JSON.parse(obj.responseText);
            tplate = returns['template'];
            $("#qcode").text(tplate);
        }
        $.each(returns['chapters'], function (i, item) {
            $('#qchapter').append($('<option>', {
                value: item,
                text: item
            }));
        });
    };

    var hiddenwrite = document.getElementById('hiddenwrite');
    hiddenwrite.style.visibility = 'visible';
}


// Called when the "Done" button of the "Write" dialog is clicked.
function create_question(formdata) {
    var activetab = 'formative';
    var select = document.getElementById('assignlist');
    var assignmentid = select.options[select.selectedIndex].value;
    var assignmentname = select.options[select.selectedIndex].text;
    var template = formdata.template.value;
    var qcode = formdata.qcode.value;
    var lines = qcode.split('\n');

    for(var i = 0; i < lines.length; i++) {
        if (lines[i] != "") {
            var line = lines[i];
            var match = line.split(/.. \w*:: /);
            var name = match[1];
            break;
        }
    }

    var question = formdata.qcode.value;
    var difficulty = formdata.difficulty;
    for (var i = 0; i < difficulty.length; i++) {
        if (difficulty[i].checked == true) {
            var selectedDifficulty = difficulty[i].value;
        }
    }
    var tags = formdata.qtags.value;
    var chapter = formdata.qchapter.value;
    var isprivate = formdata.isprivate.checked;
    var points = formdata.createpoints.value;
    var timed = formdata.createtimed.checked;

    data = {
        'template' : template,
        'name' : name,
        'question' : question,
        'difficulty' : selectedDifficulty,
        'tags' : tags,
        'chapter' : chapter,
        'isprivate' : isprivate,
        'tab' : activetab,
        'assignmentid' : assignmentid,
        'points' : points,
        'timed' : timed
    }
    url = '/runestone/admin/createquestion'
    jQuery.post(url, data, function (iserror, textStatus, whatever) {
        if (iserror == 'ERROR') {
            errortext = document.getElementById('qnameerror');
            errortext.innerHTML = 'Name is already in use. Please try a different name.'
        } else {
            alert('Question created successfully');
            var newPoints = iserror['points'];
            var q_type = activetab;
            var totalPoints = document.getElementById("totalPoints");
            totalPoints.innerHTML = 'Total points: ' + newPoints;
            var tableBody = document.getElementById("tableBody");
            var row = document.createElement("TR");
            row.setAttribute("class", q_type);
            row.setAttribute("id", name);
            row.style.textAlign = 'center';
            row.style.border = '1px solid black';
            tableBody.appendChild(row);

            var qid = document.createElement("TD");
            qid.style.border = '1px solid black';
            var qid_data = document.createTextNode(name);
            qid.appendChild(qid_data);
            row.appendChild(qid);

            var pts = document.createElement("TD");
            pts.style.border = '1px solid black';
            var pts_data = document.createTextNode(points);
            pts.appendChild(pts_data);
            row.appendChild(pts);

            var time = document.createElement("TD");
            time.style.border = '1px solid black';
            var time_data = document.createTextNode(timed);

            time.appendChild(time_data);
            row.appendChild(time);
        }
    }, 'json');
}


// Given a selected assignment, retrieve it from the server then display it.
function assignmentInfo() {
    // If no assignment is selected, hide all assignment-related panels.
    var select = document.getElementById('assignlist');
    if (select.selectedIndex === -1) {
        $('#rightSection').css('visibility', 'hidden');
        $('#leftpanel1').css('visibility', 'hidden');
        $('#leftpanel2').css('visibility', 'hidden');
        return;
    }

    var assignmentid = select.options[select.selectedIndex].value;
    var assignmentname = select.options[select.selectedIndex].text;
    $('#rightSection').css('visibility', 'visible');
    $("#leftpanel1").css('visibility', 'visible');
    $("#leftpanel2").css('visibility', 'visible');

    $.getJSON(eBookConfig.get_assignmentURL, {'assignmentid': assignmentid}, function (data) {
        console.log(data);

        assignmentData = data['assignment_data'];
        $('#totalPoints').html('Total points: ' + assignmentData['assignment_points']);
        $('#assignment_duedate').html('Due: ' + assignmentData['due_date']);
        $('#assignment_description').html(assignmentData['description']);

        // Get the question tree picker.
        var tqp = $('#tree-question-picker').jstree(true);
        // Ignore these checks in the picker, since it's loading existing data, not user interaction.
        tqp.ignore_check = true;
        // Clear all checks initially.
        tqp.uncheck_all();

        // Clear the bootstrap table.
        var bst = $('#questionTable');
        bst.bootstrapTable('removeAll');
        for (let question of data['questions_data']) {
            // Put the qeustion in the table.
            let name = question['name'];
            appendToQuestionTable(name, question['points'], question['autograde']);
            // Check this question in the question tree picker.
            tqp.check_node(tqp.get_node(name));
        }

        // Future checks come from the user.
        tqp.ignore_check = false;
    });
}


// Append a row to the question table.
function appendToQuestionTable(name, points, autograde) {
    // Setting and ID for the row is essential: the row reordering plugin depends on a valid row ID for the `drop message <https://github.com/wenzhixin/bootstrap-table/tree/master/src/extensions/reorder-rows#userowattrfunc>`_ to work. Setting the ``_id`` key is one way to accomplish this.
    var bst = $('#questionTable');
    bst.bootstrapTable('append', [{'question' : name, 'points' : points, 'autograde' : autograde, _id : ('question_table_' + name)}]);
}


// Invoked by the "Create" button of the "Create Assignment" dialog.
function createAssignment(form) {
    var name = form.name.value;
    var description = form.description.value;
    var duedate = form.datetimepicker.value;

    var obj = new XMLHttpRequest();
    obj.open('POST', '/runestone/admin/createAssignment/?name=' + name + '&description=' + description + '&due=' + duedate, true);
    obj.send(JSON.stringify({name: name, description: description}));
    obj.onreadystatechange = function () {
        if (obj.readyState == 4 && obj.status == 200) {
            added = JSON.parse(obj.responseText);
            if (added != 'ERROR') {
                select = document.getElementById('assignlist');
                newopt = document.createElement('option');
                newopt.value = added[name];
                newopt.innerHTML = name;
                select.appendChild(newopt);
                select.selectedIndex = newopt.index;
                assignmentInfo();
            } else {
                alert('Error in creating new assignment.')
            }
        }
    }
}


// Called by the "Preview" button of the "Write" panel.
function preview_question(form){

    var code = $(form.qcode).val();
    var data = {'code': JSON.stringify(code)};
    $.post('/runestone/ajax/preview_question', data, function(result, status) {
            renderRunestoneComponent(JSON.parse(result), "component-preview")
        }
    );
    // get the text as above
    // send the text to an ajax endpoint that will insert it into
    // a sphinx project, run sphinx, and send back the generated index file
    // this generated index can then be displayed...

}


// Render a question in the provided div?
function renderRunestoneComponent(componentSrc, whereDiv) {
    /**
     *  The easy part is adding the componentSrc to the existing div.
     *  The tedious part is calling the right functions to turn the
     *  source into the actual component.
     */

    jQuery(`#${whereDiv}`).html(componentSrc);

    edList = [];
    mcList = [];
    let componentKind = $($('#component-preview [data-component]')[0]).data('component')
    let opt = {}
    opt.orig = jQuery(`#${whereDiv} [data-component]`)[0]
    opt.lang = $(opt.orig).data('lang')
    opt.useRunestoneServices =false;
    opt.graderactive = false;
    opt.python3 = true;

    component_factory[componentKind](opt)

}


// Called to remove a question from an assignment.
function remove_question(question_name) {
    var assignment_id = getAssignmentId();
    $.getJSON('/runestone/admin/removeQuestion/?name=' + question_name + '&assignment_id=' + assignment_id, {variable: 'variable'}).done(function (response_JSON) {
        var totalPoints = document.getElementById("totalPoints");
        totalPoints.innerHTML = 'Total points: ' + response_JSON;
        // Remove the named row from the table. See the `example <http://issues.wenzhixin.net.cn/bootstrap-table/#methods/removeByUniqueId.html>`__.
        var bst = $('#questionTable');
        bst.bootstrapTable('removeByUniqueId', question_name);
    });
}


// Called by the "Search" button in the "Search question bank" panel.
function questionBank(form) {
    var chapter = form.chapter.value;
    var author = form.author.value;
    var tags = $("#tags").select2("val");
    var term = form.term.value;
    var difficulty = null;
    var difficulty_options = ['rating1', 'rating2', 'rating3', 'rating4', 'rating5'];
    var inputs = document.getElementById('qbankform').getElementsByTagName('input');
    for (var i = 0, length = inputs.length; i < length; i++) {
        if (inputs[i].type == 'radio' && inputs[i].checked) {
            difficulty = inputs[i].value;
        }
    }

    var obj = new XMLHttpRequest();
    obj.open('POST', '/runestone/admin/questionBank?chapter=' + chapter + '&difficulty=' + difficulty + '&author=' + author + '&tags=' + tags + '&term=' + term + '&qtype=' +'formative', true);
    obj.send(JSON.stringify({variable: 'variable'}));
    obj.onreadystatechange = function () {
        if (obj.readyState == 4 && obj.status == 200) {
            var resp = JSON.parse(obj.responseText);
            var select = document.getElementById('qbankselect');
            select.onchange = getQuestionInfo;
            var questionform = document.getElementById('questionform');
            $("#qbankselect").empty();
            for (i = 0; i < resp.length; i++) {
                var option = document.createElement("option");
                option.text = resp[i];
                option.value = resp[i];
                option.onclick = getQuestionInfo;
                select.add(option);
            }
            if (resp.length == 0) {
                select.style.visibility = 'hidden';
                questionform.style.visibility = 'hidden';
                var q_info = document.getElementById('questionInfo');
                q_info.style.visibility = 'hidden';
                alert("Sorry, no questions matched your search criteria.");

            }
            if (resp.length > 0) {
                select.style.visibility = 'visible';
                questionform.style.visibility = 'visible';
            }
        }
    }
}

// Return the assignment id based on the value selected in the ``assignlist`` item.
function getAssignmentId() {
    var assignlist = document.getElementById('assignlist');
    return assignlist.options[assignlist.selectedIndex].value;
}


// Called by the "Add to assignment" button in the "Search question bank" panel after a search is performed.
function addToAssignment(form) {
    var points = form.points.value;
    var select = document.getElementById('qbankselect');
    var question_name = select.options[select.selectedIndex].text;

    updateAssignmentRaw(question_name, points, '');
}

// Update an assignment.
function updateAssignmentRaw(question_name, points, autograde) {
    var assignmentid = getAssignmentId();
    // TODO: This endpoint does an add, not an update. Need it fixed.
    $.getJSON('/runestone/admin/addToAssignment/?question=' + question_name + '&assignment=' + assignmentid + '&points=' + points + '&timed=false&type=formative', {variable: 'variable'}).done(function (response_JSON) {
        var total_points = response_JSON[0];
        var q_type = response_JSON[1];
        var totalPointsElement = document.getElementById("totalPoints");
        totalPointsElement.innerHTML = 'Total points: ' + total_points;
        // See if this question already exists in the table.
        var bst = $('#questionTable');
        if (bst.bootstrapTable('getRowByUniqueId', question_name) === null) {
            // Only append if this row doesn't exist.
            appendToQuestionTable(question_name, points, autograde);
        }
    });
}


// When a user clicks on a question in the select element of the "Search question bank" panel after doing a search, this is called.
function getQuestionInfo() {
    var select = document.getElementById('qbankselect');
    var question_name = select.options[select.selectedIndex].text;
    var assignlist = document.getElementById('assignlist');
    var assignmentid = assignlist.options[assignlist.selectedIndex].value;
    var obj = new XMLHttpRequest();
    obj.open('POST', '/runestone/admin/getQuestionInfo/?question=' + question_name + '&assignment=' + assignmentid, true);
    obj.send(JSON.stringify({variable: 'variable'}));
    obj.onreadystatechange = function () {
        if (obj.readyState == 4 && obj.status == 200) {
            var question_info = obj.responseText;
            var res = JSON.parse(question_info);
            var data = {};
            var i;
            for (i in res) {
                if (res.hasOwnProperty(i)) {
                    data[i] = res[i];
                }
            }
            var difficulty = data['difficulty'];
            var code = data['code'];
            var author = data['author'];
            var tags = data['tags'];

            var q_difficulty = document.getElementById('q_difficulty');
            if (difficulty == null) {
                q_difficulty.innerHTML = 'Difficulty not set for this question';
            } else {
                q_difficulty.innerHTML = 'Difficulty: ' + difficulty;
            }

            var q_code = document.getElementById('q_code');
            q_code.innerHTML = code;

            var q_author = document.getElementById('q_author');
            if (author == null) {
                q_author.innerHTML = 'No author for this question';
            } else {
                q_author.innerHTML = 'Author: ' + author;
            }

            var q_tags = document.getElementById('q_tags');
            q_tags.innerHTML = 'Tags:' + tags;
            var q_info = document.getElementById('questionInfo');
            q_info.style.visibility = 'visible';

        }
    }
}


// Called inside the "Write Assignment" panel?
function edit_question(form) {
    var select = document.getElementById('qbankselect');
    var question_name = select.options[select.selectedIndex].text;
    var tags = $("#addTags").select2("val");
    var name = form.changename.value;
    var difficulty = null;
    var difficulty_options = ['r1', 'r2', 'r3', 'r4', 'r5'];
    var inputs = document.getElementById('editForm').getElementsByTagName('input');
    for (var i = 0, length = inputs.length; i < length; i++) {
        if (inputs[i].type == 'radio' && inputs[i].checked) {
            difficulty = inputs[i].value;
        }
    }
    var question_text = form.editRST.value;
          question_text =  question_text.replace(/(\r\n|\n|\r)/gm, '%0A'); //encodes all new line characters to preserve them in query string

    var obj = new XMLHttpRequest();
    obj.open('POST', '/runestone/admin/edit_question/?question=' + question_name + '&tags=' + tags + '&difficulty=' + difficulty + '&name=' + name + '&questiontext=' + question_text, true);
    obj.send(JSON.stringify({variable: 'variable'}));
    obj.onreadystatechange = function () {
        if (obj.readyState == 4 && obj.status == 200) {
            if (obj.responseText == 'Success') {
                alert('You successfully edited the selected question.');
            }
        }
    }

}


// More preview panel functionality I don't understand.
function getQuestionText() {
    var select = document.getElementById('qbankselect');
    var question_name = select.options[select.selectedIndex].text;
    var obj = new XMLHttpRequest();
    obj.open('POST', '/runestone/admin/question_text?question_name=' + question_name, true);
    obj.send(JSON.stringify({variable: 'variable'}));
    obj.onreadystatechange = function () {
        if (obj.readyState == 4 && obj.status == 200) {
            var textarea = document.getElementById('editRST');
            textarea.innerHTML = obj.responseText;
        }
    }
}

// More preview panel functionality I don't understand.
function questions2Rst() {
    var select = document.getElementById('assignlist');
    var assignmentid = select.options[select.selectedIndex].value;
    $.getJSON('/runestone/admin/questions2rst/' + assignmentid, {}, function () {
        alert("done")
    });
}


// Change the due date.
function changeDueDate(form) {
    var newdate = form.changedate.value;
    var select = document.getElementById('assignlist');
    var assignmentid = select.options[select.selectedIndex].value;
    var obj = new XMLHttpRequest();
    obj.open('POST', '/runestone/admin/changeDate?newdate=' + newdate + '&assignmentid=' + assignmentid, true);
    obj.send(JSON.stringify({variable: 'variable'}));
    obj.onreadystatechange = function () {
        if (obj.readyState == 4 && obj.status == 200) {
            if (obj.responseText == 'success') {
                alert("Successfully changed due date");
                document.getElementById("assignment_duedate").innerHTML = "Due: " + newdate;
            }

            else if (obj.responseText == 'error') {
                alert("There was an error changing your due date");
            }
        }
    }

}

// Change the description of an assignment.
function changeDescription(form) {
    var newdescription = form.newdescription.value;
    var select = document.getElementById('assignlist');
    var assignmentid = select.options[select.selectedIndex].value;
    var obj = new XMLHttpRequest();
    obj.open('POST', '/runestone/admin/changeDescription?newdescription=' + newdescription + '&assignmentid=' + assignmentid, true);
    obj.send(JSON.stringify({variable: 'variable'}));
    obj.onreadystatechange = function () {
        if (obj.readyState == 4 && obj.status == 200) {
            if (obj.responseText == 'success') {
                alert("Successfully changed description");
                document.getElementById("assignment_description").innerHTML = newdescription;
            }

            else if (obj.responseText == 'error') {
                alert("There was an error changing your due date");
            }
        }
    }

}


// ***********
// Grading tab
// ***********
// Return whether the assignment has been released for grading.
function get_assignment_release_states(){
    if (assignment_release_states == null){
        // This has to be a synchronous call because we have to set assignment_release_states
        // before going on to later code that uses it
        jQuery.ajax({
        url: eBookConfig.get_assignment_release_statesURL,
        type: "POST",
        dataType: "JSON",
        async: false,
        success: function (retdata) {
            assignment_release_states = retdata;
        }
        });
    }
}

// Update the release button in the grading panel?
function set_release_button() {

    // first find out if there is an assignment selected
    var col1 = document.getElementById("gradingoption1");
    var col1val = col1.options[col1.selectedIndex].value;

    var col2 = document.getElementById("gradingoption2");
    var col2val = col2.options[col2.selectedIndex].value;
    var assignment = null;

    if (col1val == 'assignment') {
        var assignmentcolumn = document.getElementById("gradingcolumn1");
        if (assignmentcolumn.selectedIndex != -1) {
            assignment = assignmentcolumn.options[assignmentcolumn.selectedIndex].value;
        }
    }

    else if (col2val == 'assignment') {
        var assignmentcolumn = document.getElementById("gradingcolumn2");
        if (assignmentcolumn.selectedIndex != -1) {
            assignment = assignmentcolumn.options[assignmentcolumn.selectedIndex].value;
        }
    }

    // change the release button appropriately
    // var release_button = document.getElementById("releasebutton");
    var release_button = $('#releasebutton');
    if (assignment == null) {
        //hide the release grades button
        release_button.css('visibility', 'hidden');
    }

    else{
        release_button.css('visibility', 'visible');
        // see whether grades are currently live for this assignment
        get_assignment_release_states();
        var release_state = assignment_release_states[assignment];
        // If so, set the button text appropriately
        if (release_state == true){
            release_button.text("Hide Grades from Students for " + assignment);
        }
        else{
            release_button.text("Release Grades to Students for " + assignment);
        }
    }
}

function toggle_release_grades() {
    var col1 = document.getElementById("gradingoption1");
    var col1val = col1.options[col1.selectedIndex].value;

    var col2 = document.getElementById("gradingoption2");
    var col2val = col2.options[col2.selectedIndex].value;
    var assignment = null;

    if (col1val == 'assignment') {
        var assignmentcolumn = document.getElementById("gradingcolumn1");
        if (assignmentcolumn.selectedIndex != -1) {
            assignment = assignmentcolumn.options[assignmentcolumn.selectedIndex].value;

        }

        else {
            alert("Please choose an assignment first");
        }
    }

    else if (col2val == 'assignment') {

        var assignmentcolumn = document.getElementById("gradingcolumn2");
        if (assignmentcolumn.selectedIndex != -1) {
            assignment = assignmentcolumn.options[assignmentcolumn.selectedIndex].value;

        }

        else {
            alert("Please choose an assignment first");
        }

    }

    if (assignment != null) {
        //go release the grades now
        get_assignment_release_states()
        release_state = assignment_release_states[assignment];
        var ids = JSON.parse(assignmentids);
        var assignmentid = ids[assignment];
        var obj = new XMLHttpRequest();
        if (release_state == true){
            // Have to toggle the local variable before making the asynch call, so that button will be updated correctly
            assignment_release_states[assignment] = null;
            obj.open('POST', '/runestone/admin/releasegrades?assignmentid=' + assignmentid + '&released=no', true);
            obj.send(JSON.stringify({variable: 'variable'}));
            obj.onreadystatechange = function () {
                if (obj.readyState == 4 && obj.status == 200) {
                    alert("Grades are now hidden from students for " + assignment);
                }
            }
        }

        else{
            // Have to toggle the local variable before making the asynch call, so that button will be updated correctly
            assignment_release_states[assignment] = true;
            obj.open('POST', '/runestone/admin/releasegrades?assignmentid=' + assignmentid + '&released=yes', true);
            obj.send(JSON.stringify({variable: 'variable'}));
            obj.onreadystatechange = function () {
                if (obj.readyState == 4 && obj.status == 200) {
                    alert("Grades are now visible to students for " + assignment);
                }
            }
        }
        set_release_button();
    }
}
<<<<<<< HEAD
=======



function renderRunestoneComponent(componentSrc, whereDiv, moreOpts) {
    /**
     *  The easy part is adding the componentSrc to the existing div.
     *  The tedious part is calling the right functions to turn the
     *  source into the actual component.
     */

    jQuery(`#${whereDiv}`).html(componentSrc);

    edList = [];
    mcList = [];
    let componentKind = $($(`#${whereDiv} [data-component]`)[0]).data('component')
    let opt = {}
    opt.orig = jQuery(`#${whereDiv} [data-component]`)[0]
    opt.lang = $(opt.orig).data('lang')
    opt.useRunestoneServices = false;
    opt.graderactive = false;
    opt.python3 = true;
    if (typeof moreOpts !== 'undefined') {
        for (let key in moreOpts) {
            opt[key] = moreOpts[key]
        }
    }

    if (typeof component_factory === 'undefined') {
        alert("Error:  Missing the component factory!  Either rebuild your course or clear you browser cache.");
    } else {
        component_factory[componentKind](opt)
        }

}
>>>>>>> 2f683ef8
<|MERGE_RESOLUTION|>--- conflicted
+++ resolved
@@ -1257,7 +1257,7 @@
 
 
 // Render a question in the provided div?
-function renderRunestoneComponent(componentSrc, whereDiv) {
+function renderRunestoneComponent(componentSrc, whereDiv, moreOpts) {
     /**
      *  The easy part is adding the componentSrc to the existing div.
      *  The tedious part is calling the right functions to turn the
@@ -1268,15 +1268,24 @@
 
     edList = [];
     mcList = [];
-    let componentKind = $($('#component-preview [data-component]')[0]).data('component')
+    let componentKind = $($(`#${whereDiv} [data-component]`)[0]).data('component')
     let opt = {}
     opt.orig = jQuery(`#${whereDiv} [data-component]`)[0]
     opt.lang = $(opt.orig).data('lang')
-    opt.useRunestoneServices =false;
+    opt.useRunestoneServices = false;
     opt.graderactive = false;
     opt.python3 = true;
-
-    component_factory[componentKind](opt)
+    if (typeof moreOpts !== 'undefined') {
+        for (let key in moreOpts) {
+            opt[key] = moreOpts[key]
+        }
+    }
+
+    if (typeof component_factory === 'undefined') {
+        alert("Error:  Missing the component factory!  Either rebuild your course or clear you browser cache.");
+    } else {
+        component_factory[componentKind](opt)
+        }
 
 }
 
@@ -1667,40 +1676,3 @@
         set_release_button();
     }
 }
-<<<<<<< HEAD
-=======
-
-
-
-function renderRunestoneComponent(componentSrc, whereDiv, moreOpts) {
-    /**
-     *  The easy part is adding the componentSrc to the existing div.
-     *  The tedious part is calling the right functions to turn the
-     *  source into the actual component.
-     */
-
-    jQuery(`#${whereDiv}`).html(componentSrc);
-
-    edList = [];
-    mcList = [];
-    let componentKind = $($(`#${whereDiv} [data-component]`)[0]).data('component')
-    let opt = {}
-    opt.orig = jQuery(`#${whereDiv} [data-component]`)[0]
-    opt.lang = $(opt.orig).data('lang')
-    opt.useRunestoneServices = false;
-    opt.graderactive = false;
-    opt.python3 = true;
-    if (typeof moreOpts !== 'undefined') {
-        for (let key in moreOpts) {
-            opt[key] = moreOpts[key]
-        }
-    }
-
-    if (typeof component_factory === 'undefined') {
-        alert("Error:  Missing the component factory!  Either rebuild your course or clear you browser cache.");
-    } else {
-        component_factory[componentKind](opt)
-        }
-
-}
->>>>>>> 2f683ef8
