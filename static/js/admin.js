var assignment_release_states = null;

function gradeIndividualItem() {
    var select3 = document.getElementById("gradingoption3");
    var colType = select3.options[select3.selectedIndex].value;

        var col1 = document.getElementById("gradingoption1");
    var col1val = col1.options[col1.selectedIndex].value;

        var col2 = document.getElementById("gradingoption2");
    var col2val = col2.options[col2.selectedIndex].value;

    set_release_button();

    var select = document.getElementById("gradingcolumn3");
    var val = select.options[select.selectedIndex].value;
    var rightSideDiv = $('#rightsideGradingTab');
    if (colType == 'question') {
        //we know the student must come from column 1 now
        document.getElementById("rightsideGradingTab").style.visibility = 'visible';
        var s_column = document.getElementById("gradingcolumn1");
        if (s_column.selectedIndex != -1) {
            //make sure they've selected a student from column 1
           var student = s_column.options[s_column.selectedIndex].value;
            var student_dict = students;
            for (var key in student_dict) {
                if (student_dict[key] == student) {
                    var sid = key;
                }
            }

            getRightSideGradingDiv(rightSideDiv, val, sid);


        }

    }

    else if (colType == 'student') {
        //we know the question must come from column 2 now
        document.getElementById("rightsideGradingTab").style.visibility = 'visible';
        var q_column = document.getElementById("gradingcolumn2");
        if (q_column.selectedIndex != -1) {
            //make sure they've selected a question from column 1
            var question = q_column.options[q_column.selectedIndex].value;
            var student_dict = students;
            for (var key in student_dict) {
                if (student_dict[key] == val) {
                    var sid = key;
                }
            }

            getRightSideGradingDiv(rightSideDiv, question, sid);


        }

    }
}

function getSelectedGradingColumn(type){
    //gradingoption1 has contents of picker for type of stuff in column (e.g., assignment, student)
    //gradingcolumn1 has contents of column (e.g., actual assignments)
    var opt1 = document.getElementById("gradingoption1");
    var col1Type = opt1.options[opt1.selectedIndex].value;

    var opt2 = document.getElementById("gradingoption2");
    var col2Type = opt2.options[opt2.selectedIndex].value;

    var opt3 = document.getElementById("gradingoption3");
    var col3type = opt3.options[opt3.selectedIndex].value;

    if (col1Type == type){
        col = document.getElementById("gradingcolumn1");
    }
    else if (col2Type == type){
        col = document.getElementById("gradingcolumn2");
    }
    else if (col3type == type){
        col = document.getElementById("gradingcolumn3");
    }
    else {
        col = null;
    }
    return col;
}

function getSelectedItem(type){
    var col = getSelectedGradingColumn(type);

    if (col == null){
        return null;
    }
    if (type == "student"){
        if (col.selectedIndex != -1) {
            // they've selected an item; get the id associated with it
            id_diction = students
            var item = col.options[col.selectedIndex].value;
            for (var key in id_diction) {
                // one of these should match, since an item was selected!
                if (id_diction[key] == item) {
                    var id = key;
                }
            }
            return id;
        }
        else {
            return null;
        }
    }
    else if (type == "assignment"){
        if (col.selectedIndex != -1) {
            // they've selected an assignment; return that assignment name
            return col.options[col.selectedIndex].value;
        }
        else {
            return null;
        }
    }
    else if (type == "question"){
        if (col.selectedIndex != -1) {
            // they've selected a question; return that question name
            return col.options[col.selectedIndex].value;
        }
        else {
            return null;
        }
    }
}

function autoGrade(){
    var assignment = getSelectedItem("assignment")
    var question = getSelectedItem("question")
    var studentID = getSelectedItem("student")
    var enforceDeadline = $('#enforceDeadline').is(':checked')
    jQuery.ajax({
        url: eBookConfig.autogradingURL,
        type: "POST",
        dataType: "JSON",
        data: {
            assignment: assignment,
            question: question,
            sid: studentID,
            enforceDeadline: enforceDeadline
        },
        success: function (retdata) {
            $('#assignmentTotalform').css('visibility', 'hidden');
            alert(retdata.message);
        }
    });
}

function calculateTotals(){
    var assignment = getSelectedItem("assignment")
    var question = getSelectedItem("question")
    var studentID = getSelectedItem("student")
    $('#assignmentTotalform').css('visibility', 'hidden');
    jQuery.ajax({
        url: eBookConfig.calcTotalsURL,
        type: "POST",
        dataType: "JSON",
        data: {
            assignment: assignment,
            question: question,
            sid: studentID
        },
        success: function (retdata) {
            if (retdata.computed_score != null) {
                // show the form for setting it manually
                $('#assignmentTotalform').css('visibility', 'visible');
                // populate it with data from retdata
                $('#computed-total-score').val(retdata.computed_score);
                $('#manual-total-score').val(retdata.manual_score);
            }
            else{
                alert(retdata.message);
            }
        }
    });
}

function saveManualTotal(){
    var assignment = getSelectedItem("assignment")
    var studentID = getSelectedItem("student")
    jQuery.ajax({
        url: eBookConfig.setTotalURL,
        type: "POST",
        dataType: "JSON",
        data: {
            assignment: assignment,
            sid: studentID,
            score: $('#manual-total-score').val(),
        },
        success: function (retdata) {
            if (!retdata.success){
                alert(retdata.message);
            }
        }
    });
}


function getRightSideGradingDiv(element, acid, studentId) {
    if (!eBookConfig.gradingURL) {
        alert("Can't grade without a URL");
        return false;
    }


    //make an ajax call to get the htmlsrc for the given question
    var obj = new XMLHttpRequest();
    obj.open("GET", "/runestone/admin/htmlsrc/?acid=" + acid, true);
    obj.send(JSON.stringify({acid: acid}));
    obj.onreadystatechange = function () {
        if (obj.readyState == 4 && obj.status == 200) {
            var htmlsrc = JSON.parse(obj.responseText);
            jQuery("#questiondisplay").html(htmlsrc);
            $('[data-component=activecode]').each(function (index) {
                if ($(this.parentNode).data("component") !== "timedAssessment") {   // If this element exists within a timed component, don't render it here
                    edList[this.id] = ACFactory.createActiveCode(this, $(this).data('lang'), {sid: studentId, graderactive: true, python3:false});
                }
            });
            if (loggedout) {
                for (k in edList) {
                    edList[k].disableSaveLoad();
                }
            }


        }

    }



    function save(event) {
        event.preventDefault();

        var form = jQuery(this);
        var grade = jQuery('#input-grade', form).val();
        var comment = jQuery('#input-comments', form).val();
        jQuery.ajax({
            url: eBookConfig.gradeRecordingUrl,
            type: "POST",
            dataType: "JSON",
            data: {
                acid: acid,
                sid: studentId,
                grade: grade,
                comment: comment,
            },
            success: function (data) {
                jQuery('.grade', element).html(data.grade);
                jQuery('.comment', element).html(data.comment);
            }
        });
    }

    function show(data) {
        // get rid of any other modals -- incase they are just hanging out.
        //jQuery('.modal.modal-grader:not(#modal-template .modal)').remove();

        var rightDiv = jQuery('#outerRightDiv');

        jQuery('#gradingform', rightDiv).remove();
        var newForm = document.createElement('form');
        newForm.setAttribute('id', 'gradingform');
        formstr = '<form> <label for="input-grade">Grade</label> <input id="input-grade" type="text" class="form-control" value= ""/> <label for="input-comments">Comments</label> <input id="input-comments" type="text" class="form-control" value="" /> <input type="submit" value="Save Grade" class="btn btn-primary" /> </form> <button class="btn btn-default next" type="button">Save and next</button>';
        newForm.innerHTML = formstr;
        document.getElementById("outerRightDiv").appendChild(newForm);

        jQuery('#rightTitle', rightDiv).html(data.name + ' <em>' + data.acid + '</em>');

        //jQuery('.activecode-target',rightDiv).attr('id',data.acid+"_"+data.username);

        if (data.file_includes) {
            // create divids for any files they might need
            var file_div_template = '<pre id="file_div_template" style = "display:none;">template text</pre>;'
            var index;
            for (index = 0; index < data.file_includes.length; index += 1) {
                if (jQuery('#' + data.file_includes[index].acid).length == 0) {
                    // doesn't exist yet, so add it.
                    jQuery('body').append(file_div_template);
                    jQuery('#file_div_template').text(data.file_includes[index].contents);
                    jQuery('#file_div_template').attr("id", data.file_includes[index].acid);
                }
            }
        }

        // pull in any prefix or suffix code, already retrieved in data
        var complete_code = data.code;
        if (data.includes) {
            complete_code = data.includes + '\n#### end of included code\n\n' + complete_code;
        }
        if (data.suffix_code) {
            complete_code = complete_code + '\n\n#### tests ####\n' + data.suffix_code;
        }



        // outerdiv, acdiv, sid, initialcode, language


        jQuery('form', rightDiv).submit(save);
        jQuery('.next', rightDiv).click(function (event) {
            event.preventDefault();
            jQuery('form', rightDiv).submit();
            var col3 = document.getElementById("gradingcolumn3");
            try {
                var ind = col3.selectedIndex + 1;
                col3.selectedIndex = ind;
                col3.onchange();
            }

            catch (err) {
                //reached end of list
            }


        });
        jQuery('#' + data.id).focus();



        var divid;
        setTimeout(function(){

//        jQuery.ajax({
//        url: eBookConfig.gradeRecordingUrl,
//        type: "POST",
//        dataType: "JSON",
//        data: {
//            acid: acid,
//            sid: studentId,
//        },
//        success: function () {
//            //make an XML request to get the right stuff, pass in divid and studentId, then do the jQuery stuff below
            var obj = new XMLHttpRequest();
            obj.open('GET', '/runestone/admin/getGradeComments?acid=' + acid + '&sid=' + studentId, true);
            obj.send(JSON.stringify({newins: 'studentid'}));
            obj.onreadystatechange = function () {
                if (obj.readyState == 4 && obj.status == 200) {
                    var resp = obj.responseText;
                    var newdata = JSON.parse(resp);
                    if (newdata != "Error") {
                        jQuery('#input-grade', rightDiv).val(newdata['grade']);
                    jQuery('#input-comments', rightDiv).val(newdata['comments']);}
                }}




            var myobj = new XMLHttpRequest();
            myobj.open('GET', '/runestone/admin/checkQType?acid=' + acid + '&sid=' + studentId, true);
            myobj.send(JSON.stringify({newins: 'studentid'}));
            myobj.onreadystatechange = function () {
                if (myobj.readyState == 4 && myobj.status == 200) {
                    var answer = myobj.responseText;
                    if (answer == "null") {
                        jQuery("#shortanswerresponse").empty();
                        //do nothing else, it wasn't a short answer question and the answer should already automatically be loaded
                    }

                    else {
                        //manually show the answer now
                        answer = JSON.parse(answer);
                        jQuery("#shortanswerresponse").empty();
                        var answerheader = $("<b>Student's Answer</b> <br>")
                        jQuery("#shortanswerresponse").append(answerheader);
                        jQuery("#shortanswerresponse").append(answer);
                        $('#shortanswerresponse').css('display', 'inline');
                        $('#shortanswerresponse').css('margin-bottom', '50px');
                        $('#shortanswerresponse').css('background-color', '#fefce7');
                    }
                }
            }
        },250);
    }

    element.addClass("loading");
    var assignment = getSelectedItem("assignment")
    var enforceDeadline = $('#enforceDeadline').is(':checked')

    jQuery.ajax({
        url: eBookConfig.gradingURL,
        type: "POST",
        dataType: "JSON",
        data: {
            assignment: assignment,
            acid: acid,
            sid: studentId,
            enforceDeadline: enforceDeadline
        },
        success: function (data) {
            show(data);
        }
    });



}


function updateColumn2() {
    var select1 = document.getElementById("gradingoption1");
    var val = select1.options[select1.selectedIndex].value;
    var select = document.getElementById("gradingoption2");
    var val2 = select.options[select.selectedIndex].value;
    var select2 = document.getElementById("gradingcolumn1");
    var column2 = document.getElementById("gradingcolumn2");
    var selectedval = select2.options[select2.selectedIndex].value;
    if (val == 'assignment'){
        set_release_button();
    }
    if (val == 'assignment' && val2 == 'question') {
        $("#gradingcolumn2").empty();
        var assignments = JSON.parse(assignmentinfo);
        var assignment_names = assignments[selectedval];
        assignment_names.sort()
        for (i = 0; i < assignment_names.length; i++) {
            var q = assignment_names[i];
            var option = document.createElement("option");
            option.text = q;
            option.value = q;
            column2.add(option);

        }
    }

    else if (val == 'chapter' && val2 == 'question') {
        $("#gradingcolumn2").empty();
        for (i = 0; i < chapters[selectedval].length; i++) {
            var option = document.createElement("option");
            option.text = chapters[selectedval][i];
            option.value = chapters[selectedval][i];
            column2.add(option);
        }

    }
    if (val2 != "") {
        column2.style.visibility = 'visible';
    }
}

function updateColumn3() {
    var select1 = document.getElementById("gradingoption2");
    var val = select1.options[select1.selectedIndex].value;
    var select = document.getElementById("gradingoption3");
    var val2 = select.options[select.selectedIndex].value;
    var select2 = document.getElementById("gradingcolumn2");
    var column3 = document.getElementById("gradingcolumn3");
    var selectedval = select2.options[select2.selectedIndex].value;
    if (val == 'assignment'){
        set_release_button();
    }
    if (val == 'chapter' && val2 == 'question') {
        $("#gradingcolumn3").empty();
        for (i = 0; i < chapters[selectedval].length; i++) {
            var option = document.createElement("option");
            option.text = chapters[selectedval][i];
            option.value = chapters[selectedval][i];
            column3.add(option);
        }
    }

    else if (val == 'assignment' && val2 == 'question') {
        $("#gradingcolumn3").empty();
        var assignments = JSON.parse(assignmentinfo);
        for (i = 0; i < assignments[selectedval].length; i++) {
            var q = assignments[selectedval][i];
            var option = document.createElement("option");
            option.text = q;
            option.value = q;
            column3.add(option);

        }

    }

    if (val2 != "") {
        var lastcolval = column3.selectedIndex;
        if (lastcolval != -1) {
            gradeIndividualItem();
        }
        column3.style.visibility = 'visible';
    }

}

function pickedAssignments(column) {

    var pickedcolumn = document.getElementById(column);
    $("#" + column).empty();
    var assignments = JSON.parse(assignmentinfo);
    set_release_button();
    autograde_form.style.visibility = 'visible';
    calc_totals_form.style.visibility = 'visible';

    var keys = Object.keys(assignments);
    keys.sort();
    for (var i=0; i<keys.length; i++){
        var option = document.createElement("option");
        var key = keys[i];
        option.text = key;
        option.value = key;
        pickedcolumn.add(option);
        pickedcolumn.style.visibility = 'visible';
    }
}


function displayDefaultQuestion(column) {
    var pickedcolumn = document.getElementById(column);
    $("#" + column).empty();


    var option = document.createElement("option");
    option.text = '<- Choose option';
    option.value = 'default';
    pickedcolumn.add(option);
    $("option[value='default']").attr("disabled", "disabled");
    pickedcolumn.style.visibility = 'visible';
}


function pickedStudents(column) {

    var pickedcolumn = document.getElementById(column);
    $("#" + column).empty();
    // students = students.replace(/&#x27;/g, '"');
    var studentslist = students;
    var keys = [];
    var i;
    for (i in studentslist) {
        if (studentslist.hasOwnProperty(i)) {
            keys.push(i);
        }
    }


    for (i = 0; i < keys.length; i++) {
        var key = keys[i];
        var option = document.createElement("option");
        option.text = studentslist[key];
        option.value = studentslist[key];
        pickedcolumn.add(option);
        pickedcolumn.style.visibility = 'visible';

    }
}


function pickedChapters(column) {
    var pickedcolumn = document.getElementById(column);
    $("#" + column).empty();
    var keys = [];
    var i;
    for (i in chapters) {
        if (chapters.hasOwnProperty(i)) {
            keys.push(i);
        }
    }

    for (i = 0; i < keys.length; i++) {
        var key = keys[i];
        var option = document.createElement("option");
        option.text = key;
        option.value = key;
        pickedcolumn.add(option);
        pickedcolumn.style.visibility = 'visible';


    }

}


function showColumn1() {

    var select1 = document.getElementById("gradingoption1");
    var select = document.getElementById("gradingoption2");
    var select3 = document.getElementById("gradingoption3");
    select.selectedIndex = 0;
    select3.selectedIndex = 0;
    var val2 = select.options[select.selectedIndex].value;
    var val = select1.options[select1.selectedIndex].value;

    set_release_button();
    autograde_form = document.getElementById("autogradingform");
    autograde_form.style.visibility = 'hidden';
    calc_totals_form = document.getElementById("calculateTotalsForm");
    calc_totals_form.style.visibility = 'hidden';

    $("#gradingcolumn2").empty();
    $("#gradingcolumn3").empty();
    $("#gradingoption2").empty();
    $("#gradingoption3").empty();

    if (val == 'assignment') {
        var option = document.createElement("option");
        option.text = 'question';
        option.value = 'question';
        var defaultOption = document.createElement("option");
        defaultOption.text = "Select your option";
        defaultOption.value = '';
        select.add(defaultOption);
        select.add(option);
        $("option[value='']").attr("disabled", "disabled");



        var third_default_opt = document.createElement("option");
        third_default_opt.text = 'Select your option';
        third_default_opt.value = '';
        select3.add(third_default_opt);
        $("option[value='']").attr("disabled", "disabled");

        var studentopt = document.createElement("option");
        studentopt.text = 'student';
        studentopt.text = 'student';
        select3.add(studentopt);


        pickedAssignments("gradingcolumn1");
    }


    else if (val == 'chapter') {

        $("#gradingoption2").empty();
        var defaultOption = document.createElement("option");
        defaultOption.text = "Select your option";
        defaultOption.value = '';
        select.add(defaultOption);
        $("option[value='']").attr("disabled", "disabled");
        var option = document.createElement("option");
        option.text = 'question';
        option.value = 'question';
        select.add(option);

        var third_default_opt = document.createElement("option");
        third_default_opt.text = 'Select your option';
        third_default_opt.value = '';
        select3.add(third_default_opt);
        $("option[value='']").attr("disabled", "disabled");

        var studentopt = document.createElement("option");
        studentopt.text = 'student';
        studentopt.text = 'student';
        select3.add(studentopt);



        pickedChapters('gradingcolumn1');
    }

    else if (val == 'student') {
        $("#gradingoption2").empty();
        $("#gradingoption3").empty();

        var defaultOption = document.createElement("option");
        defaultOption.text = "Select your option";
        defaultOption.value = '';
        select.add(defaultOption);

        var thirdDefaultOption = document.createElement("option");
        thirdDefaultOption.text = "Select your option";
        thirdDefaultOption.value = '';
        select3.add(thirdDefaultOption);
        $("option[value='']").attr("disabled", "disabled");
        var q = document.createElement("option");
        q.text = 'question';
        q.value = 'question';
        select3.add(q);

        var options = ['chapter', 'assignment'];
        for (i = 0; i < options.length; i++) {
            var val = options[i];
            var option = document.createElement("option");
            option.text = val;
            option.value = val;
            select.add(option);
        }

        pickedStudents('gradingcolumn1');
    }

}

function showColumn2() {

    var select1 = document.getElementById("gradingoption2");
    var val = select1.options[select1.selectedIndex].value;
    var select = document.getElementById("gradingoption1");
    var first_val = select.options[select.selectedIndex].value;
    var select3 = document.getElementById('gradingoption3');
    select3.selectedIndex = 0;
    $("#gradingcolumn3").empty();


    if (first_val == "") {
        select1.selectedIndex = 0;
        alert("That is not a valid combination");
    }

    else {
        if (val == 'assignment') {
            $("#gradingoption3").empty();
            var defaultOption = document.createElement("option");
            defaultOption.text = "Select your option";
            defaultOption.value = '';
            select3.add(defaultOption);
            $("option[value='']").attr("disabled", "disabled");
            var option = document.createElement("option");
            option.text = 'question';
            option.value = 'question';
            select3.add(option);


            if (first_val == 'assignment') {
                alert("That is not a valid combination");
                select1.selectedIndex = 0;

            }
            else if (first_val == 'chapter') {
                alert("That is not a valid combination");
                select1.selectedIndex = 0;

            }
            else {
                pickedAssignments("gradingcolumn2");
            }
        }

        else if (val == 'chapter') {
            $("#gradingoption3").empty();
            var defaultOption = document.createElement("option");
            defaultOption.text = "Select your option";
            defaultOption.value = '';
            select3.add(defaultOption);
            $("option[value='']").attr("disabled", "disabled");
            var option = document.createElement("option");
            option.text = 'question';
            option.value = 'question';
            select3.add(option);


            if (first_val == 'assignment') {
                alert("That is not a valid combination");
                $("#gradingcolumn2").empty();
                select1.selectedIndex = 0;

            }

            else if (first_val == 'chapter') {
                alert("That is not a valid combination");
                $("#gradingcolumn2").empty();
                select1.selectedIndex = 0;

            }
            else {
                pickedChapters('gradingcolumn2');
            }
        }

        else if (val == 'question') {
            $("#gradingoption3").empty();
            var defaultOption = document.createElement("option");
            defaultOption.text = "Select your option";
            defaultOption.value = '';
            select3.add(defaultOption);
            $("option[value='']").attr("disabled", "disabled");
            var option = document.createElement("option");
            option.text = 'student';
            option.value = 'student';
            select3.add(option);


            var select2 = document.getElementById("gradingcolumn1");
            var preselected = false;
            if (select2.selectedIndex != -1) {
                var selectedval = select2.options[select2.selectedIndex].value;
                preselected = true;
            }

            if (first_val == 'chapter') {
                if (preselected == true) {
                    updateColumn2();
                }
                else {
                    displayDefaultQuestion('gradingcolumn2');
                }
            }


            else if (first_val == 'assignment') {
                if (preselected == true) {
                    updateColumn2();
                }
                else {
                    displayDefaultQuestion('gradingcolumn2');
                }
            }

            else {
                alert("That is not a valid combination");
                $("#gradingcolumn2").empty();
                select1.selectedIndex = 0;

            }
        }

    }
}

function showColumn3() {

    var select1 = document.getElementById("gradingoption3");
    var val = select1.options[select1.selectedIndex].value;
    var select = document.getElementById("gradingoption1");
    var val1 = select.options[select.selectedIndex].value;
    var select2 = document.getElementById("gradingoption2");
    var val2 = select2.options[select2.selectedIndex].value;
    if (val == 'question') {
        var select2 = document.getElementById("gradingcolumn2");
        var preselected = false;
        if (select2.selectedIndex != -1) {
            var selectedval = select2.options[select2.selectedIndex].value;
            preselected = true;
        }

        if (val1 == 'student' && val2 == 'chapter') {
            if (preselected == true) {
                updateColumn3();
            }
            else {
                displayDefaultQuestion('gradingcolumn3');
            }

        }

        else if (val1 == 'student' && val2 == 'assignment') {
            if (preselected == true) {
                updateColumn3();
            }
            else {
                displayDefaultQuestion('gradingcolumn3');
            }

        }

        else {
            alert("That is not a valid combination");
            select1.selectedIndex = 0;
            $("#gradingcolumn3").empty();


        }

    }


    else if (val == 'student') {

        if (val1 == 'chapter' && val2 == 'question') {
            pickedStudents("gradingcolumn3");
        }

        else if (val1 == 'assignment' && val2 == 'question') {
            pickedStudents("gradingcolumn3");
        }

        else {
            alert("That is not a valid combination");
            select1.selectedIndex = 0;
            $("#gradingcolumn3").empty();


        }

    }

}

function getCourseStudents(){
    jQuery.ajax({
        url: eBookConfig.getCourseStudentsURL,
        type: "POST",
        dataType: "JSON",
        data: {},
        success: function (retdata) {
            students = retdata;
        }
    });
}


function getStudents(sectionName) {
    var section = sectionName;

    var studentList = document.getElementById("studentNames");
    studentList.innerHTML = '';

    var obj = new XMLHttpRequest();
    obj.open("GET", "/runestone/sections/students/" + section, true);
    obj.send(JSON.stringify({sectionName: sectionName}));
    obj.onreadystatechange = function () {

        if (obj.readyState == 4 && obj.status == 200) {
            var students = JSON.parse(obj.responseText);
            for (i = 0; i < students.length; i++) {
                studentList.innerHTML += '<a href="#" class="list-group-item"> <h4 style="text-align: center" class="list-group-item-heading">' + students[i][0] + " " + students[i][1] + '</h4> </a>';

            }

            var total = document.getElementById("total");
            if (students == "") {
                total.innerHTML = "Total: 0";
            }
            else {
                total.innerHTML = "Total: " + students.length;
            }

        }
    }
}



function getLog() {


    var obj = new XMLHttpRequest();
    obj.open("GET", "/runestone/admin/getChangeLog", true);
    obj.send(JSON.stringify({variable: 'variable'}));
    obj.onreadystatechange = function () {

        if (obj.readyState == 4 && obj.status == 200) {
            changeLog = document.getElementById("changelog");
            changeLog.innerHTML = obj.responseText;
        }
    }
}


function add_instructor() {
    var select = document.getElementById('addins').elements['student'];
    var index = select.selectedIndex;
    var studentid = select.options[index].value; //value gives the value, text gives the actual text
    var studentname = select.options[index].text;

    var obj = new XMLHttpRequest();
    obj.open('POST', '/runestone/admin/addinstructor/' + studentid, true);
    obj.send(JSON.stringify({newins: 'studentid'}));
    obj.onreadystatechange = function () {
        if (obj.readyState == 4 && obj.status == 200) {
            studlist = document.getElementById('studentlist');
            studlist.remove(index);
            inslist = document.getElementById('instructorlist');
            newopt = document.createElement('option');
            newopt.value = studentid;
            newopt.innerHTML = studentname;
            inslist.appendChild(newopt);
        }
    }
}

function remove_instructor() {
    var select = document.getElementById('removeins').elements['instructor'];
    var index = select.selectedIndex;
    var studentid = select.options[index].value; //value gives the value, text gives the actual text
    var studentname = select.options[index].text;
    var obj = new XMLHttpRequest();
    obj.open('POST', '/runestone/admin/removeinstructor/' + studentid, true);
    obj.send(JSON.stringify({newins: 'studentid'}));
    obj.onreadystatechange = function () {
        if (obj.readyState == 4 && obj.status == 200) {
            gotdeleted = JSON.parse(obj.responseText);
            if (gotdeleted[0]) {
                inslist = document.getElementById('instructorlist');
                inslist.remove(index);
                studlist = document.getElementById('studentlist');
                newopt = document.createElement('option');
                newopt.value = studentid;
                newopt.innerHTML = studentname;
                studlist.appendChild(newopt);
            } else {
                //flash message that you can't remove yourself
            }
        }
    }
}


function remove_assignment() {
    var select = document.getElementById('assignlist');
    var assignmentid = select.options[select.selectedIndex].value;
    var assignmentname = select.options[select.selectedIndex].text;

    var obj = new XMLHttpRequest();
    obj.open('POST', '/runestone/admin/removeassign/' + assignmentid, true);
    obj.send(JSON.stringify({assignid: 'assignmentid'}));
    obj.onreadystatechange = function () {
        if (obj.readyState == 4 && obj.status == 200) {
            select.remove(select.selectedIndex)
        }
    }
}


function search_students(formdata) {
    var searchterm = formdata.searchterm.value;
    if (searchterm == '') {
        searchterm = '_'
    }
    var obj = new XMLHttpRequest();
    obj.open('POST', '/runestone/admin/searchstudents/' + searchterm, true);
    obj.send(JSON.stringify({tosearch: 'searchterm'}));
    obj.onreadystatechange = function () {
        if (obj.readyState == 4 && obj.status == 200) {
            studidlist = JSON.parse(obj.responseText);
            var studentlist = document.getElementById('studentlist');
            studentlist.innerHTML = '';
            for (var key in studidlist) {
                if (studidlist.hasOwnProperty(key)) {
                    option = document.createElement('option');
                    option.value = key;
                    option.innerHTML = studidlist[key];
                    studentlist.appendChild(option)

                }
            }
        }
    }
}

function display_write() {
    var template = document.getElementById('template');
    var questiontype = template.options[template.selectedIndex].value;
    var obj = new XMLHttpRequest();
    obj.open('POST', '/runestone/admin/gettemplate/' + questiontype, true);
    obj.send();
    obj.onreadystatechange = function () {
        if (obj.readyState == 4 && obj.status == 200) {
            var returns = JSON.parse(obj.responseText);
            tplate = returns['template'];
            $("#qcode").text(tplate);
        }
        $.each(returns['chapters'], function (i, item) {
            $('#qchapter').append($('<option>', {
                value: item,
                text: item
            }));
        });
    };

    var hiddenwrite = document.getElementById('hiddenwrite');
    hiddenwrite.style.visibility = 'visible';
}


function create_question(formdata) {


    var activetab = 'formative';
    var select = document.getElementById('assignlist');
    var assignmentid = select.options[select.selectedIndex].value;
    var assignmentname = select.options[select.selectedIndex].text;
    var template = formdata.template.value;
    var qcode = formdata.qcode.value;
    var lines = qcode.split('\n');

    for(var i = 0; i < lines.length; i++) {
        if (lines[i] != "") {
            var line = lines[i];
            var match = line.split(/.. \w*:: /);
            var name = match[1];
            break;
        }
    }

    var question = formdata.qcode.value;
    var difficulty = formdata.difficulty;
    for (var i = 0; i < difficulty.length; i++) {
        if (difficulty[i].checked == true) {
            var selectedDifficulty = difficulty[i].value;
        }
    }
    var tags = formdata.qtags.value;
    var chapter = formdata.qchapter.value;
    var isprivate = formdata.isprivate.checked;
    var points = formdata.createpoints.value;
    var timed = formdata.createtimed.checked;

    data = {
        'template' : template,
        'name' : name,
        'question' : question,
        'difficulty' : selectedDifficulty,
        'tags' : tags,
        'chapter' : chapter,
        'isprivate' : isprivate,
        'tab' : activetab,
        'assignmentid' : assignmentid,
        'points' : points,
        'timed' : timed
    }
    url = '/runestone/admin/createquestion'
    jQuery.post(url, data, function (iserror, textStatus, whatever) {
        if (iserror == 'ERROR') {
            errortext = document.getElementById('qnameerror');
            errortext.innerHTML = 'Name is already in use. Please try a different name.'
        } else {
            alert('Question created successfully');
            var newPoints = iserror['points'];
            var q_type = activetab;
            var totalPoints = document.getElementById("totalPoints");
            totalPoints.innerHTML = 'Total points: ' + newPoints;
            var tableBody = document.getElementById("tableBody");
            var row = document.createElement("TR");
            row.setAttribute("class", q_type);
            row.setAttribute("id", name);
            row.style.textAlign = 'center';
            row.style.border = '1px solid black';
            tableBody.appendChild(row);

            var qid = document.createElement("TD");
            qid.style.border = '1px solid black';
            var qid_data = document.createTextNode(name);
            qid.appendChild(qid_data);
            row.appendChild(qid);

            var pts = document.createElement("TD");
            pts.style.border = '1px solid black';
            var pts_data = document.createTextNode(points);
            pts.appendChild(pts_data);
            row.appendChild(pts);

            var time = document.createElement("TD");
            time.style.border = '1px solid black';
            var time_data = document.createTextNode(timed);

            time.appendChild(time_data);
            row.appendChild(time);
        }
    }, 'json');
}


function assignmentInfo() {
    var select = document.getElementById('assignlist');
    var assignmentid = select.options[select.selectedIndex].value;
    var assignmentname = select.options[select.selectedIndex].text;
    $('#rightSection').css('visibility','visible');


    var obj = new XMLHttpRequest();
    obj.open('POST', '/runestone/admin/assignmentInfo/?assignmentid=' + assignmentid, true);
    obj.send(JSON.stringify({variable: 'variable'}));
    obj.onreadystatechange = function () {
        if (obj.readyState == 4 && obj.status == 200) {
            var question_info = obj.responseText;
            var res = JSON.parse(question_info);
            var keys = [];
            var i;
            for (i in res) {
                if (res.hasOwnProperty(i) && i != 'assignment_points' && i != 'due_date' && i !=
                    'description') {
                    keys.push(i);
                }
            }
            var assignment_points = res['assignment_points'];
            var totalPoints = document.getElementById("totalPoints");
            totalPoints.innerHTML = 'Total points: ' + assignment_points;

            var duedate = res['due_date'];
            document.getElementById('assignment_duedate').innerHTML = 'Due: ' + duedate;

            var description = res['description'];
            document.getElementById('assignment_description').innerHTML = description;

            // Get the question tree picker.
            var tqp = $('#tree-question-picker').jstree();
            // Ignore these checks in the picker, since it's loading existing data, not user interaction.
            tqp.ignore_check = true;
            // Clear all checks initially.
            tqp.uncheck_all();

            // Clear the bootstrap table.
            var bst = $('#questionTable');
            bst.bootstrapTable('removeAll');
            for (k = 0; k < keys.length; k++) {
                var key = keys[k];
                question = res[key];

                // Populate entire table.
                var type = question['type'];
                var name = question['name'];
                var points = question['points'];
                var timed = question['timed'];
                bst.bootstrapTable('append', [{'question' : name, 'points' : points, 'timed' : timed}]);

                // Check this question in the question tree picker.
                tqp.check_node(tqp.get_node(name));
            }

            // Future checks come from the user.
            tqp.ignore_check = false;
        }

        var leftpanel1 = document.getElementById("leftpanel1");
        leftpanel1.style.visibility = 'visible';
        var leftpanel2 = document.getElementById("leftpanel2");
        leftpanel2.style.visibility = 'visible';
    }
}


function createAssignment(form) {
    var name = form.name.value;
    var description = form.description.value;
    var duedate = form.datetimepicker.value;

    var obj = new XMLHttpRequest();
    obj.open('POST', '/runestone/admin/createAssignment/?name=' + name + '&description=' + description + '&due=' + duedate, true);
    obj.send(JSON.stringify({name: name, description: description}));
    obj.onreadystatechange = function () {
        if (obj.readyState == 4 && obj.status == 200) {
            added = JSON.parse(obj.responseText);
            if (added != 'ERROR') {
                select = document.getElementById('assignlist');
                newopt = document.createElement('option');
                newopt.value = added[name];
                newopt.innerHTML = name;
                select.appendChild(newopt);
                select.selectedIndex = newopt.index;
            } else {
                alert('Error in creating new assignment.')
            }
        }
    }
}


function getQuestions() {
    var select = document.getElementById('assignlist');
    var assignmentid = select.options[select.selectedIndex].value;
    var assignmentname = select.options[select.selectedIndex].text;
    var questions_list = document.getElementById('questions_list');
    //drop any of the questions that have been previously added to the select
    $("#questions_list").empty();
    var obj = new XMLHttpRequest();
    obj.open('POST', '/runestone/admin/getQuestions/?assignmentid=' + assignmentid, true);
    obj.send(JSON.stringify({variable: 'variable'}));
    obj.onreadystatechange = function () {
        if (obj.readyState == 4 && obj.status == 200) {
            var questions = JSON.parse(obj.responseText);
            for (i = 0; i < questions.length; i++) {
                var option = document.createElement("option");
                option.text = questions[i];
                option.value = assignmentid;
                questions_list.add(option);
            }
        }
    }
}

function preview_question(form){

    var code = $(form.qcode).val();
    var data = {'code': JSON.stringify(code)};
    $.post('/runestone/ajax/preview_question', data, function(result, status) {
            renderRunestoneComponent(JSON.parse(result), "component-preview")
        }
    );
    // get the text as above
    // send the text to an ajax endpoint that will insert it into
    // a sphinx project, run sphinx, and send back the generated index file
    // this generated index can then be displayed...

}

function remove_question() {
    var select = document.getElementById('questions_list');
    var question_name = select.options[select.selectedIndex].text;
    remove_question_raw(question_name);
}

function remove_question_raw(question_name) {
    var assignment_id = getAssignmentId();
    $.getJSON('/runestone/admin/removeQuestion/?name=' + question_name + '&assignment_id=' + assignment_id, {variable: 'variable'}).done(function (response_JSON) {
        var totalPoints = document.getElementById("totalPoints");
        totalPoints.innerHTML = 'Total points: ' + response_JSON;
        // Remove the named row from the table. See the `example <http://issues.wenzhixin.net.cn/bootstrap-table/#methods/removeByUniqueId.html>`__.
        var bst = $('#questionTable');
        bst.bootstrapTable('removeByUniqueId', question_name);
    });
}


function questionBank(form) {
    var chapter = form.chapter.value;
    var author = form.author.value;
    var tags = $("#tags").select2("val");
    var term = form.term.value;
    var difficulty = null;
    var difficulty_options = ['rating1', 'rating2', 'rating3', 'rating4', 'rating5'];
    var inputs = document.getElementById('qbankform').getElementsByTagName('input');
    for (var i = 0, length = inputs.length; i < length; i++) {
        if (inputs[i].type == 'radio' && inputs[i].checked) {
            difficulty = inputs[i].value;
        }
    }

    var obj = new XMLHttpRequest();
    obj.open('POST', '/runestone/admin/questionBank?chapter=' + chapter + '&difficulty=' + difficulty + '&author=' + author + '&tags=' + tags + '&term=' + term + '&qtype=' +'formative', true);
    obj.send(JSON.stringify({variable: 'variable'}));
    obj.onreadystatechange = function () {
        if (obj.readyState == 4 && obj.status == 200) {
            var resp = JSON.parse(obj.responseText);
            var select = document.getElementById('qbankselect');
            select.onchange = getQuestionInfo;
            var questionform = document.getElementById('questionform');
            $("#qbankselect").empty();
            for (i = 0; i < resp.length; i++) {
                var option = document.createElement("option");
                option.text = resp[i];
                option.value = resp[i];
                option.onclick = getQuestionInfo;
                select.add(option);
            }
            if (resp.length == 0) {
                select.style.visibility = 'hidden';
                questionform.style.visibility = 'hidden';
                var q_info = document.getElementById('questionInfo');
                q_info.style.visibility = 'hidden';
                alert("Sorry, no questions matched your search criteria.");

            }
            if (resp.length > 0) {
                select.style.visibility = 'visible';
                questionform.style.visibility = 'visible';
            }
        }
    }
}

// Return the assignment id based on the value selected in the ``assignlist`` item.
function getAssignmentId() {
    var assignlist = document.getElementById('assignlist');
    return assignlist.options[assignlist.selectedIndex].value;
}


function addToAssignment(form) {
    var points = form.points.value;
    var checked = document.getElementById('timed').checked;
    var select = document.getElementById('qbankselect');
    var question_name = select.options[select.selectedIndex].text;

    updateAssignmentRaw(question_name, points, checked, 'formative');
}

function updateAssignmentRaw(question_name, points, timed, type) {
    var assignmentid = getAssignmentId();
    // TODO: need to get the add endpoint updated to do an update.
    $.getJSON('/runestone/admin/addToAssignment/?question=' + question_name + '&assignment=' + assignmentid + '&points=' + points + '&timed=' + timed + '&type=' + type, {variable: 'variable'}).done(function (response_JSON) {
        var total_points = response_JSON[0];
        var q_type = response_JSON[1];
        // See if this question already exists in the table.
        var bst = $('#questionTable');
        console.log(bst.bootstrapTable('getRowByUniqueId', question_name));
        // TODO: Only append if this row doesn't exist.
        bst.bootstrapTable('append', [{'question' : question_name, 'points' : points, 'timed' : timed}]);

    });
}


function getQuestionInfo() {
    var select = document.getElementById('qbankselect');
    var question_name = select.options[select.selectedIndex].text;
    var assignlist = document.getElementById('assignlist');
    var assignmentid = assignlist.options[assignlist.selectedIndex].value;
    var obj = new XMLHttpRequest();
    obj.open('POST', '/runestone/admin/getQuestionInfo/?question=' + question_name + '&assignment=' + assignmentid, true);
    obj.send(JSON.stringify({variable: 'variable'}));
    obj.onreadystatechange = function () {
        if (obj.readyState == 4 && obj.status == 200) {
            var question_info = obj.responseText;
            var res = JSON.parse(question_info);
            var data = {};
            var i;
            for (i in res) {
                if (res.hasOwnProperty(i)) {
                    data[i] = res[i];
                }
            }
            var difficulty = data['difficulty'];
            var code = data['code'];
            var author = data['author'];
            var tags = data['tags'];

            var q_difficulty = document.getElementById('q_difficulty');
            if (difficulty == null) {
                q_difficulty.innerHTML = 'Difficulty not set for this question';
            } else {
                q_difficulty.innerHTML = 'Difficulty: ' + difficulty;
            }

            var q_code = document.getElementById('q_code');
            q_code.innerHTML = code;

            var q_author = document.getElementById('q_author');
            if (author == null) {
                q_author.innerHTML = 'No author for this question';
            } else {
                q_author.innerHTML = 'Author: ' + author;
            }

            var q_tags = document.getElementById('q_tags');
            q_tags.innerHTML = 'Tags:' + tags;
            var q_info = document.getElementById('questionInfo');
            q_info.style.visibility = 'visible';

        }
    }
}


function edit_question(form) {
    var select = document.getElementById('qbankselect');
    var question_name = select.options[select.selectedIndex].text;
    var tags = $("#addTags").select2("val");
    var name = form.changename.value;
    var difficulty = null;
    var difficulty_options = ['r1', 'r2', 'r3', 'r4', 'r5'];
    var inputs = document.getElementById('editForm').getElementsByTagName('input');
    for (var i = 0, length = inputs.length; i < length; i++) {
        if (inputs[i].type == 'radio' && inputs[i].checked) {
            difficulty = inputs[i].value;
        }
    }
    var question_text = form.editRST.value;
          question_text =  question_text.replace(/(\r\n|\n|\r)/gm, '%0A'); //encodes all new line characters to preserve them in query string

    var obj = new XMLHttpRequest();
    obj.open('POST', '/runestone/admin/edit_question/?question=' + question_name + '&tags=' + tags + '&difficulty=' + difficulty + '&name=' + name + '&questiontext=' + question_text, true);
    obj.send(JSON.stringify({variable: 'variable'}));
    obj.onreadystatechange = function () {
        if (obj.readyState == 4 && obj.status == 200) {
            if (obj.responseText == 'Success') {
                alert('You successfully edited the selected question.');
            }
        }
    }

}


function getQuestionText() {
    var select = document.getElementById('qbankselect');
    var question_name = select.options[select.selectedIndex].text;
    var obj = new XMLHttpRequest();
    obj.open('POST', '/runestone/admin/question_text?question_name=' + question_name, true);
    obj.send(JSON.stringify({variable: 'variable'}));
    obj.onreadystatechange = function () {
        if (obj.readyState == 4 && obj.status == 200) {
            var textarea = document.getElementById('editRST');
            textarea.innerHTML = obj.responseText;
        }
    }
}

function questions2Rst() {
    var select = document.getElementById('assignlist');
    var assignmentid = select.options[select.selectedIndex].value;
    $.getJSON('/runestone/admin/questions2rst/' + assignmentid, {}, function () {
        alert("done")
    });
}


function changeDueDate(form) {
    var newdate = form.changedate.value;
    var select = document.getElementById('assignlist');
    var assignmentid = select.options[select.selectedIndex].value;
    var obj = new XMLHttpRequest();
    obj.open('POST', '/runestone/admin/changeDate?newdate=' + newdate + '&assignmentid=' + assignmentid, true);
    obj.send(JSON.stringify({variable: 'variable'}));
    obj.onreadystatechange = function () {
        if (obj.readyState == 4 && obj.status == 200) {
            if (obj.responseText == 'success') {
                alert("Successfully changed due date");
                document.getElementById("assignment_duedate").innerHTML = "Due: " + newdate;
            }

            else if (obj.responseText == 'error') {
                alert("There was an error changing your due date");
            }
        }
    }

}


function changeDescription(form) {
    var newdescription = form.newdescription.value;
    var select = document.getElementById('assignlist');
    var assignmentid = select.options[select.selectedIndex].value;
    var obj = new XMLHttpRequest();
    obj.open('POST', '/runestone/admin/changeDescription?newdescription=' + newdescription + '&assignmentid=' + assignmentid, true);
    obj.send(JSON.stringify({variable: 'variable'}));
    obj.onreadystatechange = function () {
        if (obj.readyState == 4 && obj.status == 200) {
            if (obj.responseText == 'success') {
                alert("Successfully changed description");
                document.getElementById("assignment_description").innerHTML = newdescription;
            }

            else if (obj.responseText == 'error') {
                alert("There was an error changing your due date");
            }
        }
    }

}

function edit_indexrst(form) {
    var newtext = form.editIndex.value;
    newtext =  newtext.replace(/(\r\n|\n|\r)/gm, '%0A'); //encodes all new line characters to preserve them in query string
    var obj = new XMLHttpRequest();
    obj.open('POST', '/runestone/admin/editindexrst?newtext=' + newtext, true);
    obj.send(JSON.stringify({variable:'variable'}));
    obj.onreadystatechange = function () {
        if (obj.readyState == 4 && obj.status == 200) {
            alert("Successfully edited index.rst");

        }}
}

<<<<<<< HEAD
var tocs = null;
function get_tocs(){
    if (tocs == null){
        // This has to be a synchronous call because we have to set assignment_release_states
        // before going on to later code that uses it
        jQuery.ajax({
        url: eBookConfig.get_tocURL,
=======
function get_assignment_release_states(){
    if (assignment_release_states == null){
        // This has to be a synchronous call because we have to set assignment_release_states
        // before going on to later code that uses it
        jQuery.ajax({
        url: eBookConfig.get_assignment_release_statesURL,
>>>>>>> 80ef1087
        type: "POST",
        dataType: "JSON",
        async: false,
        success: function (retdata) {
<<<<<<< HEAD
            tocs = retdata;
        }
        });
    }
    return tocs;
}

function get_reading_toc(){
    return get_tocs().reading_picker
}

function get_questions_toc(){
    return get_tocs().question_picker
}

function get_assignment_contents(assignid, success){
    jQuery.getJSON(
        eBookConfig.get_assignmentURL,
        {'assignmentid': assignid},
        success
    )
}

function get_assignment_release_states(){
    if (assignment_release_states == null){
        // This has to be a synchronous call because we have to set assignment_release_states
        // before going on to later code that uses it
        jQuery.ajax({
        url: eBookConfig.get_assignment_release_statesURL,
        type: "POST",
        dataType: "JSON",
        async: false,
        success: function (retdata) {
            assignment_release_states = retdata;
        }
        });
    }
}

function set_release_button() {

    // first find out if there is an assignment selected
=======
            assignment_release_states = retdata;
        }
        });
    }
}

function set_release_button() {

    // first find out if there is an assignment selected
    var col1 = document.getElementById("gradingoption1");
    var col1val = col1.options[col1.selectedIndex].value;

    var col2 = document.getElementById("gradingoption2");
    var col2val = col2.options[col2.selectedIndex].value;
    var assignment = null;

    if (col1val == 'assignment') {
        var assignmentcolumn = document.getElementById("gradingcolumn1");
        if (assignmentcolumn.selectedIndex != -1) {
            assignment = assignmentcolumn.options[assignmentcolumn.selectedIndex].value;
        }
    }

    else if (col2val == 'assignment') {
        var assignmentcolumn = document.getElementById("gradingcolumn2");
        if (assignmentcolumn.selectedIndex != -1) {
            assignment = assignmentcolumn.options[assignmentcolumn.selectedIndex].value;
        }
    }

    // change the release button appropriately
    // var release_button = document.getElementById("releasebutton");
    var release_button = $('#releasebutton');
    if (assignment == null) {
        //hide the release grades button
        release_button.css('visibility', 'hidden');
    }

    else{
        release_button.css('visibility', 'visible');
        // see whether grades are currently live for this assignment
        get_assignment_release_states();
        var release_state = assignment_release_states[assignment];
        // If so, set the button text appropriately
        if (release_state == true){
            release_button.text("Hide Grades from Students for " + assignment);
        }
        else{
            release_button.text("Release Grades to Students for " + assignment);
        }
    }
}

function toggle_release_grades() {
>>>>>>> 80ef1087
    var col1 = document.getElementById("gradingoption1");
    var col1val = col1.options[col1.selectedIndex].value;

    var col2 = document.getElementById("gradingoption2");
<<<<<<< HEAD
    var col2val = col2.options[col2.selectedIndex].value;
    var assignment = null;

    if (col1val == 'assignment') {
        var assignmentcolumn = document.getElementById("gradingcolumn1");
        if (assignmentcolumn.selectedIndex != -1) {
            assignment = assignmentcolumn.options[assignmentcolumn.selectedIndex].value;
        }
    }

    else if (col2val == 'assignment') {
        var assignmentcolumn = document.getElementById("gradingcolumn2");
        if (assignmentcolumn.selectedIndex != -1) {
            assignment = assignmentcolumn.options[assignmentcolumn.selectedIndex].value;
        }
    }

    // change the release button appropriately
    // var release_button = document.getElementById("releasebutton");
    var release_button = $('#releasebutton');
    if (assignment == null) {
        //hide the release grades button
        release_button.css('visibility', 'hidden');
    }

    else{
        release_button.css('visibility', 'visible');
        // see whether grades are currently live for this assignment
        get_assignment_release_states();
        var release_state = assignment_release_states[assignment];
        // If so, set the button text appropriately
        if (release_state == true){
            release_button.text("Hide Grades from Students for " + assignment);
        }
        else{
            release_button.text("Release Grades to Students for " + assignment);
        }
    }
}

function toggle_release_grades() {
    var col1 = document.getElementById("gradingoption1");
    var col1val = col1.options[col1.selectedIndex].value;

    var col2 = document.getElementById("gradingoption2");
=======
>>>>>>> 80ef1087
    var col2val = col2.options[col2.selectedIndex].value;
    var assignment = null;

    if (col1val == 'assignment') {
        var assignmentcolumn = document.getElementById("gradingcolumn1");
        if (assignmentcolumn.selectedIndex != -1) {
            assignment = assignmentcolumn.options[assignmentcolumn.selectedIndex].value;

        }

        else {
            alert("Please choose an assignment first");
        }
    }

    else if (col2val == 'assignment') {

        var assignmentcolumn = document.getElementById("gradingcolumn2");
        if (assignmentcolumn.selectedIndex != -1) {
            assignment = assignmentcolumn.options[assignmentcolumn.selectedIndex].value;

        }

        else {
            alert("Please choose an assignment first");
        }

    }

    if (assignment != null) {
        //go release the grades now
        get_assignment_release_states()
        release_state = assignment_release_states[assignment];
        var ids = JSON.parse(assignmentids);
        var assignmentid = ids[assignment];
        var obj = new XMLHttpRequest();
        if (release_state == true){
            // Have to toggle the local variable before making the asynch call, so that button will be updated correctly
            assignment_release_states[assignment] = null;
            obj.open('POST', '/runestone/admin/releasegrades?assignmentid=' + assignmentid + '&released=no', true);
            obj.send(JSON.stringify({variable: 'variable'}));
            obj.onreadystatechange = function () {
                if (obj.readyState == 4 && obj.status == 200) {
                    alert("Grades are now hidden from students for " + assignment);
                }
            }
        }

        else{
            // Have to toggle the local variable before making the asynch call, so that button will be updated correctly
            assignment_release_states[assignment] = true;
            obj.open('POST', '/runestone/admin/releasegrades?assignmentid=' + assignmentid + '&released=yes', true);
            obj.send(JSON.stringify({variable: 'variable'}));
            obj.onreadystatechange = function () {
                if (obj.readyState == 4 && obj.status == 200) {
                    alert("Grades are now visible to students for " + assignment);
                }
            }
        }
        set_release_button();
    }
}

<<<<<<< HEAD
=======


function renderRunestoneComponent(componentSrc, whereDiv) {
    /**
     *  The easy part is adding the componentSrc to the existing div.
     *  The tedious part is calling the right functions to turn the
     *  source into the actual component.
     */
    
    jQuery(`#${whereDiv}`).html(componentSrc);

    edList = [];
    mcList = [];
    let componentKind = $($('#component-preview [data-component]')[0]).data('component')
    let opt = {}
    opt.orig = jQuery(`#${whereDiv} [data-component]`)[0]
    opt.lang = $(opt.orig).data('lang')
    opt.useRunestoneServices =false;
    opt.graderactive = false;
    opt.python3 = true;

    component_factory[componentKind](opt)

}
>>>>>>> 80ef1087
<|MERGE_RESOLUTION|>--- conflicted
+++ resolved
@@ -1539,7 +1539,6 @@
         }}
 }
 
-<<<<<<< HEAD
 var tocs = null;
 function get_tocs(){
     if (tocs == null){
@@ -1547,19 +1546,10 @@
         // before going on to later code that uses it
         jQuery.ajax({
         url: eBookConfig.get_tocURL,
-=======
-function get_assignment_release_states(){
-    if (assignment_release_states == null){
-        // This has to be a synchronous call because we have to set assignment_release_states
-        // before going on to later code that uses it
-        jQuery.ajax({
-        url: eBookConfig.get_assignment_release_statesURL,
->>>>>>> 80ef1087
         type: "POST",
         dataType: "JSON",
         async: false,
         success: function (retdata) {
-<<<<<<< HEAD
             tocs = retdata;
         }
         });
@@ -1602,16 +1592,6 @@
 function set_release_button() {
 
     // first find out if there is an assignment selected
-=======
-            assignment_release_states = retdata;
-        }
-        });
-    }
-}
-
-function set_release_button() {
-
-    // first find out if there is an assignment selected
     var col1 = document.getElementById("gradingoption1");
     var col1val = col1.options[col1.selectedIndex].value;
 
@@ -1657,59 +1637,10 @@
 }
 
 function toggle_release_grades() {
->>>>>>> 80ef1087
     var col1 = document.getElementById("gradingoption1");
     var col1val = col1.options[col1.selectedIndex].value;
 
     var col2 = document.getElementById("gradingoption2");
-<<<<<<< HEAD
-    var col2val = col2.options[col2.selectedIndex].value;
-    var assignment = null;
-
-    if (col1val == 'assignment') {
-        var assignmentcolumn = document.getElementById("gradingcolumn1");
-        if (assignmentcolumn.selectedIndex != -1) {
-            assignment = assignmentcolumn.options[assignmentcolumn.selectedIndex].value;
-        }
-    }
-
-    else if (col2val == 'assignment') {
-        var assignmentcolumn = document.getElementById("gradingcolumn2");
-        if (assignmentcolumn.selectedIndex != -1) {
-            assignment = assignmentcolumn.options[assignmentcolumn.selectedIndex].value;
-        }
-    }
-
-    // change the release button appropriately
-    // var release_button = document.getElementById("releasebutton");
-    var release_button = $('#releasebutton');
-    if (assignment == null) {
-        //hide the release grades button
-        release_button.css('visibility', 'hidden');
-    }
-
-    else{
-        release_button.css('visibility', 'visible');
-        // see whether grades are currently live for this assignment
-        get_assignment_release_states();
-        var release_state = assignment_release_states[assignment];
-        // If so, set the button text appropriately
-        if (release_state == true){
-            release_button.text("Hide Grades from Students for " + assignment);
-        }
-        else{
-            release_button.text("Release Grades to Students for " + assignment);
-        }
-    }
-}
-
-function toggle_release_grades() {
-    var col1 = document.getElementById("gradingoption1");
-    var col1val = col1.options[col1.selectedIndex].value;
-
-    var col2 = document.getElementById("gradingoption2");
-=======
->>>>>>> 80ef1087
     var col2val = col2.options[col2.selectedIndex].value;
     var assignment = null;
 
@@ -1773,8 +1704,6 @@
     }
 }
 
-<<<<<<< HEAD
-=======
 
 
 function renderRunestoneComponent(componentSrc, whereDiv) {
@@ -1799,4 +1728,3 @@
     component_factory[componentKind](opt)
 
 }
->>>>>>> 80ef1087
