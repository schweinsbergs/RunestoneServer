var assignment_release_states = null;

function gradeIndividualItem() {
    //This function figures out the parameters to feed to createGradingPanel, which does most of the work
    var sel1 = document.getElementById("gradingoption1");
    var assignOrChap = sel1.options[sel1.selectedIndex].value;

    set_release_button();

    var studentPicker = document.getElementById("studentselector");
    if (studentPicker.selectedIndex == -1) {
        $("#rightsideGradingTab").empty();
        return;
    }

    var rightSideDiv = $("#rightsideGradingTab");
    var question, sid;
    var questions, sstudents;
    var q_column = document.getElementById("questionselector");
    sstudents = studentPicker.selectedOptions;
    questions = q_column.selectedOptions;
    if (
        sstudents.length == 1 &&
        assignOrChap == "assignment" &&
        getSelectedItem("assignment") != null
    ) {
        calculateTotals();
    } else {
        document.getElementById("assignmentTotalform").style.visibility =
            "hidden";
    }

    $(rightSideDiv)[0].style.visibility = "visible";
    rightSideDiv.html(""); //empty it out
    //Not sure if questions or students should be the outer loop
    var mg = false;
    if (questions.length * sstudents.length > 1) {
        mg = true;
    }
    for (var qnum = 0; qnum < questions.length; qnum++) {
        question = questions[qnum].value;
        for (var snum = 0; snum < sstudents.length; snum++) {
            sid = sstudents[snum].value;
            var newid =
                "Q" +
                question.replace(/[!-#*@+:?>~.\/ ]/g, "_") +
                "S" +
                sid.replace(/[!-#*@+:?>~.\/ ]/g, "_");
            // This creates the equivalent of outerRightDiv for each question and student
            // The guts of the form are filled in by the show function in createGradingPanel.
            var divstring = `
                <div style="border:1px solid;padding:5px;margin:5px;" id="${newid}">
                    <h4 id="rightTitle"></h4><div id="questiondisplay">Question Display
                </div>
                <div style="display:none" id="shortanswerresponse"></div>
                    <div id="gradingform"></div>
                </div>`;
            rightSideDiv.append(divstring);
            createGradingPanel($("#" + newid), question, sid, mg);
        }
    }
}

function getSelectedGradingColumn(type) {
    //gradingoption1 has contents of picker for type of stuff in column (e.g., assignment, student)
    //chaporassignselector has contents of column (e.g., actual assignments)
    var opt1 = document.getElementById("gradingoption1");
    var col1Type = opt1.options[opt1.selectedIndex].value;
    var col2Type = "question";
    var col3type = "student";

    if (col1Type == type) {
        col = document.getElementById("chaporassignselector");
    } else if (col2Type == type) {
        col = document.getElementById("questionselector");
    } else if (col3type == type) {
        col = document.getElementById("studentselector");
    } else {
        col = null;
    }
    return col;
}

function getSelectedItem(type) {
    var col = getSelectedGradingColumn(type);
    var id = null;
    if (col == null) {
        return null;
    }
    if (type == "student") {
        if (col.selectedIndex != -1) {
            return col.options[col.selectedIndex].value;
        } else {
            return null;
        }
    } else if (type == "assignment") {
        if (col.selectedIndex != -1) {
            // they've selected an assignment; return that assignment name
            return col.options[col.selectedIndex].value;
        } else {
            return null;
        }
    } else if (type == "question") {
        if (col.selectedIndex != -1) {
            // they've selected a question; return that question name
            return col.options[col.selectedIndex].value;
        } else {
            return null;
        }
    }
}

// This function is called from the grading page when the
// autograde and show scores button is clicked.
function autoGrade() {
    var assignment = getSelectedItem("assignment");
    var question = getSelectedItem("question");
    var studentID = getSelectedItem("student");
    // todo -- check the number of selected
    let qs = $("#questionselector").select2("val");
    if (qs && qs.length > 1) {
        alert(
            "Autograding does not work with multiple selections.  Leave blank to grade all questions.  You may select 1 question."
        );
        $("#autogradesubmit").prop("disabled", false);
        return;
    }
    let ss = $("#studentselector").select2("val");
    if (ss && ss.length > 1) {
        alert(
            "Autograding does not work with multiple selections.  Leave blank to grade all students. You may select 1 student."
        );
        $("#autogradesubmit").prop("disabled", false);
        return;
    }
    var enforceDeadline = $("#enforceDeadline").is(":checked");
    var params = {
        url: eBookConfig.autogradingURL,
        type: "POST",
        dataType: "JSON",
        data: {
            assignment: assignment,
            question: question,
            sid: studentID,
            enforceDeadline: enforceDeadline,
        },
        success: function (retdata) {
            $("#assignmentTotalform").css("visibility", "hidden");
            if (question != null || studentID != null) {
                alert(retdata.message);
            }
        },
    };

    if (assignment != null && question === null && studentID == null) {
        (async function (students, ajax_params) {
            // Grade each student provided.
            let student_array = Object.keys(students);
            let total = 0;
            $("#gradingprogresstitle").html("<h3>Grading Progress</h3>");
            $("#autogradingprogress").html("");
            $("#autogradingprogress").css("border", "1px solid");
            for (let index = 0; index < student_array.length; ++index) {
                let student = student_array[index];
                ajax_params.data.sid = student;
                res = await jQuery.ajax(ajax_params);
                $("#autogradingprogress").append(
                    `${index + 1} of ${student_array.length}: ${student}
                        <a href="/runestone/dashboard/questiongrades?sid=${encodeURIComponent(
                            student
                        )}&assignment_id=${encodeURIComponent(assignment)}">${
                        students[student]
                    }</a>
                        ${res.message}
                        Score: ${res.total_mess} <br>`
                );
                total = total + res.total_mess;
                $("#autogradingprogress").animate({
                    scrollTop: $("#autogradingprogress").height(),
                });
            }
            $("#autogradingprogress").append(
                `Average Score: ${total / student_array.length}`
            );
            $("#autogradingprogress").animate({
                scrollTop: $("#autogradingprogress").height(),
            });

            gradingSummary("autogradingsummary");
            $("#autogradesubmit").prop("disabled", false);
        })(students, params);
    } else {
        jQuery.ajax(params).always(function () {
            gradingSummary("autogradingsummary");
            $("#autogradesubmit").prop("disabled", false);
        });
    }
}

function calculateTotals(sid) {
    var assignment = getSelectedItem("assignment");
    var question = getSelectedItem("question");
    var studentID;
    if (!sid) {
        studentID = getSelectedItem("student");
    } else {
        studentID = sid;
    }
    $("#assignmentTotalform").css("visibility", "hidden");
    jQuery.ajax({
        url: eBookConfig.calcTotalsURL,
        type: "POST",
        dataType: "JSON",
        data: {
            assignment: assignment,
            question: question,
            sid: studentID,
        },
        success: function (retdata) {
            if (retdata.computed_score != null) {
                //show the form for setting it manually
                $("#assignmentTotalform").css("visibility", "visible");
                // populate it with data from retdata
                $("#computed-total-score").val(retdata.computed_score);
                $("#manual-total-score").val(retdata.manual_score);
            } else {
                alert(retdata.message);
            }
        },
    });
}

function gradingSummary(container) {
    let assignment = getSelectedItem("assignment");
    jQuery.ajax({
        url: `${eBookConfig.app}/assignments/get_summary`,
        dataType: "JSON",
        data: {
            assignment: assignment,
        },
        success: function (retdata) {
            // retdata is array of rows in dictionary form.
            $("#gradingsummarytitle").html("<h3>Grading Summary</h3>");
            container = document.getElementById(container);
            $(container).html("");
            let columns = [];
            if (retdata && retdata.length > 0) {
                for (let k of Object.keys(retdata[0])) {
                    columns.push({ data: k, renderer: "html" });
                }

                var hot = new Handsontable(container, {
                    data: retdata,
                    colHeaders: Object.keys(retdata[0]),
                    licenseKey: "non-commercial-and-evaluation",
                    columns: columns,
                });
            }
        },
    });
}

function saveManualTotal() {
    var assignment = getSelectedItem("assignment");
    var studentID = getSelectedItem("student");
    jQuery.ajax({
        url: eBookConfig.setTotalURL,
        type: "POST",
        dataType: "JSON",
        data: {
            assignment: assignment,
            sid: studentID,
            score: $("#manual-total-score").val(),
        },
        success: function (retdata) {
            if (!retdata.success) {
                alert(retdata.message);
            }
        },
    });
}

function sendLTI_Grade() {
    var assignment = getSelectedItem("assignment");
    var studentID = getSelectedItem("student");
    jQuery.ajax({
        url: eBookConfig.sendLTIGradeURL,
        type: "POST",
        dataType: "JSON",
        data: {
            assignment: assignment,
            sid: studentID,
        },
        success: function (retdata) {
            if (!retdata.success) {
                alert(retdata.message);
            }
        },
    });
}

function showDeadline() {
    var dl = new Date(assignment_deadlines[getSelectedItem("assignment")]);
    // Need to update deadline by timezone
    var now = new Date();
    tzoff = now.getTimezoneOffset();
    dl.setHours(dl.getHours() + tzoff / 60);
    $("#dl_disp").text(dl);

    return dl;
}

function createGradingPanel(element, acid, studentId, multiGrader) {
    if (!eBookConfig.gradingURL) {
        alert("Can't grade without a URL");
        return false;
    }
    var elementID = $(element)[0].id; //some of this might be redundant
    // Clear any locally-stored info, which might be from showing another student's answer.
    // See ``runestonebase.js, localStorageKey()``.
    localStorage.removeItem(
        eBookConfig.email + ":" + eBookConfig.course + ":" + acid + "-given"
    );
    //make an ajax call to get the htmlsrc for the given question
    let data = { acid: acid, sid: studentId };

    $.getJSON("/runestone/admin/htmlsrc", data, function (result) {
        var htmlsrc = result;
        var enforceDeadline = $("#enforceDeadline").is(":checked");
        var dl = showDeadline();
        renderRunestoneComponent(htmlsrc, elementID + ">#questiondisplay", {
            sid: studentId,
            graderactive: true,
            enforceDeadline: enforceDeadline,
            deadline: dl,
            rawdeadline: assignment_deadlines[getSelectedItem("assignment")],
            tzoff: new Date().getTimezoneOffset() / 60,
            multiGrader: multiGrader,
            gradingContainer: elementID,
        });
    });

    //this is an internal function for createGradingPanel
    // called when Save Grade is pressed
    function save(event) {
        event.preventDefault();

        //        if (form==undefined){form=$(this);} //This might be redundant
        var form = jQuery(this);
        var grade = jQuery("#input-grade", form).val();
        var comment = jQuery("#input-comments", form).val();
        if (comment === "autograded") {
            comment = "instructor graded";
        }
        jQuery.ajax({
            url: eBookConfig.gradeRecordingUrl,
            type: "POST",
            dataType: "JSON",
            data: {
                acid: acid,
                sid: studentId,
                grade: grade,
                comment: comment,
            },
            success: function (data) {
                jQuery(".grade", element).html(data.grade);
                jQuery(".comment", element).html(data.comment);
                calculateTotals(studentId);
            },
        });
    }

    function show(data) {
        // get rid of any other modals -- incase they are just hanging out.
        //jQuery('.modal.modal-grader:not(#modal-template .modal)').remove();
        // the submit button is connected to the save function by a jquery submit event.
        var rightDiv = jQuery(element);

        jQuery("#gradingform", rightDiv).remove();
        var newForm = document.createElement("form");
        newForm.setAttribute("id", "gradingform");
        formstr = `<form>
                <label for="input-grade">Grade</label>
                <input id="input-grade" type="text" class="form-control" value= ""/>
                <label for="input-comments">Comments</label>
                <textarea id="input-comments" class="form-control" rows=2> </textarea>`;
        if (!multiGrader) {
            formstr += `
                <input type="submit" value="Save Grade" class="btn btn-primary" />
            </form>
            <button class="btn btn-default next" type="button">Save and next</button>`;
        } else {
            formstr += "</form>";
        }
        newForm.innerHTML = formstr;
        rightDiv[0].appendChild(newForm);
        let chapAssignSelector = document.getElementById(
            "chaporassignselector"
        );
        let currAssign =
            chapAssignSelector.options[chapAssignSelector.selectedIndex].value;
        let currPoints = "";
        if (question_points[currAssign]) {
            currPoints = question_points[currAssign][data.acid];
        }
        jQuery("#rightTitle", rightDiv).html(
            `${data.name} <em>${data.acid}</em> <span>Points: ${currPoints} </span>`
        );

        if (data.file_includes) {
            // create divids for any files they might need
            var file_div_template =
                '<pre id="file_div_template" style = "display:none;">template text</pre>;';
            var index;
            for (index = 0; index < data.file_includes.length; index += 1) {
                if (
                    jQuery("#" + data.file_includes[index].acid, rightDiv)
                        .length == 0
                ) {
                    // doesn't exist yet, so add it.
                    jQuery("body").append(file_div_template);
                    jQuery("#file_div_template").text(
                        data.file_includes[index].contents
                    );
                    jQuery("#file_div_template").attr(
                        "id",
                        data.file_includes[index].acid
                    );
                }
            }
        }

        if (multiGrader) {
            jQuery("#input-grade", element).change(function () {
                //alert(this.value + acid + studentId);
                var inp = this;
                jQuery.ajax({
                    url: eBookConfig.gradeRecordingUrl,
                    type: "POST",
                    dataType: "JSON",
                    data: {
                        acid: acid,
                        sid: studentId,
                        grade: this.value,
                    },
                    success: function (data) {
                        inp.style.backgroundColor = "#ddffdd";
                        calculateTotals(studentId);
                    },
                });
            });

            // Grading interface when a comment is entered.
            jQuery("#input-comments", element).change(function () {
                var inp = this;
                jQuery.ajax({
                    url: eBookConfig.gradeRecordingUrl,
                    type: "POST",
                    dataType: "JSON",
                    data: {
                        acid: acid,
                        sid: studentId,
                        comment: this.value,
                    },
                    success: function (data) {
                        inp.style.backgroundColor = "#ddffdd";
                    },
                });
            });
        }

        // pull in any prefix or suffix code, already retrieved in data
        var complete_code = data.code;
        if (data.includes) {
            complete_code =
                data.includes +
                "\n#### end of included code\n\n" +
                complete_code;
        }
        if (data.suffix_code) {
            complete_code =
                complete_code + "\n\n#### tests ####\n" + data.suffix_code;
        }

        // outerdiv, acdiv, sid, initialcode, language

        // Handle the save button
        jQuery("form", rightDiv).submit(save);
        // Handle the save and next button
        jQuery(".next", rightDiv).click(function (event) {
            event.preventDefault();
            jQuery("form", rightDiv).submit();
            // This next block should not run until save is complete.
            var selectedStudent = document.getElementById("studentselector");
            try {
                var ind = selectedStudent.selectedIndex + 1;
                selectedStudent.selectedIndex = ind;
                $(selectedStudent).val(selectedStudent.value);
                $(selectedStudent).trigger("change");
            } catch (err) {
                //reached end of list
            }
        });
        try {
            jQuery("#" + data.id).focus();
        } catch (err) {
            // this will happen when you try to preview a reading assignment in the manual grading interface
            console.log(`Cannot preview ${data.id}`);
        }

        var divid;
        setTimeout(function () {
            var obj = new XMLHttpRequest();
            obj.open(
                "GET",
                "/runestone/admin/getGradeComments?acid=" +
                    acid +
                    "&sid=" +
                    studentId,
                true
            );
            obj.send(
                JSON.stringify({
                    newins: "studentid",
                })
            );
            obj.onreadystatechange = function () {
                if (obj.readyState == 4 && obj.status == 200) {
                    var resp = obj.responseText;
                    var newdata = JSON.parse(resp);
                    if (newdata != "Error") {
                        jQuery("#input-grade", rightDiv).val(newdata.grade);
                        jQuery("#input-comments", rightDiv).val(
                            newdata.comments
                        );
                    } else {
                        jQuery("#input-grade", rightDiv).val(null);
                        jQuery("#input-comments", rightDiv).val(null);
                    }
                }
            };
        }, 250);
    }

    element.addClass("loading");
    var assignment = getSelectedItem("assignment");
    var enforceDeadline = $("#enforceDeadline").is(":checked");

    jQuery.ajax({
        url: eBookConfig.gradingURL,
        type: "POST",
        dataType: "JSON",
        data: {
            assignment: assignment,
            acid: acid,
            sid: studentId,
            enforceDeadline: enforceDeadline,
        },
        success: function (data) {
            show(data);
        },
    });
}

function makeOption(text, value, disabledQ) {
    var option = document.createElement("option");
    option.text = text;
    option.value = value;
    if (disabledQ != undefined) {
        $(option).attr("disabled", true);
    }
    return option;
}

function populateQuestions(select, question_names) {
    $(select).empty();
    var chapter = "";
    var questiontext;
    for (i = 0; i < question_names.length; i++) {
        var q = question_names[i];
        if (q.endsWith("+")) {
            q = q.substring(0, q.length - 1);
            questiontext = q + " ✓";
        } else {
            questiontext = q;
        }

        // makeOption(text,value)
        select.add(makeOption(questiontext, q));
    }

    $(select).select2({
        size: 10,
        theme: "bootstrap",
        closeOnSelect: false,
        allowClear: true,
        placeholder: "Select Question(s)",
    });

    $(select).on("select2:unselect", function () {
        $("#allquestioncb").prop("checked", false);
    });
}

// when the chapter or assignment changes
function updateQuestionList() {
    var sel1 = document.getElementById("gradingoption1");
    var chapAssign = sel1.options[sel1.selectedIndex].value;
    var chapAssignSelector = document.getElementById("chaporassignselector");
    var questionSelector = document.getElementById("questionselector");

    $("#rightsideGradingTab").empty();
    // This will hold the name of the selected chapter or assignment.
    var col1val = "";
    if (chapAssignSelector.selectedIndex > -1) {
        col1val =
            chapAssignSelector.options[chapAssignSelector.selectedIndex].value;
    } else {
        $("#questionselector").empty();
        $("#rightsideGradingTab").empty();
        $("#autogradingform").hide();
        $("#assignmentTotalform").hide();
        $("#releasebutton").hide();
        return;
    }
    $("#releasestate").text("");

    if (chapAssign == "assignment") {
        set_release_button();
        showDeadline();
        autograde_form.style.visibility = "visible";
        document.getElementById("assignmentTotalform").style.visibility =
            "hidden";
        if (!assignment_release_states[col1val]) {
            $("#releasestate").text("Grades Not Released");
        } else {
            $("#releasestate").text("");
        }
        gradingSummary("autogradingsummary");
    }
    if (chapAssign == "assignment") {
        populateQuestions(questionSelector, assignmentinfo[col1val]);
        populateAssignmentTable();
    } else if (chapAssign == "chapter") {
        //FIX: This is where we should get a list of all questions from the chapter
        //chapters[label] should store a list of all question names
        //populateQuestions should be a model for this.
        populateQuestions(questionSelector, chapters[col1val]);
    }

    questionSelector.style.visibility = "visible";
}

function gradeSelectedStudent() {
    var selectedStudent = document.getElementById("studentselector");

    var lastcolval = selectedStudent.selectedIndex;
    if (lastcolval != -1) {
        gradeIndividualItem();
    }
    selectedStudent.style.visibility = "visible";
}

function pickedAssignments(column) {
    var pickedcolumn = document.getElementById(column);

    $("#" + column).empty();
    var option = document.createElement("option");
    pickedcolumn.add(option);
    var assignments = assignmentinfo;

    var keys = Object.keys(assignments);
    keys.sort();
    for (var i = 0; i < keys.length; i++) {
        option = document.createElement("option");
        var key = keys[i];
        option.text = key;
        option.value = key;
        pickedcolumn.add(option);
        pickedcolumn.style.visibility = "visible";
    }
    $("#" + column).select2({
        size: 10,
        theme: "bootstrap",
        placeholder: "Select Assignment",
    });
    $("#" + column).on("select2:unselect", function () {
        $("#releasestate").text("");
    });
}

function displayDefaultQuestion(column) {
    var pickedcolumn = document.getElementById(column);
    $("#" + column).empty();

    var option = document.createElement("option");
    option.text = "<- Choose option";
    option.value = "default";
    pickedcolumn.add(option);
    $("option[value='default']").attr("disabled", "disabled");
    pickedcolumn.style.visibility = "visible";

    $("#" + column).select2({
        size: 10,
        theme: "bootstrap",
        placeholder: "Pick Chapter or Assignment first",
    });
}

function pickedStudents(column) {
    var pickedcolumn = document.getElementById(column);
    $("#" + column).empty();
    // students = students.replace(/&#x27;/g, '"');
    for (const sid in students) {
        let option = document.createElement("option");
        option.text = students[sid];
        option.value = sid;
        pickedcolumn.add(option);
        pickedcolumn.style.visibility = "visible";
    }

    $("#" + column).select2({
        size: 10,
        theme: "bootstrap",
        closeOnSelect: false,
        allowClear: true,
        placeholder: "Select Student(s)",
    });

    $("#" + column).on("select2:unselect", function () {
        $("#allstudentcb").prop("checked", false);
    });
}

function pickedChapters(column) {
    var pickedcolumn = document.getElementById(column);
    $("#" + column).empty();
    var option = document.createElement("option");
    pickedcolumn.add(option);
    var keys = [];
    var i;
    for (i in chapters) {
        if (chapters.hasOwnProperty(i)) {
            keys.push(i);
        }
    }

    for (i = 0; i < keys.length; i++) {
        var key = keys[i];
        option = document.createElement("option");
        option.text = key;
        option.value = key;
        pickedcolumn.add(option);
        pickedcolumn.style.visibility = "visible";
    }

    $("#" + column).select2({
        size: 10,
        theme: "bootstrap",
        placeholder: "Select Chapter",
    });
}

// Start Here for the flow of events when grading.
// 1. Choose either an assignment or a chapter
// 2. When you choose a specific assignment it populates the questions for that assignment
// 3. students are always populated in the third column
function selectChapOrAssignment() {
    var select1 = document.getElementById("gradingoption1");
    var val = select1.options[select1.selectedIndex].value;
    $("#rightsideGradingTab").empty();
    $("#releasestate").text("");
    $(".allcbclass").show();

    document.getElementById("assignmentTotalform").style.visibility = "hidden";
    autograde_form = document.getElementById("autogradingform");
    autograde_form.style.visibility = "hidden";

    $("#questionselector").empty();
    $("#allquestioncb").prop("checked", false);
    $("#studentselector").empty();
    $("#allstudentcb").prop("checked", false);

    if (val == "assignment") {
        pickedAssignments("chaporassignselector");
    } else if (val == "chapter") {
        pickedChapters("chaporassignselector");
    }

    displayDefaultQuestion("questionselector");
    pickedStudents("studentselector");
}

function getCourseStudents() {
    jQuery.ajax({
        url: eBookConfig.getCourseStudentsURL,
        type: "POST",
        dataType: "JSON",
        data: {},
        success: function (retdata) {
            students = retdata;
        },
    });
}

function getStudents(sectionName) {
    var section = sectionName;

    var studentList = document.getElementById("studentNames");
    studentList.innerHTML = "";

    var obj = new XMLHttpRequest();
    obj.open("GET", "/runestone/sections/students/" + section, true);
    obj.send(
        JSON.stringify({
            sectionName: sectionName,
        })
    );
    obj.onreadystatechange = function () {
        if (obj.readyState == 4 && obj.status == 200) {
            var students = JSON.parse(obj.responseText);
            var studentsNames = [];
            for (i = 0; i < students.length; i++) {
                studentsNames.push(students[i][1] + ", " + students[i][0]);
            }

            studentsNames.sort();

            for (i = 0; i < studentsNames.length; i++) {
                studentList.innerHTML +=
                    '<a href="#" class="list-group-item"> <h4 style="text-align: center" class="list-group-item-heading">' +
                    studentsNames[i] +
                    "</h4> </a>";
            }

            var total = document.getElementById("total");
            if (students == "") {
                total.innerHTML = "Total: 0";
            } else {
                total.innerHTML = "Total: " + students.length;
            }
        }
    };
}

// TODO: This function is also defined in admin.html. ???
function getLog() {
    var obj = new XMLHttpRequest();
    obj.open("GET", "/runestone/admin/getChangeLog", true);
    obj.send(
        JSON.stringify({
            variable: "variable",
        })
    );
    obj.onreadystatechange = function () {
        if (obj.readyState == 4 && obj.status == 200) {
            changeLog = document.getElementById("changelog");
            changeLog.innerHTML = obj.responseText;
        }
    };
}

function add_instructor() {
    var select = document.getElementById("addins").elements.student;
    var index = select.selectedIndex;
    var studentid = select.options[index].value; //value gives the value, text gives the actual text
    var studentname = select.options[index].text;

    var obj = new XMLHttpRequest();
    obj.open("POST", "/runestone/admin/addinstructor/" + studentid, true);
    obj.send(
        JSON.stringify({
            newins: "studentid",
        })
    );
    obj.onreadystatechange = function () {
        if (obj.readyState == 4 && obj.status == 200) {
            studlist = document.getElementById("studentlist");
            studlist.remove(index);
            inslist = document.getElementById("instructorlist");
            newopt = document.createElement("option");
            newopt.value = studentid;
            newopt.innerHTML = studentname;
            inslist.appendChild(newopt);
        }
    };
}

function remove_instructor() {
    var select = document.getElementById("removeins").elements.instructor;
    var index = select.selectedIndex;
    var studentid = select.options[index].value; //value gives the value, text gives the actual text
    var studentname = select.options[index].text;
    var obj = new XMLHttpRequest();
    obj.open("POST", "/runestone/admin/removeinstructor/" + studentid, true);
    obj.send(
        JSON.stringify({
            newins: "studentid",
        })
    );
    obj.onreadystatechange = function () {
        if (obj.readyState == 4 && obj.status == 200) {
            gotdeleted = JSON.parse(obj.responseText);
            if (gotdeleted[0]) {
                inslist = document.getElementById("instructorlist");
                inslist.remove(index);
                studlist = document.getElementById("studentlist");
                newopt = document.createElement("option");
                newopt.value = studentid;
                newopt.innerHTML = studentname;
                studlist.appendChild(newopt);
            } else {
                //flash message that you can't remove yourself
            }
        }
    };
}

function edit_indexrst(form) {
    let data = {
        newtext: form.editIndex.value,
    };
    jQuery.post("/runestone/admin/editindexrst", data, function () {
        alert("Successfully edited index.rst");
    });
}

// *************************
// Assignments tab functions
// *************************
// Initialize the `jsTree <https://www.jstree.com/>`_ question picker.
function configure_tree_picker(
    // A jQuery object (usually a ``div``) which will hold the tree picker.
    picker,
    // Data to populate the tree with.
    picker_data,
    // A jQuery object (usually an ``input``) used to search the tree.
    picker_search_input,
    // The depth of a leaf node.
    leaf_depth,
    // The function to call when a leaf node is checked. It's passed the leaf node.
    checked_func,
    // The function to call when a leaf node is unchecked. It's passed the leaf node.
    unchecked_func
) {
    picker.jstree({
        // Configure the checkbox plugin.
        checkbox: {
            // This prevents the selection from including all auto-checked nodes, which I find distracting.
            keep_selected_style: false,
            // Setting `whole_node <https://www.jstree.com/api/#/?q=$.jstree.defaults.checkbox&f=$.jstree.defaults.checkbox.whole_node>`_ false only changes the checkbox state if the checkbox is clicked; this allows the user to select a node without adding/removing that question. This only works if ``tie_selection`` is false.
            whole_node: false,
            // `Scary-sounding <https://www.jstree.com/api/#/?q=$.jstree.defaults&f=$.jstree.defaults.checkbox.tie_selection>`_ setting to make the above work, and to make the ``check_node.jstree`` event actually fire.
            tie_selection: false,
        },
        // Enable `plugins <https://www.jstree.com/plugins/>`_.
        plugins: ["checkbox", "search"],
        // Populate the tree from JSON (`docs <https://www.jstree.com/docs/json/>`_).
        core: {
            data: picker_data,
            themes: {
                // Note that the CSS for the theme (`proton <https://www.orangehilldev.com/jstree-bootstrap-theme/demo/>`_) must also be loaded -- see assignments.html.
                name: "proton",
                responsive: true,
            },
            // Allow modifying the tree programatically. See https://www.jstree.com/api/#/?f=$.jstree.defaults.core.check_callback.
            check_callback: true,
        },
    });

    // Provide a flag to use to ignore events caused when loading the table data in.
    picker.jstree(true).ignore_check = false;

    // Set up for searching. Copied from the search plugin example.
    var to = false;
    picker_search_input.keyup(function () {
        if (to) {
            clearTimeout(to);
        }
        to = setTimeout(function () {
            var v = picker_search_input.val();
            picker.jstree(true).search(v);
        }, 250);
    });

    // Ask for events_ when a node is `checked <https://www.jstree.com/api/#/?q=.jstree Event&f=check_node.jstree>`_.
    picker.on("check_node.jstree", function (event, data) {
        if (
            data.node.text == "Exercises" ||
            event.target.id === "tree-question-picker"
        ) {
            let num_ex = data.node.children.length;
            if (num_ex > 10 || data.node.parents.length == 1) {
                if (data.node.parents.length == 1) {
                    num_ex = "A LOT OF";
                }
                let resp = confirm(
                    `Warning!  You are about to add ${num_ex} Excercises (without even looking at them) to this assignment.  Do you Really want to do that??`
                );
                if (!resp) {
                    $("#tree-question-picker").jstree(
                        "uncheck_node",
                        data.node.id
                    );
                    return;
                }
            }
        }
        if (!data.instance.ignore_check) {
            walk_jstree(data.instance, data.node, async function (
                instance,
                node
            ) {
                if (jstree_node_depth(instance, node) == leaf_depth) {
                    // Add each checked item to the assignment list with default values.
                    let resp = await checked_func(node); // checked_func is either  updateReading or updateAssignmentRaw
                    if (resp.assign_type == "reading") {
                        add_to_table(resp);
                    } else {
                        add_to_qtable(resp);
                    }
                }
            });
        }
    });

    // Ask for events_ when a node is `unchecked <https://www.jstree.com/api/#/?q=.jstree Event&f=uncheck_node.jstree>`_.
    picker.on("uncheck_node.jstree", function (event, data) {
        if (!data.instance.ignore_check) {
            walk_jstree(data.instance, data.node, function (instance, node) {
                if (jstree_node_depth(instance, node) == leaf_depth) {
                    unchecked_func(node);
                }
            });
        }
    });
}

// Given a jstree node, return its depth in the tree.
function jstree_node_depth(instance, node) {
    // Just checking if node has no children isn't sufficient -- some subchapters have no questions, for example, meaning they also have no children. Instead, find the length of the `path to this node <https://www.jstree.com/api/#/?f=get_path(obj [, glue, ids])>`_.
    return instance.get_path(node).length;
}

// Given a jstree node, invoke f on node and all its children.
async function walk_jstree(instance, node, f) {
    await f(instance, node);
    for (let value of node.children) {
        await walk_jstree(instance, instance.get_node(value), f);
    }
}

// Given an editable element (a hyperlink) in a bootstrap table, return the containing row.
function row_from_editable(
    // The editable jQuery element which needs a menu.
    editable_element,
    // The table containing ``editable_element``.
    table
) {
    // Determine which row this editable is associated with. First, find the index of this row. Note that `parentsUntil <https://api.jquery.com/parentsUntil/>`_ returns a list of all parents up to, but not including, the provided target. Therefore, ask for the ``tbody``, since the element before will be the ``tr`` with the ``data-index`` we want.
    var row_index = $(editable_element)
        .parentsUntil("tbody")
        .last()
        .attr("data-index");
    return table.bootstrapTable("getData")[row_index];
}

// Given an editable element (a hyperlink) in the a bootstrap table, return the menu data for it.
function menu_from_editable(
    // The editable jQuery element which needs a menu.
    editable_element,
    // A dict which translates from values from the DB to user-friendly labels.
    ui,
    // The key to the row which gives allowable values from which to create a menu.
    row_key,
    // The table containing ``editable_element``.
    table
) {
    // Determine which row this editable is associated with.
    var row = row_from_editable(editable_element, table);
    // Determine the appropriate menu for this question. First, find its autograde values in the tree.
    // Map these to the format necessary for a select control.
    var select_source = [];
    for (let val of row[row_key]) {
        select_source.push({
            value: val,
            text: ui[val],
        });
    }
    return select_source;
}

function fillinAssignmentName(target) {
    //On the assignments tab, fill in the target with the name of the current assignment
    //Only used by the rename assignment button for now
    select = $("#assignlist")[0];
    $("#" + target).html(select.options[select.selectedIndex].innerHTML);
}
//Invoked by the "Rename" button of the "Rename Assignment" dialog
function renameAssignment(form) {
    var select = $("#assignlist")[0];
    var id = select[select.selectedIndex].value;
    var name = form["rename-name"].value;
    data = {
        name: name,
        original: id,
    };
    url = "/runestone/admin/renameAssignment";
    jQuery.post(
        url,
        data,
        function (iserror, textStatus, whatever) {
            if (iserror == "EXISTS") {
                alert('There already is an assignment called "' + name + '".'); //FIX: reopen the dialog box?
            } else if (iserror != "ERROR") {
                //find the assignment
                select = $("#assignlist")[0];
                select.options[select.selectedIndex].innerHTML = name;
            } else {
                alert("Error in renaming assignment " + id);
            }
        },
        "json"
    );
}
// Invoked by the "Create" button of the "Create Assignment" dialog.
function createAssignment(form) {
    var name = form.name.value;

    $("#assign_visible").prop("checked", true);
    data = {
        name: name,
    };
    url = "/runestone/admin/createAssignment";
    jQuery.post(
        url,
        data,
        function (iserror, textStatus, whatever) {
            if (iserror == "EXISTS") {
                alert('There already is an assignment called "' + name + '".'); //FIX: reopen the dialog box?
            } else if (iserror != "ERROR") {
                select = document.getElementById("assignlist");
                newopt = document.createElement("option");
                newopt.value = iserror[name];
                newopt.innerHTML = name;
                select.appendChild(newopt);
                select.selectedIndex = newopt.index;
                assignmentInfo();
            } else {
                alert("Error in creating new assignment.");
            }
        },
        "json"
    );
}

// Triggered by the ``-`` button on the assignments tab.
function remove_assignment() {
    var select = document.getElementById("assignlist");
    var assignmentid = select.options[select.selectedIndex].value;
    var assignmentname = select.options[select.selectedIndex].text;

    if (
        !confirm(
            `Are you sure you want to remove the assignment ${assignmentname}?`
        )
    ) {
        return;
    }

    var url = "/runestone/admin/removeassign";
    var data = {
        assignid: assignmentid,
    };
    jQuery.post(url, data, function (res, status, whatever) {
        if (res != "Error") {
            select.remove(select.selectedIndex);
            assignmentInfo();
        } else {
            alert("Could not remove assignment " + assignmentname);
        }
    });
}

// Update an assignment.
async function updateAssignmentRaw(
    question_name,
    points,
    autograde,
    which_to_grade
) {
    var assignmentid = getAssignmentId();
    if (!assignmentid || assignmentid == "undefined") {
        alert("No assignment selected");
        return;
    }
    let res = await $.ajax({
        url: "add__or_update_assignment_question",
        data: {
            question: question_name,
            assignment: assignmentid,
            points: points,
            autograde: autograde,
            which_to_grade: which_to_grade,
            assign_type: "problems",
        },
        dataType: "json",
    });

    return res;
}

async function add_to_qtable(response_JSON) {
    $("#totalPoints").html("Total points: " + response_JSON.total);
    // See if this question already exists in the table. Only append if it doesn't exist.
    if (
        question_table.bootstrapTable(
            "getRowByUniqueId",
            response_JSON.question_id
        ) === null
    ) {
        appendToQuestionTable(
            response_JSON.question_id,
            response_JSON.points,
            response_JSON.autograde,
            response_JSON.autograde_possible_values,
            response_JSON.which_to_grade,
            response_JSON.which_to_grade_possible_values
        );
    }
}

// Append a row to the question table.
function createQuestionObject(
    name,
    points,
    autograde,
    autograde_possible_values,
    which_to_grade,
    which_to_grade_possible_values
) {
    var _id = "question_table_" + name;
    return {
        question:
            '<a href="#component-preview" onclick="preview_question_id(\'' +
            name +
            "');\">" +
            name +
            "</a>",
        question_id: name,
        points: points,
        autograde: autograde,
        autograde_possible_values: autograde_possible_values,
        which_to_grade: which_to_grade,
        which_to_grade_possible_values: which_to_grade_possible_values,
        // Setting an _`ID for the row` is essential: the row reordering plugin depends on a valid row ID for the `drop message <https://github.com/wenzhixin/bootstrap-table/tree/master/src/extensions/reorder-rows#userowattrfunc>`_ to work. Setting the ``_id`` key is one way to accomplish this.
        _id: _id,
    };
}

function appendToQuestionTable(
    name,
    points,
    autograde,
    autograde_possible_values,
    which_to_grade,
    which_to_grade_possible_values
) {
    question_table.bootstrapTable("append", [
        createQuestionObject(
            name,
            points,
            autograde,
            autograde_possible_values,
            which_to_grade,
            which_to_grade_possible_values
        ),
    ]);
}

// Update the grading parameters used for an assignment.
function update_assignment(form) {
    let data = {};
    if (!form.due.value) {
        alert("You must assign a due date to your assignment.");
        return;
    } else {
        try {
            d = new Date(form.due.value);
            data.due = form.due.value;
        } catch (e) {
            alert("Invalid Date: " + form.due.value);
            return;
        }
    }
    if (form.visible.checked) {
        data.visible = "T";
    } else {
        data.visible = "F";
    }
    if (form.is_timed.checked) {
        data.is_timed = "T";
    } else {
        data.is_timed = "F";
    }
    if (form.nofeedback.checked) {
        data.nofeedback = "T";
    } else {
        data.nofeedback = "F";
    }
    if (form.nopause.checked) {
        data.nopause = "T";
    } else {
        data.nopause = "F";
    }
    data.timelimit = form.timelimit.value;
    data.description = form.description.value;
    data.assignment_id = getAssignmentId();
    $.getJSON("save_assignment", data, function (result) {
        alert("Assignment Saved");
    }).error(function () {
        alert("huh??");
    });
}

// Return the assignment id based on the value selected in the ``assignlist`` item.
function getAssignmentId() {
    var assignlist = document.getElementById("assignlist");
    return assignlist.options[assignlist.selectedIndex].value;
}

// Given a selected assignment, retrieve it from the server then display it.
function assignmentInfo() {
    // If no assignment is selected, hide all assignment-related panels.
    var select = document.getElementById("assignlist");
    if (select.selectedIndex === -1) {
        $("#rightSection").css("visibility", "hidden");
        $("#leftpanel1").css("visibility", "hidden");
        $("#leftpanel2").css("visibility", "hidden");
        return;
    }

    var assignmentid = select.options[select.selectedIndex].value;
    $("#rightSection").css("visibility", "visible");
    $("#leftpanel1").css("visibility", "visible");
    $("#leftpanel2").css("visibility", "visible");

    $.getJSON(
        "get_assignment",
        {
            assignmentid: assignmentid,
        },
        function (data) {
            assignmentData = data.assignment_data;
            $("#totalPoints").html(
                "Total points: " + assignmentData.assignment_points
            );
            $("#datetimepicker").val(assignmentData.due_date);
            $("#assignment_description").val(assignmentData.description);
            $("#readings-threshold").val(assignmentData.threshold);
            $("#assign_visible").val(assignmentData.visible);
            $("#assign_is_timed").val(assignmentData.is_timed);
            $("#timelimit").val(assignmentData.time_limit);
<<<<<<< HEAD
=======
            $("#nopause").val(assignmentData.nopause);
>>>>>>> fb45fe9d
            $("#nofeedback").val(assignmentData.nofeedback);
            if (assignmentData.visible === true) {
                $("#assign_visible").prop("checked", true);
            } else {
                $("#assign_visible").prop("checked", false);
            }
            if (assignmentData.nofeedback === true) {
                $("#nofeedback").prop("checked", true);
            } else {
                $("#nofeedback").prop("checked", false);
            }
            if (assignmentData.is_timed === true) {
                $("#assign_is_timed").prop("checked", true);
                // add simulator button
                //             <button type="button" onclick="runSimulation()">Simulate</button>
                let sim_butt = document.createElement("button");
                sim_butt.type = "button";
                $(sim_butt).html("Exam Generator Simulator");
                $(sim_butt).addClass("btn btn-info btn-sm");
                $(sim_butt).click(runSimulation);
                if ($("#simulatorbuttonspan button").length == 0) {
                    $("#simulatorbuttonspan").append(sim_butt);
                }
            } else {
                $("#assign_is_timed").prop("checked", false);
            }
            if (assignmentData.time_limit) {
                $("#timelimit").prop("value", assignmentData.time_limit);
            } else {
                $("#timelimit").prop("value", "");
            }
            if (assignmentData.from_source) {
                $("#assign_is_timed").prop("disabled", true);
            }
            $("#readings-points-to-award").val(assignmentData.points_to_award);
            $("#readings-autograder").val(assignmentData.readings_autograder);

            $("#ltilink").html(
                `${window.location.protocol}//${window.location.host}/runestone/lti?assignment_id=${assignmentid}`
            );

            // Update the questions
            ///====================
            // Get the question tree picker.
            var tqp = question_picker.jstree(true);
            // Ignore these checks in the picker, since it's loading existing data, not user interaction.
            tqp.ignore_check = true;
            // Clear all checks and the table initially.
            tqp.uncheck_all();
            question_table.bootstrapTable("removeAll");
            let allQuestions = [];
            for (let question of data.questions_data) {
                // Put the qeustion in the table.
                let name = question.name;
                allQuestions.push(
                    createQuestionObject(
                        name,
                        question.points,
                        question.autograde,
                        question.autograde_possible_values,
                        question.which_to_grade,
                        question.which_to_grade_possible_values
                    )
                );
                // Check this question in the question tree picker.
                // Assumes that the picker tree is built before we do this loop.
                tqp.check_node(tqp.get_node(name));
            }

            question_table.bootstrapTable("load", allQuestions);

            // Future checks come from the user.
            tqp.ignore_check = false;

            // Update the readings
            ///===================
            // Same as above.
            var trp = readings_picker.jstree(true);
            trp.ignore_check = true;
            trp.uncheck_all();
            readings_table.bootstrapTable("removeAll");
            for (let readings_data of data.pages_data) {
                id = readings_data.name;
                trp.check_node(trp.get_node(id));
                appendToReadingsTable(
                    id,
                    readings_data.activity_count,
                    readings_data.activities_required,
                    readings_data.points,
                    readings_data.autograde,
                    readings_data.autograde_possible_values,
                    readings_data.which_to_grade,
                    readings_data.which_to_grade_possible_values
                );
            }
            trp.ignore_check = false;
        }
    );
}

// Update a reading.
// This should be serialized is the walk_jstree function to make sure the order is correct
async function updateReading(
    subchapter_id,
    activities_required,
    points,
    autograde,
    which_to_grade
) {
    let assignid = getAssignmentId();
    if (!assignid || assignid == "undefined") {
        alert("No assignment selected");
        return;
    }
    let res = await $.ajax({
        url: "add__or_update_assignment_question",
        data: {
            assignment: assignid,
            question: subchapter_id,
            activities_required: activities_required,
            points: points,
            autograde: autograde,
            which_to_grade: which_to_grade,
            assign_type: "reading",
        },
        dataType: "json",
    });

    return res;
}

function add_to_table(response_JSON) {
    $("#totalPoints").html("Total points: " + response_JSON.total);
    // See if this question already exists in the table. Only append if it doesn't exist.
    if (
        readings_table.bootstrapTable(
            "getRowByUniqueId",
            response_JSON.question_id
        ) === null
    ) {
        appendToReadingsTable(
            response_JSON.question_id,
            response_JSON.activity_count,
            response_JSON.activities_required,
            response_JSON.points,
            response_JSON.autograde,
            response_JSON.autograde_possible_values,
            response_JSON.which_to_grade,
            response_JSON.which_to_grade_possible_values
        );
    }
}

// Append a row to the readings table given the ID of the reading.
function appendToReadingsTable(
    subchapter_id,
    activity_count,
    activities_required,
    points,
    autograde,
    autograde_possible_values,
    which_to_grade,
    which_to_grade_possible_values
) {
    // Find this node in the tree.
    var node = readings_picker.jstree(true).get_node(subchapter_id);
    var _id = "readings_table_" + node.id;
    readings_table.bootstrapTable("append", [
        {
            chapter: readings_picker.jstree(true).get_node(node.parent).text,
            subchapter: node.text,
            subchapter_id: node.id,
            activity_count: activity_count,
            activities_required: activities_required,
            points: points,
            autograde: autograde,
            autograde_possible_values: autograde_possible_values,
            which_to_grade: which_to_grade,
            which_to_grade_possible_values: which_to_grade_possible_values,
            // Set an `ID for the row`_.
            _id: _id,
        },
    ]);
}

// Remove a reading from an assignment.
function remove_reading(reading_id) {
    $.getJSON("delete_assignment_question", {
        assignment_id: getAssignmentId(),
        name: reading_id,
    }).done(function (response_JSON) {
        readings_table.bootstrapTable("removeByUniqueId", reading_id);
    });
}

// Called to remove a question from an assignment.
function remove_question(question_name) {
    var assignment_id = getAssignmentId();
    $.getJSON(
        "delete_assignment_question/?name=" +
            question_name +
            "&assignment_id=" +
            assignment_id,
        {
            variable: "variable",
        }
    ).done(function (response_JSON) {
        var totalPoints = document.getElementById("totalPoints");
        totalPoints.innerHTML = "Total points: " + response_JSON.total;
        // Remove the named row from the table. See the `example <http://issues.wenzhixin.net.cn/bootstrap-table/#methods/removeByUniqueId.html>`__.
        question_table.bootstrapTable("removeByUniqueId", question_name);
    });
}
var chapterMap = {};

// Called when the "Write" button is clicked.
function display_write() {
    var template = document.getElementById("template");
    var questiontype = template.options[template.selectedIndex].value;
    jQuery.get("/runestone/admin/gettemplate/" + questiontype, {}, function (
        obj
    ) {
        var returns = JSON.parse(obj);
        tplate = returns.template;
        $("#qcode").text(tplate);
        $("#qcode").keypress(function () {
            $("#qrawhtml").val("");
        });
        $.each(returns.chapters, function (i, item) {
            chapterMap[item[0]] = item[1];
            $("#qchapter").append(
                $("<option>", {
                    value: item[0],
                    text: item[1],
                })
            );
        });
    });

    var hiddenwrite = document.getElementById("hiddenwrite");
    hiddenwrite.style.visibility = "visible";
}

function find_name(lines) {
    var name = "";
    for (var i = 0; i < lines.length; i++) {
        if (lines[i] != "") {
            var line = lines[i];
            var match = line.split(/.. \w*:: /);
            name = match[1];
            break;
        }
    }
    return name;
}

// Called when the "Done" button of the "Write" dialog is clicked.
function create_question(formdata) {
    if (formdata.qchapter.value == "Chapter") {
        alert("Please select a chapter for this question");
        return;
    }
    if (formdata.createpoints.value == "") {
        formdata.createpoints.value = "1";
    }
    if (!formdata.qrawhtml.value) {
        alert("No HTML for this question, please generate it.");
        return;
    }
    var selectedDifficulty = "";
    var activetab = "formative";
    var select = document.getElementById("assignlist");
    var assignmentid = select.options[select.selectedIndex].value;
    var assignmentname = select.options[select.selectedIndex].text;
    var template = formdata.template.value;
    var qcode = formdata.qcode.value;
    var lines = qcode.split("\n");
    var htmlsrc = formdata.qrawhtml.value;
    var name = find_name(lines);
    var question = formdata.qcode.value;
    var difficulty = formdata.difficulty;
    for (var i = 0; i < difficulty.length; i++) {
        if (difficulty[i].checked == true) {
            selectedDifficulty = difficulty[i].value;
        }
    }
    var tags = formdata.qtags.value;
    var chapter = formdata.qchapter.value;
    var isprivate = formdata.isprivate.checked;
    var points = formdata.createpoints.value;
    var timed = formdata.createtimed.checked;

    data = {
        template: template,
        name: name,
        question: question,
        difficulty: selectedDifficulty,
        tags: tags,
        chapter: chapter,
        subchapter: "Exercises",
        isprivate: isprivate,
        tab: activetab,
        assignmentid: assignmentid,
        points: points,
        timed: timed,
        htmlsrc: htmlsrc,
    };
    url = "/runestone/admin/createquestion";
    jQuery.post(
        url,
        data,
        function (iserror, textStatus, whatever) {
            if (iserror == "ERROR") {
                errortext = document.getElementById("qnameerror");
                errortext.innerHTML =
                    "Name is already in use. Please try a different name.";
            } else {
                alert("Question created successfully");
                var newPoints = iserror.points;
                var q_type = activetab;
                var totalPoints = document.getElementById("totalPoints");
                totalPoints.innerHTML = "Total points: " + newPoints;
                // Add this question to the question picker and the table.
                var tqp = question_picker.jstree(true);
                // Find the exercises for this chapter. They have an ID set, making them easy to find.
                chapter = chapterMap[chapter];
                var exercises_node = tqp.get_node(chapter + " Exercises");
                // See https://www.jstree.com/api/#/?f=create_node([par, node, pos, callback, is_loaded]).
                tqp.check_node(
                    tqp.create_node(exercises_node, {
                        id: name,
                        text: name,
                    })
                );
            }
        },
        "json"
    );
}

// Given a question ID, preview it.
function preview_question_id(question_id, preview_div, sid, gradeit) {
    if (arguments.length == 1) {
        preview_div = "component-preview";
    }
    // Request the preview HTML from the server.
    $.getJSON("/runestone/admin/htmlsrc", {
        acid: question_id,
    }).done(function (html_src) {
        // Render it.
        data = { acid: question_id };
        if (sid) {
            data.sid = sid;
            data.graderactive = true;
            data.useRunestoneServices = true;
        }
        renderRunestoneComponent(html_src, preview_div, data);
        if (gradeit) {
            let pd = document.getElementById(preview_div);
            pd.appendChild(renderGradingComponents(sid, question_id));
        }
    });
}

function renderGradingComponents(sid, divid) {
    let div = document.createElement("div");
    let grade = document.createElement("input");
    let gradelabel = document.createElement("label");
    gradelabel.for = "grade-input";
    $(gradelabel).text("Grade");
    grade.type = "text";
    grade.id = "grade-input";
    let comment = document.createElement("input");
    let commentlabel = document.createElement("label");
    $(commentlabel).text("Comment");
    comment.type = "text";
    comment.id = "comment-input";
    commentlabel.for = "comment-input";

    let butt = document.createElement("button");
    $(butt).text("Save Grade");
    $(butt).addClass("btn btn-normal");

    $(butt).click(function () {
        jQuery.ajax({
            url: eBookConfig.gradeRecordingUrl,
            type: "POST",
            dataType: "JSON",
            data: {
                acid: divid,
                sid: sid,
                grade: $(grade).val(),
                comment: $(comment).val(),
            },
            success: function (data) {
                $(grade).css("background", "lightgreen");
                $(comment).css("background", "lightgreen");
            },
        });
    });
    div.appendChild(gradelabel);
    div.appendChild(grade);
    div.appendChild(commentlabel);
    div.appendChild(comment);
    div.appendChild(butt);

    return div;
}

// Called by the "Preview" button of the "Write" panel.
function preview_question(form, preview_div) {
    if (arguments.length == 1) {
        preview_div = "component-preview";
    }
    var code = $(form.editRST).val();
    var data = {
        code: JSON.stringify(code),
    };
    $.post("/runestone/ajax/preview_question", data, function (result, status) {
        let code = JSON.parse(result);
        $(form.qrawhtml).val(code); // store the un-rendered html for submission
        renderRunestoneComponent(code, preview_div);
    });
    // get the text as above
    // send the text to an ajax endpoint that will insert it into
    // a sphinx project, run sphinx, and send back the generated index file
    // this generated index can then be displayed...
}

// Render a question in the provided div.
function renderRunestoneComponent(componentSrc, whereDiv, moreOpts) {
    /**
     *  The easy part is adding the componentSrc to the existing div.
     *  The tedious part is calling the right functions to turn the
     *  source into the actual component.
     */
    if (typeof moreOpts === "undefined") {
        moreOpts = {};
    }
    patt = /..\/_images/g;
    componentSrc = componentSrc.replace(
        patt,
        `${eBookConfig.app}/books/published/${eBookConfig.basecourse}/_images`
    );
    jQuery(`#${whereDiv}`).html(componentSrc);

    if (typeof edList === "undefined") {
        edList = {};
    }

    let componentKind = $($(`#${whereDiv} [data-component]`)[0]).data(
        "component"
    );
    let opt = {};
    opt.orig = jQuery(`#${whereDiv} [data-component]`)[0];
    if (opt.orig) {
        opt.lang = $(opt.orig).data("lang");
        opt.useRunestoneServices = false;
        opt.graderactive = false;
        opt.python3 = true;
        if (typeof moreOpts !== "undefined") {
            for (let key in moreOpts) {
                opt[key] = moreOpts[key];
            }
        }
    }

    if (typeof component_factory === "undefined") {
        alert(
            "Error:  Missing the component factory!  Clear you browser cache."
        );
    } else {
        if (
            !component_factory[componentKind] &&
            !jQuery(`#${whereDiv}`).html()
        ) {
            jQuery(`#${whereDiv}`).html(
                `<p>Preview not available for ${componentKind}</p>`
            );
        } else {
            try {
                let res = component_factory[componentKind](opt);
                if (componentKind === "activecode") {
                    if (moreOpts.multiGrader) {
                        edList[
                            `${moreOpts.gradingContainer} ${res.divid}`
                        ] = res;
                    } else {
                        edList[res.divid] = res;
                    }
                }
            } catch (e) {
                console.log(e);
            }
        }
    }
    if (!opt.graderactive) {
        if (whereDiv != "modal-preview" && whereDiv != "questiondisplay") {
            // if we are in modal we are already editing
            $("#modal-preview").data(
                "orig_divid",
                opt.acid || moreOpts.acid || opt.orig.id
            ); // save the original divid
            let editButton = document.createElement("button");
            let constrainbc = document.getElementById("qbankform").constrainbc
                .checked;
            $(editButton).text("Edit Question");
            $(editButton).addClass("btn btn-normal");
            $(editButton).attr("data-target", "#editModal");
            $(editButton).attr("data-toggle", "modal");
            $(editButton).click(function (event) {
                data = {
                    question_name: opt.acid || moreOpts.acid || opt.orig.id,
                    constrainbc: constrainbc,
                };
                jQuery.get("/runestone/admin/question_text", data, function (
                    obj
                ) {
                    $("#editRST").val(JSON.parse(obj));
                });
            });
            $(`#${whereDiv}`).append(editButton);
            let closeButton = document.createElement("button");
            $(closeButton).text("Close Preview");
            $(closeButton).addClass("btn btn-normal");
            $(closeButton).css("margin-left", "20px");
            $(closeButton).click(function (event) {
                $("#component-preview").html("");
            });
            $(`#${whereDiv}`).append(closeButton);

            let reportButton = document.createElement("button");
            $(reportButton).text("Flag for Review");
            $(reportButton).css("float", "right");
            $(reportButton).addClass("btn btn-warning");
            $(reportButton).click(function (event) {
                if (
                    confirm(
                        "Clicking OK will mark this question for review as poor or inappropriate so that it may be removed."
                    )
                ) {
                    data = {
                        question_name: opt.acid || moreOpts.acid || opt.orig.id,
                    };
                    jQuery.getJSON(
                        "/runestone/admin/flag_question.json",
                        data,
                        function (obj) {
                            alert(
                                "Flagged -- This question will be reviewed by an editor"
                            );
                            $(reportButton).attr("disabled", true);
                        }
                    );
                }
            });
            $(`#${whereDiv}`).append(reportButton);
            $("#qrawhtmlmodal").val("");
            $("#editRST").keypress(function () {
                $("#qrawhtmlmodal").val(""); //ensure html refresh
            });
        }
        // $(`#${whereDiv}`).css("background-color", "white");
    }
    MathJax.Hub.Queue(["Typeset", MathJax.Hub]);
}

// Called by the "Search" button in the "Search question bank" panel.
// makes ajax call to `controllers/admin.py/questionBank`_
function questionBank(form) {
    var chapter = form.chapter.value;
    var author = form.author.value;
    var tags = $("#tags").select2("val");
    var term = form.term.value;
    var min_difficulty = form.min_diff.value;
    var max_difficulty = form.max_diff.value;
    var competency = form.competency.value;
    var isprim = form.isprim.checked;
    var cbc = form.constrainbc.checked;
    var obj = new XMLHttpRequest();
    var url = "/runestone/admin/questionBank";
    var data = {
        variable: "variable",
        chapter: chapter,
        min_difficulty: min_difficulty,
        max_difficulty: max_difficulty,
        constrainbc: cbc,
        author: author,
        tags: tags,
        term: term,
        competency: competency,
        isprim: isprim,
    };
    jQuery.post(url, data, function (resp, textStatus, whatever) {
        if (resp == "Error") {
            alert("An error occured while searching");
        }
        var select = document.getElementById("qbankselect");
        select.onchange = getQuestionInfo;
        var questionform = document.getElementById("questionform");
        $("#qbankselect").empty();
        for (i = 0; i < resp.length; i++) {
            var option = document.createElement("option");
            option.text = resp[i];
            option.value = resp[i];
            option.onclick = getQuestionInfo;
            select.add(option);
        }
        if (resp.length == 0) {
            select.style.visibility = "hidden";
            questionform.style.visibility = "hidden";
            var q_info = document.getElementById("questionInfo");
            q_info.style.visibility = "hidden";
            alert("Sorry, no questions matched your search criteria.");
        }
        if (resp.length > 0) {
            select.style.visibility = "visible";
            questionform.style.visibility = "visible";
        }
    });
}

// Called by the "Add to assignment" button in the "Search question bank" panel after a search is performed.
async function addToAssignment(form) {
    var points = form.points.value;
    var select = document.getElementById("qbankselect");
    var question_name = select.options[select.selectedIndex].text;

    let resp = await updateAssignmentRaw(
        question_name,
        points,
        "manual",
        "last_answer"
    );
    add_to_qtable(resp);
}

// When a user clicks on a question in the select element of the "Search question bank" panel after doing a search, this is called.
function getQuestionInfo() {
    var select = document.getElementById("qbankselect");
    var question_name = select.options[select.selectedIndex].text;
    var assignlist = document.getElementById("assignlist");
    var assignmentid = assignlist.options[assignlist.selectedIndex].value;
    var constrainbc = document.getElementById("qbankform").constrainbc.checked;
    var url = "/runestone/admin/getQuestionInfo";
    var data = {
        variable: "variable",
        question: question_name,
        assignment: assignmentid,
        constrainbc: constrainbc,
    };
    jQuery.post(url, data, function (question_info, status, whatever) {
        var res = JSON.parse(question_info);
        var data = {};
        var i;
        for (i in res) {
            if (res.hasOwnProperty(i)) {
                data[i] = res[i];
            }
        }
        var difficulty = data.difficulty;
        var code = data.code;
        var author = data.author;
        var tags = data.tags;

        var q_difficulty = document.getElementById("q_difficulty");
        if (difficulty == null) {
            q_difficulty.innerHTML = "Difficulty not set for this question";
        } else {
            q_difficulty.innerHTML = "Difficulty: " + difficulty;
        }

        renderRunestoneComponent(data.htmlsrc, "component-preview", {
            acid: question_name,
        });

        var q_author = document.getElementById("q_author");
        if (author == null) {
            q_author.innerHTML = "No author for this question";
        } else {
            q_author.innerHTML = "Author: " + author;
        }

        var q_tags = document.getElementById("q_tags");
        q_tags.innerHTML = "Tags:" + tags;
        var q_info = document.getElementById("questionInfo");
        q_info.style.visibility = "visible";
    });
}

// Called from the editing modal when the save button is pressed
function edit_question(form) {
    if (!form.qrawhtml.value) {
        alert("You must generate the HTML for your edit.");
        return;
    }
    var tags = $("#addTags").select2("val");
    var difficulty = null;
    var difficulty_options = ["r1", "r2", "r3", "r4", "r5"];
    var inputs = document
        .getElementById("editForm")
        .getElementsByTagName("input");
    for (var i = 0, length = inputs.length; i < length; i++) {
        if (inputs[i].type == "radio" && inputs[i].checked) {
            difficulty = inputs[i].value;
        }
    }
    let orig_divid = $("#modal-preview").data("orig_divid");
    var question_text = form.editRST.value;
    var lines = form.editRST.value.split("\n");
    var htmlsrc = form.qrawhtml.value;
    var name = find_name(lines);
    var isp = document.getElementById("change_privacy").checked;
    data = {
        question: orig_divid || name, // editor interface will not have orig_divid
        name: name,
        tags: tags,
        difficulty: difficulty,
        isprivate: isp,
        questiontext: question_text,
        htmlsrc: htmlsrc,
    };
    jQuery.post("/runestone/admin/edit_question", data, function (myres) {
        alert(myres);
        if (myres.includes("Success")) {
            $("#editModal").modal("hide");
        }
    });
}

//  Called when the "Match Auto-Grade" button is clicked.
function matchAutoGrade() {
    
}

// ***********
// Grading tab
// ***********
// Return whether the assignment has been released for grading.
function get_assignment_release_states() {
    if (assignment_release_states == null) {
        // This has to be a synchronous call because we have to set assignment_release_states
        // before going on to later code that uses it
        jQuery.ajax({
            url: eBookConfig.get_assignment_release_statesURL,
            type: "POST",
            dataType: "JSON",
            async: false,
            success: function (retdata) {
                assignment_release_states = retdata;
            },
        });
    }
}

// Update the release button in the grading panel?
function set_release_button() {
    // first find out if there is an assignment selected
    var col1 = document.getElementById("gradingoption1");
    var col1val = col1.options[col1.selectedIndex].value;
    var assignment = null;

    if (col1val == "assignment") {
        var assignmentcolumn = document.getElementById("chaporassignselector");
        if (assignmentcolumn.selectedIndex != -1) {
            assignment =
                assignmentcolumn.options[assignmentcolumn.selectedIndex].value;
        }
    }

    // change the release button appropriately
    var release_button = $("#releasebutton");
    if (assignment == null) {
        //hide the release grades button
        release_button.css("visibility", "hidden");
    } else {
        release_button.css("visibility", "visible");
        // see whether grades are currently live for this assignment
        get_assignment_release_states();
        var release_state = assignment_release_states[assignment];
        // If so, set the button text appropriately
        if (release_state == true) {
            release_button.text("Hide Grades");
            $("#releasestate").text("");
        } else {
            release_button.text("Release Grades");
            $("#releasestate").text("Grades Not Released");
        }
    }
}

function toggle_release_grades() {
    var col1 = document.getElementById("gradingoption1");
    var col1val = col1.options[col1.selectedIndex].value;
    var assignment = null;

    if (col1val == "assignment") {
        var assignmentcolumn = document.getElementById("chaporassignselector");
        if (assignmentcolumn.selectedIndex != -1) {
            assignment =
                assignmentcolumn.options[assignmentcolumn.selectedIndex].value;
        } else {
            alert("Please choose an assignment first");
        }
    }

    if (assignment != null) {
        //go release the grades now
        get_assignment_release_states();
        release_state = assignment_release_states[assignment];
        var ids = assignmentids;
        var assignmentid = ids[assignment];
        if (release_state == true) {
            // Have to toggle the local variable before making the asynch call, so that button will be updated correctly
            assignment_release_states[assignment] = null;
            let data = {
                assignmentid: assignmentid,
                released: "no",
            };

            jQuery.post("/runestone/admin/releasegrades", data, function (
                mess,
                stat,
                w
            ) {
                alert(
                    `${mess} Grades are now hidden from students for ${assignment}`
                );
            });
        } else {
            // Have to toggle the local variable before making the asynch call, so that button will be updated correctly
            assignment_release_states[assignment] = true;
            let data = {
                assignmentid: assignmentid,
                released: "yes",
            };

            jQuery.post("/runestone/admin/releasegrades", data, function (
                mess,
                stat,
                w
            ) {
                alert(
                    `${mess}: Grades are now visible to students for ${assignment}`
                );
            });
        }
        set_release_button();
    }
}

function copyAssignments() {
    let selectedCourse = document.getElementById("courseSelection").value;
    let selectedAssignment = document.getElementById("assignmentsDropdown");
    selectedAssignment =
        selectedAssignment.options[selectedAssignment.selectedIndex].value;
    data = {
        oldassignment: selectedAssignment,
        course: selectedCourse,
    };
    $.post("/runestone/admin/copy_assignment", data, function (mess, stat, w) {
        if (mess == "success") {
            alert("Done");
        } else {
            alert(`Copy Failed ${mess}`);
        }
    });
}

function updateCourse(widget, attr) {
    console.log(widget.value);
    data = {};
    data[attr] = widget.value;
    if (attr == "downloads_enabled" || attr == "allow_pairs") {
        data[attr] = widget.checked;
    }

    $.getJSON("/runestone/admin/update_course.json", data, function (
        retval,
        stat,
        w
    ) {
        if (retval.status != "success") {
            alert("Update Failed");
        }
    });
}

function resetOnePassword() {
    let student = $("#studentList").val();
    if (student.length > 1) {
        alert("You can only reset ONE student at a time");
        return;
    }
    if (student[0] == "None") {
        alert("Please select a student first");
        return;
    }
    let name = $(`#studentList option[value=${student[0]}]`).text();
    let newpw = prompt(`Enter New Password for ${name}`);
    if (!newpw) {
        return;
    }
    data = { newpass: newpw };
    jQuery.ajax({
        url: "/runestone/admin/resetpw",
        type: "POST",
        dataType: "JSON",
        data: {
            sid: student[0],
            newpass: newpw,
        },
        success: function (retdata) {
            if (retdata.status == "success") {
                alert(retdata.message);
            } else {
                alert(retdata.message);
            }
        },

        error: function (err) {
            alert(`Failed to reset password for ${name}`);
        },
    });
}

function deleteQuestion(qid, baseCourse, edit_div) {
    let res = confirm(`Really delete ${qid} from ${baseCourse}?`);
    if (res) {
        jQuery.ajax({
            url: "/runestone/admin/delete_question",
            type: "POST",
            dataType: "JSON",
            data: {
                name: qid,
                base_course: baseCourse,
            },

            success: function (retdata) {
                if (retdata.status == "Error") {
                    alert("Failed to delete");
                } else {
                    alert("Success");
                    $(`#${edit_div}`).hide();
                }
            },
        });
    }
}

function clearFlag(qid, basecourse, edit_div) {
    jQuery.ajax({
        url: "/runestone/admin/clear_flag",
        type: "POST",
        dataType: "JSON",
        data: {
            question_name: qid,
            basecourse: basecourse,
        },
        success: function (retdata) {
            if (retdata.status == "Error") {
                alert("Failed to clear flag");
            } else {
                $(`#${edit_div}`).hide();
            }
        },
    });
}

function getAssignList(sel) {
    data = { course_name: sel.value };
    $("#assignSelection select").remove();
    $.getJSON("get_assignment_list", data, function (data) {
        let sel = document.createElement("select");
        sel.classList.add("form-control");
        sel.id = "assignmentsDropdown";
        let opt = document.createElement("option");
        opt.value = -1;
        opt.text = "All";
        sel.appendChild(opt);
        for (let assign of data.assignments) {
            let opt = document.createElement("option");
            opt.value = assign.id;
            opt.text = assign.name;
            sel.appendChild(opt);
        }
        $("#assignSelection").append(sel);
    });
}

function runSimulation() {
    assignmentid = getAssignmentId();
    window.location = `/runestone/admin/simulate_exam?assignment_id=${assignmentid}`;
}

function resetExam() {
    let slist = document.getElementById("exstudentList");
    let xlist = document.getElementById("examList");
    let name = slist.options[slist.selectedIndex].innerHTML;
    let sid = slist.value;
    let exam = xlist.value;

    let go = confirm(`Warning you are about to reset ${exam} for ${name}`);
    if (!go) {
        return;
    }
    let data = {
        student_id: sid,
        exam_name: exam,
    };
    $.getJSON("reset_exam", data, function (resdata) {
        alert(resdata.mess);
    });
}

function populateEditor(qname) {
    data = {
        question_name: qname,
    };
    $("#addTags").select2();
    jQuery.get("/runestone/admin/question_text", data, function (obj) {
        $("#editRST").val(JSON.parse(obj));
    });
}

// generateLTIKeys
// ---------------
function generateLTIKeys() {
    if ($("#ckey_value").html() != "") {
        let res = confirm(
            "Whoa!  You already have a key and secret are you sure?"
        );
        if (!res) {
            return;
        }
    }
    $.getJSON("create_lti_keys", {}, function (data) {
        if (data.consumer) {
            $("#ckey_value").html(data.consumer);
            $("#secret_value").html(data.secret);
        } else {
            alert("Hmmm, failed to create keys");
        }
    });
}

function copyElementToClipboard(elid) {
    /* Get the text field */
    var copyText = document.getElementById(elid);
    const el = document.createElement("textarea");
    el.value = $(copyText).html();
    document.body.appendChild(el);
    /* Select the text field */
    el.select();
    el.setSelectionRange(0, 99999); /*For mobile devices*/

    /* Copy the text inside the text field */
    document.execCommand("copy");
    document.body.removeChild(el);
}<|MERGE_RESOLUTION|>--- conflicted
+++ resolved
@@ -1361,10 +1361,7 @@
             $("#assign_visible").val(assignmentData.visible);
             $("#assign_is_timed").val(assignmentData.is_timed);
             $("#timelimit").val(assignmentData.time_limit);
-<<<<<<< HEAD
-=======
             $("#nopause").val(assignmentData.nopause);
->>>>>>> fb45fe9d
             $("#nofeedback").val(assignmentData.nofeedback);
             if (assignmentData.visible === true) {
                 $("#assign_visible").prop("checked", true);
