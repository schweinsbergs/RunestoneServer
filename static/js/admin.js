--- conflicted
+++ resolved
@@ -1194,12 +1194,8 @@
 function appendToQuestionTable(name, points, autograde, autograde_possible_values, which_to_grade, which_to_grade_possible_values) {
     var _id = 'question_table_' + name;
     question_table.bootstrapTable('append', [{
-<<<<<<< HEAD
-        question: `<a href="#component-preview" onclick="preview_question_id('${name}');">${name}</a>`,
-=======
         question: '<a href="#component-preview" onclick="preview_question_id(\'' + name + '\');">' + name + '</a>',
         question_id: name,
->>>>>>> 265148d2
         points: points,
         autograde: autograde,
         autograde_possible_values: autograde_possible_values,
