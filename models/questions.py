db.define_table('questions',
                Field('base_course', type='string', notnull=True),
                Field('name', type='string', notnull=True),
                Field('chapter', type='string'),
                Field('subchapter', type='string'),
                Field('author', type='string'),
                Field('difficulty', type='integer'),
                Field('question', type='text'),
                Field('timestamp',type='datetime'),
                Field('question_type',type='string'),
                Field('is_private', type='boolean'),
                Field('htmlsrc', type='text'),
<<<<<<< HEAD
                Field('gradeable_div', type='string'),
                Field('grading_type', type='string'),
                migrate='runestone_questions.table')
=======
                Field('autograde', type='text'),                migrate='runestone_questions.table')
>>>>>>> f5aa0cb4

# In SQL we can manually add the constraint
# alter table questions add constraint name_bc_unique UNIQUE(name, base_course);
try:
    db.executesql('''alter table questions add constraint name_bc_unique UNIQUE(name, base_course)''')
except:
    pass

db.define_table('question_grades',
    # This table records grades on individual gradeable items
    Field('sid', type='string', notnull=True),
    Field('course_name',type='string', notnull=True),
    Field('div_id', type = 'string', notnull=True),
    Field('useinfo_id', db.useinfo), # the particular useinfo run that was graded
    Field('score', type='double'),
    Field('comment', type = 'text'),
    migrate='runestone_question_grades.table',
    )


db.define_table('tags',
                Field('tag_name', type='string', unique=True),
                migrate='runestone_tags.table')

db.define_table('question_tags',
                Field('question_id', db.questions),
                Field('tag_id', db.tags),
                migrate='runestone_question_tags.table')

db.define_table('assignment_questions',
                Field('assignment_id', db.assignments),
                Field('question_id', db.questions),
                Field('points', type='integer'),
                Field('timed', type='boolean'),
                Field('assessment_type', db.assignment_types,
                      requires=IS_EMPTY_OR(IS_IN_DB(db, 'assignment_types.id', '%(name)s'))),
                migrate='runestone_assignment_questions.table')<|MERGE_RESOLUTION|>--- conflicted
+++ resolved
@@ -10,13 +10,8 @@
                 Field('question_type',type='string'),
                 Field('is_private', type='boolean'),
                 Field('htmlsrc', type='text'),
-<<<<<<< HEAD
-                Field('gradeable_div', type='string'),
-                Field('grading_type', type='string'),
+                Field('autograde', type='text'),
                 migrate='runestone_questions.table')
-=======
-                Field('autograde', type='text'),                migrate='runestone_questions.table')
->>>>>>> f5aa0cb4
 
 # In SQL we can manually add the constraint
 # alter table questions add constraint name_bc_unique UNIQUE(name, base_course);
@@ -24,18 +19,6 @@
     db.executesql('''alter table questions add constraint name_bc_unique UNIQUE(name, base_course)''')
 except:
     pass
-
-db.define_table('question_grades',
-    # This table records grades on individual gradeable items
-    Field('sid', type='string', notnull=True),
-    Field('course_name',type='string', notnull=True),
-    Field('div_id', type = 'string', notnull=True),
-    Field('useinfo_id', db.useinfo), # the particular useinfo run that was graded
-    Field('score', type='double'),
-    Field('comment', type = 'text'),
-    migrate='runestone_question_grades.table',
-    )
-
 
 db.define_table('tags',
                 Field('tag_name', type='string', unique=True),
