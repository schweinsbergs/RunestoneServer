--- conflicted
+++ resolved
@@ -10,11 +10,7 @@
                 Field('question_type',type='string'),
                 Field('is_private', type='boolean'),
                 Field('htmlsrc', type='text'),
-<<<<<<< HEAD
-                Field('autograde', type='text'),
-=======
                 Field('autograde', type='string'),
->>>>>>> 84c99791
                 migrate='runestone_questions.table')
 
 # In SQL we can manually add the constraint
