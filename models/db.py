# -*- coding: utf-8 -*-

import datetime
import os
import random

#########################################################################
## This scaffolding model makes your app work on Google App Engine too
## File is released under public domain and you can use without limitations
#########################################################################

## if SSL/HTTPS is properly configured and you want all HTTP requests to
## be redirected to HTTPS, uncomment the line below:
# request.requires_htps()

if not request.env.web2py_runtime_gae:
    ## if NOT running on Google App Engine use SQLite or other DB
<<<<<<< HEAD
    ## if NOT running on Google App Engine use SQLite or other DB
    db = DAL(settings.database_uri,fake_migrate_all=False)
=======
    if os.environ.get("WEB2PY_CONFIG","") == 'test':
        db = DAL(settings.database_uri,migrate=False,migrate_enabled=False)
    else:
        db = DAL(settings.database_uri,fake_migrate_all=False)
>>>>>>> ab78bb91
    session.connect(request, response, masterapp='runestone', db=db)

else:
    ## connect to Google BigTable (optional 'google:datastore://namespace')
    db = DAL('google:datastore')
    ## store sessions and tickets there
    session.connect(request, response, db = db)
    ## or store session in Memcache, Redis, etc.
    ## from gluon.contrib.memdb import MEMDB
    ## from google.appengine.api.memcache import Client
    ## session.connect(request, response, db = MEMDB(Client()))

## by default give a view/generic.extension to all actions from localhost
## none otherwise. a pattern can be 'controller/function.extension'
response.generic_patterns = ['*'] if request.is_local else []
## (optional) optimize handling of static files
# response.optimize_css = 'concat,minify,inline'
# response.optimize_js = 'concat,minify,inline'

#########################################################################
## Here is sample code if you need for
## - email capabilities
## - authentication (registration, login, logout, ... )
## - authorization (role based authorization)
## - services (xml, csv, json, xmlrpc, jsonrpc, amf, rss)
## - old style crud actions
## (more options discussed in gluon/tools.py)
#########################################################################

from gluon.tools import Auth, Crud, Service, PluginManager, prettydate
auth = Auth(db, hmac_key=Auth.get_or_create_key())
crud, service, plugins = Crud(db), Service(), PluginManager()

if settings.enable_captchas:
    ## Enable captcha's :-(
    from gluon.tools import Recaptcha
    auth.settings.captcha = Recaptcha(request,
        '6Lfb_t4SAAAAAB9pG_o1CwrMB40YPsdBsD8GsvlD',
        '6Lfb_t4SAAAAAGvAHwmkahQ6s44478AL5Cf-fI-x',
        options="theme:'blackglass'")

auth.settings.login_captcha = False
auth.settings.retrieve_password_captcha	= False
#auth.settings.retrieve_username_captcha	= False


## create all tables needed by auth if not custom tables
db.define_table('courses',
  Field('course_name', 'string', unique=True),
  Field('term_start_date', 'date'),
  Field('institution', 'string'),
  Field('base_course', 'string'),
  Field('python3', type='boolean', default=True),
  Field('login_required', type='boolean', default=True),
  migrate='runestone_courses.table'
)

if db(db.courses.id > 0).isempty():
    db.courses.insert(id=1, course_name='boguscourse', term_start_date=datetime.date(2000, 1, 1)) # should be id 1, to avoid error in auto populate of auth_users, where course_id defaults to 1
    db.courses.insert(id=2, course_name='thinkcspy', base_course = 'thinkcspy', term_start_date=datetime.date(2000, 1, 1))
    db.courses.insert(id=3, course_name='pythonds', base_course = 'pythonds', term_start_date=datetime.date(2000, 1, 1))
    db.courses.insert(id=4, course_name='overview', term_start_date=datetime.date(2000, 1, 1))
    db.courses.insert(id=5, course_name='publicpy3', base_course='pip2', term_start_date=datetime.date(2000, 1, 1))
    db.courses.insert(id=6, course_name='UMSI106', base_course='pip2', term_start_date=datetime.date(2000, 1, 1))

## create cohort_master table
db.define_table('cohort_master',
  Field('cohort_name','string',
  writable=False,readable=False),
  Field('created_on','datetime',default=request.now,
  writable=False,readable=False),
  Field('invitation_id','string',
  writable=False,readable=False),
  Field('average_time','integer', #Average Time it takes people to complete a unit chapter, calculated based on previous chapters
  writable=False,readable=False),
  Field('is_active','integer', #0 - deleted / inactive. 1 - active
  writable=False,readable=False),
  Field('course_name', 'string'),
  migrate='runestone_cohort_master.table'
  )
if db(db.cohort_master.id > 0).isempty():
    db.cohort_master.insert(cohort_name='Default Group', is_active = 1)

########################################

def getCourseNameFromId(courseid):
    ''' used to compute auth.user.course_name field '''
    if courseid == 1: # boguscourse
        return ''
    else:
        q = db.courses.id == courseid
        course_name = db(q).select()[0].course_name
        return course_name


def verifyInstructorStatus(course, instructor):
    """
    Make sure that the instructor specified is actually an instructor for the
    given course.
    """
    if type(course) == str:
        course = db(db.courses.course_name == course).select(db.courses.id).first()

    return db((db.course_instructor.course == course) &
             (db.course_instructor.instructor == instructor)
            ).count() > 0

class IS_COURSE_ID:
    ''' used to validate that a course name entered (e.g. devcourse) corresponds to a
        valid course ID (i.e. db.courses.id) '''
    def __init__(self, error_message='Unknown course name. Please see your instructor.'):
        self.e = error_message

    def __call__(self, value):
        if db(db.courses.course_name == value).select():
            return (db(db.courses.course_name == value).select()[0].id, None)
        return (value, self.e)

class HAS_NO_DOTS:
    def __init__(self, error_message='Your username may not contain a \' or space or any other special characters just letters and numbers'):
        self.e = error_message
    def __call__(self, value):
        if "'" not in value and " " not in value:
            return (value, None)
        return (value, self.e)
    def formatter(self, value):
        return value

db.define_table('auth_user',
    Field('username', type='string',
          label=T('Username')),
    Field('first_name', type='string',
          label=T('First Name')),
    Field('last_name', type='string',
          label=T('Last Name')),
    Field('email', type='string',
          requires=IS_EMAIL(banned='^.*shoeonlineblog\.com$'),
          label=T('Email')),
    Field('password', type='password',
          readable=False,
          label=T('Password')),
    Field('created_on','datetime',default=request.now,
          label=T('Created On'),writable=False,readable=False),
    Field('modified_on','datetime',default=request.now,
          label=T('Modified On'),writable=False,readable=False,
          update=request.now),
    Field('registration_key',default='',
          writable=False,readable=False),
    Field('reset_password_key',default='',
          writable=False,readable=False),
    Field('registration_id',default='',
          writable=False,readable=False),
    Field('cohort_id','reference cohort_master', requires=IS_IN_DB(db, 'cohort_master.id', 'id'),
          writable=False,readable=False),
    Field('course_id','reference courses',label=T('Course Name'),
          required=True,
          default=1),
    Field('course_name',compute=lambda row: getCourseNameFromId(row.course_id),readable=False, writable=False),
    Field('active',type='boolean',writable=False,readable=False,default=True),
#    format='%(username)s',
    format=lambda u: u.first_name + " " + u.last_name,
    migrate='runestone_auth_user.table')


db.auth_user.first_name.requires = IS_NOT_EMPTY(error_message=auth.messages.is_empty)
db.auth_user.last_name.requires = IS_NOT_EMPTY(error_message=auth.messages.is_empty)
db.auth_user.password.requires = CRYPT(key=auth.settings.hmac_key)
db.auth_user.username.requires = (HAS_NO_DOTS(), IS_NOT_IN_DB(db, db.auth_user.username))
db.auth_user.registration_id.requires = IS_NOT_IN_DB(db, db.auth_user.registration_id)
db.auth_user.email.requires = (IS_EMAIL(error_message=auth.messages.invalid_email),
                               IS_NOT_IN_DB(db, db.auth_user.email))
db.auth_user.course_id.requires = IS_COURSE_ID()

auth.define_tables(username=True, signature=False, migrate='runestone_')

# create the instructor group if it doesn't already exist
if not db(db.auth_group.role == 'instructor').select().first():
    db.auth_group.insert(role='instructor')

## configure email
mail=auth.settings.mailer
mail.settings.server = 'logging' or 'smtp.gmail.com:587'
mail.settings.sender = 'you@gmail.com'
mail.settings.login = 'username:password'

## configure auth policy
auth.settings.registration_requires_verification = False
auth.settings.registration_requires_approval = False
auth.settings.reset_password_requires_verification = True

auth.settings.register_next = URL('default', 'index')

# change default session login time from 1 hour to 24 hours
auth.settings.expiration = 3600*24

## if you need to use OpenID, Facebook, MySpace, Twitter, Linkedin, etc.
## register with janrain.com, write your domain:api_key in private/janrain.key
#from gluon.contrib.login_methods.rpx_account import use_janrain
#use_janrain(auth,filename='private/janrain.key')
try:
    from gluon.contrib.login_methods.janrain_account import RPXAccount
except:
    print "Warning you should upgrade to a newer web2py for better janrain support"
    from gluon.contrib.login_methods.rpx_account import RPXAccount
from gluon.contrib.login_methods.extended_login_form import ExtendedLoginForm

janrain_url = 'http://%s/%s/default/user/login' % (request.env.http_host,
                                                   request.application)

janrain_form = RPXAccount(request,
                          api_key=settings.janrain_api_key, # set in 1.py
                          domain=settings.janrain_domain, # set in 1.py
                          url=janrain_url)
auth.settings.login_form = ExtendedLoginForm(auth, janrain_form) # uncomment this to use both Janrain and web2py auth
#auth.settings.login_form = auth # uncomment this to just use web2py integrated authentication

request.janrain_form = janrain_form # save the form so that it can be added to the user/register controller

db.define_table('user_courses',
                Field('user_id', db.auth_user, ondelete='CASCADE'),
                Field('course_id', db.courses, ondelete='CASCADE'),
                Field('user_id', db.auth_user),
                Field('course_id', db.courses),
                migrate='runestone_user_courses.table')
# For whatever reason the automatic migration of this table failed.  Need the following manual statements
# alter table user_courses alter column user_id type integer using user_id::integer;
# alter table user_courses alter column course_id type integer using course_id::integer;

#########################################################################
## Define your tables below (or better in another model file) for example
##
## >>> db.define_table('mytable',Field('myfield','string'))
##
## Fields can be 'string','text','password','integer','double','boolean'
##       'date','time','datetime','blob','upload', 'reference TABLENAME'
## There is an implicit 'id integer autoincrement' field
## Consult manual for more options, validators, etc.
##
## More API examples for controllers:
##
## >>> db.mytable.insert(myfield='value')
## >>> rows=db(db.mytable.myfield=='value').select(db.mytable.ALL)
## >>> for row in rows: print row.id, row.myfield
#########################################################################


mail.settings.server = settings.email_server
mail.settings.sender = settings.email_sender
mail.settings.login = settings.email_login

# Make sure the latest version of admin is always loaded.
adminjs =  os.path.join('applications',request.application,'static','js','admin.js')
try:
    mtime = int(os.path.getmtime(adminjs))
except:
    mtime = random.randrange(10000)

request.admin_mtime = str(mtime)<|MERGE_RESOLUTION|>--- conflicted
+++ resolved
@@ -15,15 +15,11 @@
 
 if not request.env.web2py_runtime_gae:
     ## if NOT running on Google App Engine use SQLite or other DB
-<<<<<<< HEAD
-    ## if NOT running on Google App Engine use SQLite or other DB
-    db = DAL(settings.database_uri,fake_migrate_all=False)
-=======
     if os.environ.get("WEB2PY_CONFIG","") == 'test':
         db = DAL(settings.database_uri,migrate=False,migrate_enabled=False)
     else:
         db = DAL(settings.database_uri,fake_migrate_all=False)
->>>>>>> ab78bb91
+
     session.connect(request, response, masterapp='runestone', db=db)
 
 else:
