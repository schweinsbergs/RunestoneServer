# -*- coding: utf-8 -*-

import os
import random

from gluon import current

#########################################################################
## This scaffolding model makes your app work on Google App Engine too
## File is released under public domain and you can use without limitations
#########################################################################

## if SSL/HTTPS is properly configured and you want all HTTP requests to
## be redirected to HTTPS, uncomment the line below:
# request.requires_htps()

if not request.env.web2py_runtime_gae:
    ## if NOT running on Google App Engine use SQLite or other DB
    if os.environ.get("WEB2PY_CONFIG","") == 'test':
        db = DAL(settings.database_uri,migrate=False,migrate_enabled=False)
    else:
        # WEB2PY_MIGRATE is either "Yes", "No", "Fake", or missing
        db = DAL(settings.database_uri, fake_migrate_all=(os.environ.get("WEB2PY_MIGRATE", "Yes") == 'Fake'),
                 migrate=False, migrate_enabled=(os.environ.get("WEB2PY_MIGRATE", "Yes") in ['Yes', 'Fake']))
    session.connect(request, response, db, masterapp=None, migrate='runestone_web2py_sessions.table')

else:
    ## connect to Google BigTable (optional 'google:datastore://namespace')
    db = DAL('google:datastore')
    ## store sessions and tickets there
    session.connect(request, response, db = db)
    ## or store session in Memcache, Redis, etc.
    ## from gluon.contrib.memdb import MEMDB
    ## from google.appengine.api.memcache import Client
    ## session.connect(request, response, db = MEMDB(Client()))

# Make the settings and database available in modules.
current.db = db
current.settings = settings

## by default give a view/generic.extension to all actions from localhost
## none otherwise. a pattern can be 'controller/function.extension'
response.generic_patterns = ['*'] if request.is_local else []
## (optional) optimize handling of static files
# response.optimize_css = 'concat,minify,inline'
# response.optimize_js = 'concat,minify,inline'

#########################################################################
## Here is sample code if you need for
## - email capabilities
## - authentication (registration, login, logout, ... )
## - authorization (role based authorization)
## - services (xml, csv, json, xmlrpc, jsonrpc, amf, rss)
## - old style crud actions
## (more options discussed in gluon/tools.py)
#########################################################################

from gluon.tools import Auth, Crud, Service, PluginManager, prettydate
auth = Auth(db, hmac_key=Auth.get_or_create_key())
crud, service, plugins = Crud(db), Service(), PluginManager()

if settings.enable_captchas:
    ## Enable captcha's :-(
    from gluon.tools import Recaptcha
    auth.settings.captcha = Recaptcha(request,
        '6Lfb_t4SAAAAAB9pG_o1CwrMB40YPsdBsD8GsvlD',
        '6Lfb_t4SAAAAAGvAHwmkahQ6s44478AL5Cf-fI-x',
        options="theme:'blackglass'")

auth.settings.login_captcha = False
auth.settings.retrieve_password_captcha	= False
auth.settings.retrieve_username_captcha	= False

# Set up for `two-factor authentication <http://web2py.com/books/default/chapter/29/09/access-control#Two-step-verification>`_.
#auth.settings.auth_two_factor_enabled = True
#auth.settings.two_factor_methods = [lambda user, auth_two_factor: 'password_here']


## create all tables needed by auth if not custom tables
db.define_table('courses',
  Field('course_name', 'string', unique=True),
  Field('term_start_date', 'date'),
  Field('institution', 'string'),
  Field('base_course', 'string'),
  Field('python3', type='boolean', default=True),
  Field('login_required', type='boolean', default=True),
  Field('allow_pairs', type='boolean', default=False),
  Field('student_price', type='integer'),
  migrate='runestone_courses.table'
)


# Provide a common query. Pass ``db.courses.ALL`` to retrieve all fields; otherwise, only the ``course_name`` and ``base_course`` are selected.
def get_course_row(*args, **kwargs):
    if not args:
        args = db.courses.course_name, db.courses.base_course
    return db(db.courses.id == auth.user.course_id).select(*args).first()


# Provide the correct URL to a book, based on if it's statically or dynamically served. This function return URL(*args) and provides the correct controller/function based on the type of the current course (static vs dynamic).
def get_course_url(*args):
    # Redirect to old-style statically-served books if it exists; otherwise, use the dynamically-served controller.
    if os.path.exists(os.path.join(request.folder, 'static', auth.user.course_name)):
<<<<<<< HEAD
        return URL(c='static', args=[auth.user.course_name] + list(args))
    else:
        course = db(db.courses.id == auth.user.course_id).select(db.courses.base_course).first()
        if course:
            return URL(c='books', f='published', args=args)
=======
        return URL('static', '/'.join( (auth.user.course_name, ) + args))
    else:
        course = db(db.courses.id == auth.user.course_id).select(db.courses.base_course).first()
        if course:
            return URL(c='books', f='published', args=(course.base_course, ) + args)
>>>>>>> a5aba7f6
        else:
            return URL(c='default')

## create cohort_master table
db.define_table('cohort_master',
  Field('cohort_name','string',
  writable=False,readable=False),
  Field('created_on','datetime',default=request.now,
  writable=False,readable=False),
  Field('invitation_id','string',
  writable=False,readable=False),
  Field('average_time','integer', #Average Time it takes people to complete a unit chapter, calculated based on previous chapters
  writable=False,readable=False),
  Field('is_active','integer', #0 - deleted / inactive. 1 - active
  writable=False,readable=False),
  Field('course_name', 'string'),
  migrate='runestone_cohort_master.table'
  )

########################################

def getCourseNameFromId(courseid):
    ''' used to compute auth.user.course_name field '''
    q = db.courses.id == courseid
    row = db(q).select().first()
    return row.course_name if row else ''


def verifyInstructorStatus(course, instructor):
    """
    Make sure that the instructor specified is actually an instructor for the
    given course.
    """
    if type(course) == str:
        course = db(db.courses.course_name == course).select(db.courses.id).first()

    return db((db.course_instructor.course == course) &
             (db.course_instructor.instructor == instructor)
            ).count() > 0

class IS_COURSE_ID:
    ''' used to validate that a course name entered (e.g. devcourse) corresponds to a
        valid course ID (i.e. db.courses.id) '''
    def __init__(self, error_message='Unknown course name. Please see your instructor.'):
        self.e = error_message

    def __call__(self, value):
        if db(db.courses.course_name == value).select():
            return (db(db.courses.course_name == value).select()[0].id, None)
        return (value, self.e)

class HAS_NO_DOTS:
    def __init__(self, error_message='Your username may not contain a \' or space or any other special characters just letters and numbers'):
        self.e = error_message
    def __call__(self, value):
        if "'" not in value and " " not in value:
            return (value, None)
        return (value, self.e)
    def formatter(self, value):
        return value

db.define_table('auth_user',
    Field('username', type='string',
          label=T('Username')),
    Field('first_name', type='string',
          label=T('First Name')),
    Field('last_name', type='string',
          label=T('Last Name')),
    Field('email', type='string',
          requires=IS_EMAIL(banned='^.*shoeonlineblog\\.com$'),
          label=T('Email')),
    Field('password', type='password',
          readable=False,
          label=T('Password')),
    Field('created_on','datetime',default=request.now,
          label=T('Created On'),writable=False,readable=False),
    Field('modified_on','datetime',default=request.now,
          label=T('Modified On'),writable=False,readable=False,
          update=request.now),
    Field('registration_key',default='',
          writable=False,readable=False),
    Field('reset_password_key',default='',
          writable=False,readable=False),
    Field('registration_id',default='',
          writable=False,readable=False),
    Field('cohort_id','reference cohort_master', requires=IS_IN_DB(db, 'cohort_master.id', 'id'),
          writable=False,readable=False),
    Field('course_id','reference courses',label=T('Course Name'),
          required=True,
          default=1),
    Field('course_name',compute=lambda row: getCourseNameFromId(row.course_id),readable=False, writable=False),
    Field('accept_tcp', required=True, type='boolean', default=True, label=T('I Accept')),
    Field('active',type='boolean',writable=False,readable=False,default=True),
    Field('donated', type='boolean', writable=False, readable=False, default=False),
#    format='%(username)s',
    format=lambda u: (u.first_name or "") + " " + (u.last_name or ''),
    migrate='runestone_auth_user.table')


db.auth_user.first_name.requires = IS_NOT_EMPTY(error_message=auth.messages.is_empty)
db.auth_user.last_name.requires = IS_NOT_EMPTY(error_message=auth.messages.is_empty)
db.auth_user.password.requires = CRYPT(key=auth.settings.hmac_key)
db.auth_user.username.requires = (HAS_NO_DOTS(), IS_NOT_IN_DB(db, db.auth_user.username))
db.auth_user.registration_id.requires = IS_NOT_IN_DB(db, db.auth_user.registration_id)
db.auth_user.email.requires = (IS_EMAIL(error_message=auth.messages.invalid_email),
                               IS_NOT_IN_DB(db, db.auth_user.email))
db.auth_user.course_id.requires = IS_COURSE_ID()

auth.define_tables(username=True, signature=False, migrate='runestone_')


## configure email
mail=auth.settings.mailer
mail.settings.server = 'logging' or 'smtp.gmail.com:587'
mail.settings.sender = 'you@gmail.com'
mail.settings.login = 'username:password'

## configure auth policy
auth.settings.registration_requires_verification = False
auth.settings.registration_requires_approval = False
auth.settings.reset_password_requires_verification = True

auth.settings.register_next = URL('default', 'index')

# change default session login time from 1 hour to 24 hours
auth.settings.expiration = 3600*24

## if you need to use OpenID, Facebook, MySpace, Twitter, Linkedin, etc.
## register with janrain.com, write your domain:api_key in private/janrain.key
#from gluon.contrib.login_methods.rpx_account import use_janrain
#use_janrain(auth,filename='private/janrain.key')
try:
    from gluon.contrib.login_methods.janrain_account import RPXAccount
except:
    print("Warning you should upgrade to a newer web2py for better janrain support")
    from gluon.contrib.login_methods.rpx_account import RPXAccount
from gluon.contrib.login_methods.extended_login_form import ExtendedLoginForm

janrain_url = 'http://%s/%s/default/user/login' % (request.env.http_host,
                                                   request.application)

db.define_table('user_courses',
                Field('user_id', db.auth_user, ondelete='CASCADE'),
                Field('course_id', db.courses, ondelete='CASCADE'),
                Field('user_id', db.auth_user),
                Field('course_id', db.courses),
                migrate='runestone_user_courses.table')
# For whatever reason the automatic migration of this table failed.  Need the following manual statements
# alter table user_courses alter column user_id type integer using user_id::integer;
# alter table user_courses alter column course_id type integer using course_id::integer;

#########################################################################
## Define your tables below (or better in another model file) for example
##
## >>> db.define_table('mytable',Field('myfield','string'))
##
## Fields can be 'string','text','password','integer','double','boolean'
##       'date','time','datetime','blob','upload', 'reference TABLENAME'
## There is an implicit 'id integer autoincrement' field
## Consult manual for more options, validators, etc.
##
## More API examples for controllers:
##
## >>> db.mytable.insert(myfield='value')
## >>> rows=db(db.mytable.myfield=='value').select(db.mytable.ALL)
## >>> for row in rows: print(row.id, row.myfield)
#########################################################################


mail.settings.server = settings.email_server
mail.settings.sender = settings.email_sender
mail.settings.login = settings.email_login

# Make sure the latest version of admin is always loaded.
adminjs =  os.path.join('applications',request.application,'static','js','admin.js')
try:
    mtime = int(os.path.getmtime(adminjs))
except:
    mtime = random.randrange(10000)

request.admin_mtime = str(mtime)

def check_for_donate_or_build(field_dict,id_of_insert):
    if 'donate' in request.vars:
        session.donate = request.vars.donate

    if 'ccn_checkbox' in request.vars:
        session.build_course = True

if 'auth_user' in db:
    db.auth_user._after_insert.append(check_for_donate_or_build)<|MERGE_RESOLUTION|>--- conflicted
+++ resolved
@@ -101,19 +101,11 @@
 def get_course_url(*args):
     # Redirect to old-style statically-served books if it exists; otherwise, use the dynamically-served controller.
     if os.path.exists(os.path.join(request.folder, 'static', auth.user.course_name)):
-<<<<<<< HEAD
-        return URL(c='static', args=[auth.user.course_name] + list(args))
-    else:
-        course = db(db.courses.id == auth.user.course_id).select(db.courses.base_course).first()
-        if course:
-            return URL(c='books', f='published', args=args)
-=======
         return URL('static', '/'.join( (auth.user.course_name, ) + args))
     else:
         course = db(db.courses.id == auth.user.course_id).select(db.courses.base_course).first()
         if course:
             return URL(c='books', f='published', args=(course.base_course, ) + args)
->>>>>>> a5aba7f6
         else:
             return URL(c='default')
 
