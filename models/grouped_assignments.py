import datetime

def pct2pts(x):
    return "%.2f" % (100*x)

class AssignmentGrade(object):
    """Grade of one user for one assignment"""
    def __init__(self, released, score, projected, assignment_score, assignment_id, assignment_name, grade_record, row):
        self.released = released
        self.score = score
        self.projected = projected
        try:
            self.assignment_score = int(assignment_score)
        except:
            self.assignment_score = 0
        self.assignment_id = assignment_id
        self.assignment_name = assignment_name
        self.grade_record = grade_record
        self.db_row = row

    def points(self, projected = False, potential = False):
        # potential gives max points for the assignment
        # projected gives actual score if it's been released, else projected
        actual = None
        if potential:
            return self.assignment_score
        elif self.released:
            return self.score
        elif projected:
            if self.projected:
                return self.projected
            else:
                return 0
        else:
            return 0

    def csv(self, row, type_name, assignment_names):
        # add values to row dictionary and field names to lists as needed
        name = type_name + '_' + self.assignment_name
        if name not in assignment_names:
            assignment_names.append(name)
        row[name] = self.points()


class AssignmentTypeGrade(object):
    """Grade of one user for a collection of assignments,"""
    def __init__(self, assignment_type, user=None, course=None):
        self.assignments = []
        self.name = assignment_type.name
        self.grade_type = assignment_type.grade_type

        try:
            self.weight = assignment_type.weight
        except:
            self.weight = 0
        try:
            self.possible = assignment_type.points_possible
        except:
            self.possible = 0
        try:
            self.assignments_count = int(assignment_type.assignments_count)
        except:
            self.assignments_count = 0
        try:
            self.assignments_dropped = int(assignment_type.assignments_dropped)
        except:
            self.assignments_dropped = 0

        assignments = db((db.assignments.course == course.id)
                         & (db.assignments.assignment_type == assignment_type.id)
                         ).select(orderby = db.assignments.name)

        for row in assignments:
            # get or create the grade object for this user for this assignment row
            grade = db.grades((db.grades.assignment == row.id) & (db.grades.auth_user == user.id))
            if not grade:
                db.grades.insert(auth_user = user.id,
                                 assignment = row.id,
                                 score = 0,
                                 projected = 0)
            grade = db.grades((db.grades.assignment == row.id) & (db.grades.auth_user == user.id))
            # add the AssignmentGrade to t
            self.assignments.append(AssignmentGrade(row.released, grade.score, grade.projected, row.points, row.id, row.name, grade, row))

    def points(self, projected = False, potential = False):
        vals = [a.points(projected, potential) for a in self.assignments]
        vals.sort()
        # drop the self.assignments_dropped lowest values
        return sum(vals[self.assignments_dropped:])

    def csv(self, row, type_names, assignment_names):
        # add values to row dictionary and field names to lists as needed
        if self.name not in type_names:
            type_names.append(self.name)
        row[self.name] = self.points()
        for a in self.assignments:
            a.csv(row, self.name, assignment_names)

class CourseGrade(object):
    def __init__(self, user, course, assignment_types):
        self.assignment_type_grades = [AssignmentTypeGrade(t, user, course) for t in assignment_types]
        self.student = user
        self.course = course


    def points(self, projected = False, potential = False):
        return sum([t.points(projected, potential) or 0 for t in self.assignment_type_grades])

    def csv(self, type_names, assignment_names):
        # pass the row dictionary and fields_names into the csv method for the components, which will accumulate extra values and field names
        row = {}
        row['Lastname']= self.student.last_name
        row['Firstname']= self.student.first_name
        row['Email']= self.student.email
        row['Total']= self.points()
        if 'NonPS Hours' not in type_names:
            type_names.append('NonPS Hours')
        row['NonPS Hours'] = get_engagement_time(None, self.student, False, all_non_problem_sets = True)/3600.0
        if 'PS Hours' not in type_names:
            type_names.append('PS Hours')
        row['PS Hours'] = get_engagement_time(None, self.student, False, all_problem_sets = True)/3600.0
        for t in self.assignment_type_grades:
            t.csv(row, type_names, assignment_names)
        return row

db.define_table('assignment_types',
    Field('name', 'string'),
    Field('grade_type', 'string', default="additive", requires=IS_IN_SET(['additive', 'checkmark', 'use'])),
    Field('weight', 'double', default=1.0),
    Field('points_possible','integer', default=0),
    Field('assignments_count', default=0),
    Field('assignments_dropped', default=0),
    format='%(names)s',
    migrate='runestone_assignment_types.table',
    )

existing_types = []
type_query = db(db.assignment_types).select()
for assign_type in type_query:
    existing_types.append(assign_type.name)

if 'summative' not in existing_types:
    db.assignment_types.insert(name='summative')

if 'formative' not in existing_types:
    db.assignment_types.insert(name='formative')

if 'external' not in existing_types:
    db.assignment_types.insert(name='external')




db.define_table('assignments',
    Field('course', db.courses),
    Field('assignment_type', db.assignment_types,
          requires=IS_EMPTY_OR(IS_IN_DB(db, 'assignment_types.id', '%(name)s'))), # DEPRECATED, every assignment can
                                                                                  # include reading portion and
                                                                                  # questions portion
    Field('name', 'string'),
    Field('points', 'integer'),  # max possible points on the assignment, cached sum of assignment_question points
<<<<<<< HEAD
    Field('threshold', 'integer'),   # for reading portion of assignment; if earn above this threshold,
=======
    Field('threshold', 'integer'),              # for reading portion of assignment; if earn above this threshold,
>>>>>>> 543b82b6
                                                # get full credit (from points field of assignment;
                                                # 0 or null means not using threshold
    Field('points_to_award'),  # points to award if using threshold and student exceeded threshold
    Field('readings_autograder', 'text', default = 'interact'),       # for reading portion,
                                                # assignment-level variable that will control
                                                # autograding of reading preps.
                                                # Allowable values: [visit, interact, correct]
    Field('released', 'boolean'),
    Field('description', 'text'),
    Field('duedate','datetime'),
    format='%(name)s',
    migrate='runestone_assignments.table'
    )

class score(object):
    def __init__(self, acid=None, points=0, comment="", user=None):
        self.acid = acid
        self.user = user
        self.points = points
        if type(self.points) not in [float, int]:
            # would be nice to flag error here
            self.points = 0
        self.comment = comment

    def truncated_acid(self):
        if "/" in self.acid:
            # DictionaryAccumulation/AccumulatingtheBestKey.html replaces
            # /runestone/static/f15/DictionaryAccumulation/AccumulatingtheBestKey.html
            parts = self.acid.split("/")
            return "/".join(parts[-2:])
        else:
            return self.acid

def canonicalize(div_id):
    # needs to take a parameter for which book; hardcoded for pip2 right now
    # used in calculating time spent for grading "use" assignment types
    if ".html" in div_id:
        full_url = div_id
        # return canonical url, without #anchors
        if full_url.rfind('#') > 0:
            full_url = full_url[:url.rfind('#')]
        full_url = full_url.replace('/runestone/static/pip2/', '')
        return full_url
    else:
        return div_id
class Session(object):
    def __init__(self, start, end = None, assignment = None):
        self.start = start
        self.end = end
        self.count = 1
        self.assignment = assignment

def get_deadline(assignment, user):
    section = section_users(db.auth_user.id == user.id).select(db.sections.ALL).first()
    q = db(db.deadlines.assignment == assignment.id)
    if section:
        q = q((db.deadlines.section == section.id) | (db.deadlines.section==None))
    else:
        q = q(db.deadlines.section==None)
    dl = q.select(db.deadlines.ALL, orderby=db.deadlines.section).first()
    if dl:
        return dl.deadline  #a datetime object
    else:
        return None

def get_engagement_time(assignment, user, preclass, all_problem_sets = False, all_non_problem_sets = False):
    if all_problem_sets:
        q =  db(db.useinfo.sid == user.username)(db.useinfo.div_id.contains('Assignments') | db.useinfo.div_id.startswith('ps_'))
    elif all_non_problem_sets:
        q =  db(db.useinfo.sid == user.username)(~(db.useinfo.div_id.contains('Assignments') | db.useinfo.div_id.startswith('ps_')))
    else:
        q =  db(db.useinfo.div_id == db.problems.acid)(db.problems.assignment == assignment.id)(db.useinfo.sid == user.username)
        if preclass:
            dl = get_deadline(assignment, user)
            if dl:
                q = q(db.useinfo.timestamp < dl)
    activities = q.select(db.useinfo.timestamp, orderby=db.useinfo.timestamp)
    sessions = []
    THRESH = 300
    prev = None
    for activity in activities:
        if not prev:
            # first activity; start a session for it
            sessions.append(Session(activity.timestamp))
        elif (activity.timestamp - prev.timestamp).total_seconds() > THRESH:
            # close previous session; set its end time be previous activity's time, plus 30 seconds
            sessions[-1].end = prev.timestamp + datetime.timedelta(seconds=THRESH)
            # start a new session
            sessions.append(Session(activity.timestamp))
        prev = activity
    if prev:
        # close out last session
        sessions[-1].end = prev.timestamp + datetime.timedelta(seconds=THRESH)
    total_time = sum([(s.end-s.start).total_seconds() for s in sessions])
    return total_time

def assignment_get_use_scores(assignment, problem=None, user=None, section_id=None, preclass=True):
    scores = []
    if problem and user:
        pass
    elif problem:
        pass
    elif user:
        q =  db(db.useinfo.div_id == db.problems.acid)(db.problems.assignment == assignment.id)(db.useinfo.sid == user.username)
        if preclass:
            dl = get_deadline(assignment, user)
            if dl:
                q = q(db.useinfo.timestamp < dl)
        attempted_problems = q.select(db.problems.acid)
        for problem in db(db.problems.assignment == assignment.id).select(db.problems.acid):
#            if ".html" in problem.acid:
#                # don't include opening the page as a problems they can attempt or not;
#                # they are included as problems so that total time on session prep
#                # is calculated correctly
#                continue
            matches = [x for x in attempted_problems if x.acid == problem.acid]
            points = 0
            if len(matches) > 0:
                points = 1
            scores.append(score(
                points = points,
                acid = problem.acid,
                user = user,
                ))
    else:
        pass
    return scores

def get_all_times_and_activity_counts(course):
    ## get mapping from problem names (divids) to assignments, and count of problems per assignment
    p2a = {}
    act_per_ass = {}
    deadlines = {}
    for p in db(db.assignment_types.id == db.assignments.assignment_type)(db.assignment_types.grade_type == 'use')(db.problems.assignment == db.assignments.id).select():
        p2a[canonicalize(p.problems.acid)] = p.assignments.id
        act_per_ass[p.assignments.id] = act_per_ass.get(p.assignments.id, 0) + 1
    def times(assignment, pre_deadline=False):
        sessions = assignment['sessions']
        if pre_deadline and 'deadline' in assignment and assignment['deadline']:
            dl = assignment['deadline']
            sessions = [s for s in sessions if s.start < dl]
        return sum([(s.end-s.start).total_seconds() for s in sessions])
    def count(assignment, pre_deadline=False):
        acts = assignment['activities'].values()
        if pre_deadline and 'deadline' in assignment and assignment['deadline']:
            dl = assignment['deadline']
            acts = [a for a in acts if a < dl]
        return len(acts)
    def name(assignment_id):
        return db.assignments(assignment_id).name
    def get_deadline(assignment_id, user_id):
        section = section_users(db.auth_user.registration_id == user_id).select(db.sections.ALL).first()
        q = db(db.deadlines.assignment == assignment_id)
        if section:
            q = q((db.deadlines.section == section.id) | (db.deadlines.section==None))
        else:
            q = q(db.deadlines.section==None)
        dl = q.select(db.deadlines.ALL, orderby=db.deadlines.section).first()
        if dl:
            return dl.deadline  #a datetime object
        else:
            return None
    class User_data:
        def __init__(self, user_id):
            self.user_id = user_id
            self.assignments = {}
            ## {'assignment_id' : {'deadline': datetime, 'sessions' : [instances of Session], 'activities': {div_id: datetime}}}
        def add_session(self, s, div_id):
            a = p2a[div_id]
            if a not in self.assignments:
                self.assignments[a] = {'sessions': [], 'activities': {}, 'deadline': get_deadline(a, self.user_id)}
            self.assignments[a]['sessions'].append(s)
        def add_activity(self, div_id, timestamp):
            a = p2a[div_id]
            if a not in self.assignments:
                self.assignments[a] = {'sessions': [], 'activities': {}, 'deadline': get_deadline(a, self.user_id)}
            if div_id not in self.assignments[a]['activities']:
                self.assignments[a]['activities'][div_id] = timestamp
        def csv_dict(self):
            ret = {}
            ret['user_id'] = self.user_id
            for a in self.assignments:
                nm = name(a)
                ret[nm+"_time"] = times(self.assignments[a])
                ret[nm+"_time_pre_deadline"] = times(self.assignments[a], pre_deadline=True)
                ret[nm+"_activities"] = count(self.assignments[a])
                ret[nm+"_activities_pre_deadline"] = count(self.assignments[a], pre_deadline=True)
                ret[nm+"_max_act"] = act_per_ass[a]
            return ret

    students = db(db.auth_user.course_id == course.id).select(db.auth_user.registration_id, db.auth_user.username)
    all_user_data = {}
    for student in students:
        curr_user = User_data(student.registration_id)
        ## get all use scores and times for this user
        rows = db(db.useinfo.sid == student.username).select(orderby=db.useinfo.timestamp)
        curr_session = None
        prev_row = None
        THRESH = 600
        for row in rows:
            div_id = canonicalize(row.div_id)
            if div_id not in p2a:
                continue  # ignore activities that aren't associated with any assignment
            curr_user.add_activity(div_id, row.timestamp)
            if curr_session: # see whether to continue it or close it
                if curr_session.assignment == p2a[div_id] and (row.timestamp - prev_row.timestamp).total_seconds() < THRESH:
                    # continue current session if same assignment and not too much time has passed since last activity
                    pass
                else:
                    # close previous session
                    curr_session.end = prev_row.timestamp + datetime.timedelta(seconds=30)
                    curr_session = None
            if not curr_session:
                # start a new one and add it to sessions list for that assignment for current user
                curr_session = Session(row.timestamp, assignment = p2a[div_id])
                curr_user.add_session(curr_session, div_id)
            prev_row = row
        if curr_session and not curr_session.end:
            # close very last session
            curr_session.end = prev_row.timestamp + datetime.timedelta(seconds=30)
        all_user_data[curr_user.user_id] = curr_user.csv_dict()
    return all_user_data

def partition(L, f):
    # make a new list when f(item) changes
    cur_list = []
    prev_item = None
    Ls = [cur_list]
    for cur_item in L:
        if (not prev_item) or (f(prev_item) == f(cur_item)):
            cur_list.append(cur_item)
        else:
            cur_list = [cur_item]
            Ls.append(cur_list)
        prev_item = cur_item
    return Ls

def extract_last_grades(L, f):
    return [L[-1] for L in partition(L, f) if len(L) > 0]

def assignment_get_scores(assignment, problem=None, user=None, section_id=None, preclass=True):
    assignment_type = db(db.assignment_types.id == assignment.assignment_type).select().first()
    if assignment_type and assignment_type.grade_type == 'use':
        return assignment_get_use_scores(assignment, problem, user, section_id, preclass)
    scores = []
    if problem and user:
        pass
    elif problem:
        # get grades for this acid for all users
        grades = db(
            (db.question_grades.course_name == auth.user.course_name) &
            (db.question_grades.div_id == problem)).select(
            db.question_grades.ALL
        )
        scores = [score(
            points = g.score,
            comment = g.comment,
            acid = problem,
            user = auth.user.id
        ) for g in grades]
        # grades = db(db.code.sid == db.auth_user.username)(db.code.acid == problem).select(
        #     db.code.ALL,
        #     db.auth_user.ALL,
        #     orderby= db.code.sid | db.code.id
        #     )
        # # keep only last grade for each user (for this problem)
        # last_grades = extract_last_grades(grades, lambda g: g. auth_user.id)
        # for g in last_grades:
        #     scores.append(score(
        #         points=g.code.grade,
        #         comment= g.code.comment,
        #         acid=problem,
        #         user=g.auth_user,
        #         ))
    elif user:
        # get grades for individual components of this assignment
        grades = db(
            (db.question_grades.course_name == auth.user.course_name) &
            (db.question_grades.sid == user.username) &
            (db.question_grades.div_id == db.questions.name) &
            (db.assignment_questions.question_id == db.questions.id) &
            (db.assignment_questions.assignment_id == assignment.id)
        ).select(
            db.question_grades.score,
            db.question_grades.comment,
            db.question_grades.div_id,
            db.assignment_questions.points,
            orderby = db.assignment_questions.id
        )
        scores = [score(
            points = g.score,
            comment = g.comment,
            acid = g.div_id,
            user = auth.user.id
        ) for g in grades]
        #
        #
        # q = db(db.problems.acid == db.code.acid)
        # q = q(db.problems.assignment == assignment.id)
        # q = q(db.code.sid == user.username)
        # grades = q.select(
        #    db.code.acid,
        #    db.code.grade,
        #    db.code.comment,
        #    db.code.timestamp,
        #    orderby = db.code.acid | db.code.id
        #    )
        # # keep only last grade for each problem (for this user)
        # last_grades = extract_last_grades(grades, lambda g: g.acid)
        # for g in last_grades:
        #     scores.append(
        #         score(
        #            points=g.grade,
        #            comment=g.comment,
        #            acid=g.acid,
        #            user=user
        #         ))
    else:
        # for all users: grades for all assignments, not for individual problems
        grades = db(db.grades.assignment == assignment.id).select(db.grades.ALL)
        for g in grades:
            scores.append(score(
                points=g.score,
                user=g.auth_user,
                ))
    return scores
db.assignments.scores = Field.Method(lambda row, problem=None, user=None, section_id=None, preclass=True: assignment_get_scores(row.assignments, problem, user, section_id, preclass))
db.assignments.time = Field.Method(lambda row, user=None, preclass=True: get_engagement_time(row.assignments, user, preclass))

def assignment_set_grade(assignment, user):
    # delete the old grades; we're regrading
    db(db.grades.assignment == assignment.id)(db.grades.auth_user == user.id).delete()

    assignment_type = db(db.assignment_types.id == assignment.assignment_type).select().first()
    if not assignment_type:
        # if we don't know how to grade this assignment, don't grade the assignment.
        return 0

    points = 0.0
    if assignment_type.grade_type == 'use':
        checks = len([p for p in assignment_get_scores(assignment, user=user, preclass=True) if p.points > 0])
        time = get_engagement_time(assignment, user, preclass=True)
        if checks >= assignment.threshold or time > 20*60:
            # if enough checkmarks or enough time
            # should be getting minimum time from a field of the assignment as well: FUTURE WORK
            points = assignment.points
        else:
            points = 0
    elif assignment_type.grade_type == 'checkmark':
        checks = sum([p.points for p in assignment.scores(user=user) if p.points])
        # threshold grade
        if checks >= assignment.threshold:
            points = assignment.points
        else:
            points = 0
    else:
        # they got the points they earned
        points = sum([p.points for p in assignment.scores(user=user)])

    db.grades.insert(
        auth_user=user.id,
        assignment=assignment.id,
        score=points,
        )
    return points
db.assignments.grade = Field.Method(lambda row, user: assignment_set_grade(row.assignments, user))

def assignment_release_grades(assignment, released=True):
    # update problems
    assignment.released = True
    assignment.update_record()
    return True
db.assignments.release_grades = Field.Method(lambda row, released=True: assignment_release_grades(row.assignments, released))


# now deprecated; use the new questions table in questions.py
db.define_table('problems',
    Field('assignment', db.assignments),
    Field('acid', 'string'),
    migrate='runestones_problems.table',
    )

db.define_table('grades',
    # This table records grades on whole assignments, not individual questions
    Field('auth_user', db.auth_user),
    Field('assignment', db.assignments),
    Field('score', 'double'),
    Field('manual_total', 'boolean'),
    Field('projected', 'double'),
    migrate='runestone_grades.table',
    )

# deprecated; now storing deadlines directly in assignments table, so no separate deadlines for different sections
db.define_table('deadlines',
    Field('assignment', db.assignments, requires=IS_IN_DB(db, 'assignments.id', db.assignments._format)),
    Field('section', db.sections, requires=IS_EMPTY_OR(IS_IN_DB(db, 'sections.id', '%(name)s'))),
    Field('deadline', 'datetime'),
    migrate='runestone_deadlines.table',
    )

db.define_table('question_grades',
    # This table records grades on individual gradeable items
    Field('sid', type='string', notnull=True),
    Field('course_name',type='string', notnull=True),
    Field('div_id', type = 'string', notnull=True),
    Field('useinfo_id', db.useinfo), # the particular useinfo run that was graded
    Field('score', type='double'),
    Field('comment', type = 'text'),
    migrate='runestone_question_grades.table',
    )<|MERGE_RESOLUTION|>--- conflicted
+++ resolved
@@ -159,11 +159,7 @@
                                                                                   # questions portion
     Field('name', 'string'),
     Field('points', 'integer'),  # max possible points on the assignment, cached sum of assignment_question points
-<<<<<<< HEAD
-    Field('threshold', 'integer'),   # for reading portion of assignment; if earn above this threshold,
-=======
     Field('threshold', 'integer'),              # for reading portion of assignment; if earn above this threshold,
->>>>>>> 543b82b6
                                                 # get full credit (from points field of assignment;
                                                 # 0 or null means not using threshold
     Field('points_to_award'),  # points to award if using threshold and student exceeded threshold
