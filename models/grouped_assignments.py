--- conflicted
+++ resolved
@@ -159,17 +159,13 @@
                                                                                   # questions portion
     Field('name', 'string'),
     Field('points', 'integer'),
-<<<<<<< HEAD
     Field('threshold', 'integer', default=0),   # for reading portion of assignment; if earn above this threshold,
                                                 # get full credit (from points field of assignment;
-                                                # 0 means not using threshold
+                                                # 0 or null means not using threshold
     Field('readings_autograder', 'text', default = 'interact'),       # for reading portion,
                                                 # assignment-level variable that will control
                                                 # autograding of reading preps.
                                                 # Allowable values: [visit, interact, correct]
-=======
-    Field('threshold', 'integer'),
->>>>>>> 17110e5a
     Field('released', 'boolean'),
     Field('description', 'text'),
     Field('duedate','datetime'),
