from collections import OrderedDict
import logging
from datetime import datetime, timedelta

rslogger = logging.getLogger(settings.logger)
rslogger.setLevel(settings.log_level)

#db.define_table('dash_problem_answers',
#  Field('timestamp','datetime'),
#  Field('sid','string'),
#  Field('event','string'),
#  Field('act','string'),
#  Field('div_id','string'),
#  Field('course_id','string'),
#  migrate='runestone_useinfo.table'
#)


#db.define_table('dash_problem_user_metrics',
#  Field('timestamp','datetime'),
#  Field('sid','string'),
#  Field('event','string'),
#  Field('act','string'),
#  Field('div_id','string'),
#  Field('course_id','string'),
#  migrate='runestone_useinfo.table'
#)

# it would be good at some point to save these to a table and
# periodicly update them with new log entries instead of having
# to regenerate the entire collection of metrics everytime.
class ProblemMetrics(object):
    def __init__(self, course_id, problem_id, users):
        self.course_id = course_id
        self.problem_id = problem_id
        self.problem_text = IdConverter.problem_id_to_text(problem_id)
        #total responses by answer choice, eg. A: 5, B: 3, C: 13
        self.aggregate_responses = {}
        #responses keyed by user
        self.user_responses = {}

        for user in users:
            self.user_responses[user.username] = UserResponse(user)

    def add_data_point(self, row):
        correct = row.correct
        choice = row.answer
        if choice == "":
            choice = "(empty)"

        self.aggregate_responses[choice] = self.aggregate_responses.get(choice, 0) + 1

        if row.sid in self.user_responses:
            self.user_responses[row.sid].add_response(choice, correct)

    # this is where the donut chart data is created
    def user_response_stats(self):
        correct = 0
        correct_mult_attempts = 0
        not_attempted = 0
        incomplete = 0

        for sid, user_response in self.user_responses.iteritems():
            if user_response.status == UserResponse.NOT_ATTEMPTED:
                not_attempted = not_attempted + 1
            if user_response.status == UserResponse.INCOMPLETE:
                incomplete = incomplete + 1
            if user_response.status == UserResponse.CORRECT:
                correct = correct + 1
            if user_response.status == UserResponse.CORRECT_AFTER_MULTIPLE_ATTEMPTS:
                correct_mult_attempts = correct_mult_attempts + 1

        return [not_attempted, incomplete, correct, correct_mult_attempts]

    def user_number_responses(self):
        histogram = {}
        for username, user_response in self.user_responses.iteritems():
            attempts = len(user_response.responses)
            if attempts >= 5:
                attempts = "5+"
            histogram[attempts] = histogram.get(attempts,0) + 1
        return histogram

class UserResponse(object):
    NOT_ATTEMPTED = 0
    INCOMPLETE = 1
    CORRECT = 2
    CORRECT_AFTER_MULTIPLE_ATTEMPTS = 3

    def __init__(self, user):
        self.status = UserResponse.NOT_ATTEMPTED
        self.correct = False
        self.username = user.username
        self.user = '{0} {1}'.format(user.first_name, user.last_name)
        self.responses = []

    def add_response(self, response, correct):
        if not self.correct: #ignore if the person already answered it correctly.
            self.responses.append(response)

            if correct:
                if len(self.responses) == 1:
                    self.status = UserResponse.CORRECT
                else:
                    self.status = UserResponse.CORRECT_AFTER_MULTIPLE_ATTEMPTS
                self.correct = True
            else:
                self.status = UserResponse.INCOMPLETE

class CourseProblemMetrics(object):
    def __init__(self, course_id, users, chapter):
        self.course_id = course_id
        self.problems = {}
        self.users = users
        self.chapter = chapter

    def update_metrics(self, course_name):
        rslogger.debug("Updating CourseProblemMetrics for {}".format(self.chapter))
        rslogger.debug("doing chapter {}".format(self.chapter))
        # todo:  Join this with questions so that we can limit the questions to the selected chapter
        mcans = db((db.mchoice_answers.course_name==course_name) &
                   (db.mchoice_answers.div_id == db.questions.name) &
                   (db.questions.chapter == self.chapter.chapter_label)
                    ).select(orderby=db.mchoice_answers.timestamp)
        rslogger.debug("Found {} exercises")
        fbans = db((db.fitb_answers.course_name==course_name) &
                   (db.fitb_answers.div_id == db.questions.name) &
                   (db.questions.chapter == self.chapter.chapter_label)
                   ).select(orderby=db.fitb_answers.timestamp)
        psans = db((db.parsons_answers.course_name==course_name) &
                   (db.parsons_answers.div_id == db.questions.name) &
                   (db.questions.chapter == self.chapter.chapter_label)
                   ).select(orderby=db.parsons_answers.timestamp)

        # convert the numeric answer to letter answers to match the questions easier.
        to_letter = dict(zip("0123456789", "ABCDEFGHIJ"))

        for row in mcans:
            mc = row['mchoice_answers']
            mc.answer = to_letter.get(mc.answer, mc.answer)

        def add_problems(result_set,tbl):
            for srow in result_set:
                row = srow[tbl]
                rslogger.debug("UPDATE_METRICS {}".format(row))
                if not row.div_id in self.problems:
                    self.problems[row.div_id] = ProblemMetrics(self.course_id, row.div_id, self.users)
                self.problems[row.div_id].add_data_point(row)
        add_problems(mcans, 'mchoice_answers')
        add_problems(fbans, 'fitb_answers')
        add_problems(psans, 'parsons_answers')

    def retrieve_chapter_problems(self):
        return self

class UserActivityMetrics(object):
    def __init__(self, course_id, users):
        self.course_id = course_id
        self.user_activities = {}
        for user in users:
            self.user_activities[user.username] = UserActivity(user)

    def update_metrics(self, logs):
        for row in logs:
            if row.sid in self.user_activities:
                self.user_activities[row.sid].add_activity(row)

class UserActivity(object):
    def __init__(self, user):
        self.name = "{0} {1}".format(user.first_name,user.last_name)
        self.username = user.username
        self.rows = []
        self.page_views = []
        # self.exercise_correct  -- cannot find any refs to this unset attr.

    def add_activity(self, row):
        self.rows.append(row)

    def get_page_views(self):
        # returns page views for all time
        return len(self.rows)

    def get_recent_page_views(self):
        # returns page views for the last 7 days
        recentViewCount = 0
        current = len(self.rows) - 1
        while current >= 0 and self.rows[current]['timestamp'] >= datetime.utcnow() - timedelta(days=7):
            recentViewCount += 1
            current = current - 1
        return recentViewCount


    def get_activity_stats(self):
        return self

class UserActivityChapterProgress(object):
    def __init__(self, chapters, sub_chapter_progress):
        self.chapters = OrderedDict()
        for chapter in chapters:
            self.chapters[chapter.chapter_label] = UserActivitySubChapterProgress(chapter)
        for sub_chapter in sub_chapter_progress:
            try:
                self.chapters[sub_chapter.chapter_id].add_progress(sub_chapter)
            except KeyError:
                rslogger.debug("Key Error for {}".format(sub_chapter.chapter_id))

class UserActivitySubChapterProgress(object):
    def __init__(self, chapter):
        self.chapter_label = chapter.chapter_name
        self.chapter_id = chapter.id
        self.sub_chapters = OrderedDict()
        self.highest_status = -1
        self.lowest_status = 1

    def add_progress(self, progress):
        self.sub_chapters[progress.sub_chapter_id] = progress.status
        if self.lowest_status > progress.status:
            self.lowest_status = progress.status
        if self.highest_status < progress.status:
            self.highest_status = progress.status

    def get_sub_chapter_progress(self):
        subchapters = []
        subchapter_res = db(db.sub_chapters.chapter_id == self.chapter_id).select()
        sub_chapter_label_to_text = {sc.sub_chapter_label : sc.sub_chapter_name for sc in subchapter_res}
        for subchapter_label, status in self.sub_chapters.iteritems():
            subchapters.append({
                "label": sub_chapter_label_to_text.get(subchapter_label,subchapter_label),
                "status": UserActivitySubChapterProgress.completion_status_to_text(status)
                })
        return subchapters

    def status_text(self):
        status = None
        if self.highest_status == -1:
            status = -1
        elif self.lowest_status == 1:
            status = 1
        else:
            status = 0
        return UserActivitySubChapterProgress.completion_status_to_text(status)

    @staticmethod
    def completion_status_to_text(status):
        if status == 1:
            return "completed"
        elif status == 0:
            return "started"
        elif status == -1:
            return "notstarted"
        return status

class ProgressMetrics(object):
    def __init__(self, course_id, sub_chapters, users):
        self.sub_chapters = OrderedDict()
        for sub_chapter in sub_chapters:
            rslogger.debug(sub_chapter)
            self.sub_chapters[sub_chapter.sub_chapter_label] = SubChapterActivity(sub_chapter, len(users))

    def update_metrics(self, logs, chapter_progress):
        for row in chapter_progress:
            try:
                self.sub_chapters[row.user_sub_chapter_progress.sub_chapter_id].add_activity(row)
            except KeyError as  e:
                rslogger.debug("Key error for {} user is {}".format(row.user_sub_chapter_progress.sub_chapter_id, auth.user.username))



class SubChapterActivity(object):
    def __init__(self, sub_chapter, total_users):
        self.sub_chapter_label = sub_chapter.sub_chapter_label
        rslogger.debug(sub_chapter.sub_chapter_name)
        self.sub_chapter_text = sub_chapter.sub_chapter_label
        self.sub_chapter_name = sub_chapter.sub_chapter_name
        self.not_started = 0
        self.started = 0
        self.completed = 0
        self.total_users = total_users if total_users > 0 else 1

    def add_activity(self, row):
        if row.user_sub_chapter_progress.status == -1:
            self.not_started += 1
        if row.user_sub_chapter_progress.status == 0:
            self.started += 1
        if row.user_sub_chapter_progress.status == 1:
            self.completed += 1

    def get_started_percent(self):
        return "{0:.2f}%".format(float(self.started) / self.total_users * 100)

    def get_not_started_percent(self):
        return "{0:.2f}%".format(float(self.not_started) / self.total_users * 100)

    def get_completed_percent(self):
        return "{0:.2f}%".format(float(self.completed) / self.total_users * 100)

class UserLogCategorizer(object):
    def __init__(self, logs):
        self.activities = []
        for log in logs:
            self.activities.append({
                "time": log.timestamp,
                "event": UserLogCategorizer.format_event(log.event, log.act, log.div_id)
                })

    @staticmethod
    def format_event(event, action, div_id):
        short_div_id = div_id
        if len(div_id) > 25:
            short_div_id = "...{0}".format(div_id[-25:])
        if (event == 'page') & (action == 'view'):
            return "{0} {1}".format("Viewed", short_div_id)
        elif (event == 'timedExam') & (action =='start'):
            return "{0} {1}".format("Started Timed Exam", div_id)
        elif (event == 'timedExam') & (action =='finish'):
            return "{0} {1}".format("Finished Timed Exam", div_id)
        elif (event == 'highlight'):
            return "{0} {1}".format("Highlighted", short_div_id)
        elif (event == 'activecode') & (action == 'run'):
            return "{0} {1}".format("Ran Activecode", div_id)
        elif (event == 'parsons') & (action == 'yes'):
            return "{0} {1}".format("Solved Parsons", div_id)
        elif (event == 'parsons') & (action != 'yes'):
            return "{0} {1}".format("Attempted Parsons", div_id)
        elif (event == 'mChoice') | (event == 'fillb'):
            answer = action.split(':')
            if action.count(':') == 2 and answer[2] == 'correct':
                return "{0} {1}".format("Solved", div_id)
            return "{0} {1}".format("Attempted", div_id)
        return "{0} {1}".format(event, div_id)

class DashboardDataAnalyzer(object):
    def __init__(self, course_id, chapter=None):
        self.course_id = course_id
        if chapter:
            self.db_chapter = chapter
        else:
            self.db_chapter = None

    def load_chapter_metrics(self, chapter):
        if not chapter:
            rslogger.error("chapter not set, abort!")
            session.flash = "Error No Course Data in DB"
            return

        self.db_chapter = chapter
        #go get all the course data... in the future the post processing
        #should probably be stored and only new data appended.
        self.course = db(db.courses.id == self.course_id).select().first()
        rslogger.debug("COURSE QUERY GOT %s", self.course)
        self.users = db((db.auth_user.course_id == auth.user.course_id) & (db.auth_user.active == 'T') ).select(db.auth_user.username, db.auth_user.first_name,db.auth_user.last_name, db.auth_user.id)
        self.instructors = db((db.course_instructor.course == auth.user.course_id)).select(db.course_instructor.instructor)
        inums = [x.instructor for x in self.instructors]
        self.users.exclude(lambda x: x.id in inums)
        self.logs = db((db.useinfo.course_id==self.course.course_name) & (db.useinfo.timestamp >= self.course.term_start_date)).select(db.useinfo.timestamp,db.useinfo.sid, db.useinfo.event,db.useinfo.act,db.useinfo.div_id, orderby=db.useinfo.timestamp)
        # todo:  Yikes!  Loading all of the log data for a large or even medium class is a LOT
        self.db_chapter_progress = db((db.user_sub_chapter_progress.user_id == db.auth_user.id) &
            (db.auth_user.course_id == auth.user.course_id) &  # todo: missing link from course_id to chapter/sub_chapter progress
            (db.user_sub_chapter_progress.chapter_id == chapter.chapter_label)).select(db.auth_user.username,db.user_sub_chapter_progress.chapter_id,db.user_sub_chapter_progress.sub_chapter_id,db.user_sub_chapter_progress.status,db.auth_user.id)
        self.db_chapter_progress.exclude(lambda x: x.auth_user.id in inums)
        self.db_sub_chapters = db((db.sub_chapters.chapter_id == chapter.id)).select(db.sub_chapters.ALL,orderby=db.sub_chapters.id)
        self.problem_metrics = CourseProblemMetrics(self.course_id, self.users, chapter)
        rslogger.debug("About to call update_metrics")
        self.problem_metrics.update_metrics(self.course.course_name)
        self.user_activity = UserActivityMetrics(self.course_id, self.users)
        self.user_activity.update_metrics(self.logs)
        self.progress_metrics = ProgressMetrics(self.course_id, self.db_sub_chapters, self.users)
        self.progress_metrics.update_metrics(self.logs, self.db_chapter_progress)
        self.questions = {}
        for i in self.problem_metrics.problems.keys():
            self.questions[i] = db(db.questions.name == i).select(db.questions.chapter, db.questions.subchapter).first()

    def load_user_metrics(self, username):
        self.username = username
        self.course = db(db.courses.id == self.course_id).select().first()
        if not self.course:
            rslogger.debug("ERROR - NO COURSE course_id = {}".format(self.course_id))

        self.chapters = db(db.chapters.course_id == auth.user.course_name).select()
        self.user = db((db.auth_user.username == username) &
                       (db.auth_user.course_id == self.course_id)).select(db.auth_user.id, db.auth_user.first_name, db.auth_user.last_name, db.auth_user.email, db.auth_user.username).first()
        if not self.user:
            rslogger.debug("ERROR - NO USER username={} course_id={}".format(username, self.course_id))
            session.flash = 'Please make sure you are in the correct course'
            redirect('/runestone/default/courses')

        self.logs = db((db.useinfo.course_id==self.course.course_name) &
                       (db.useinfo.sid == username) &
                       (db.useinfo.timestamp >= self.course.term_start_date)).select(db.useinfo.timestamp,db.useinfo.sid, db.useinfo.event,db.useinfo.act,db.useinfo.div_id, orderby=~db.useinfo.timestamp)
        self.db_chapter_progress = db((db.user_sub_chapter_progress.user_id == self.user.id)).select(db.user_sub_chapter_progress.chapter_id,db.user_sub_chapter_progress.sub_chapter_id,db.user_sub_chapter_progress.status)
        self.formatted_activity = UserLogCategorizer(self.logs)
        self.chapter_progress = UserActivityChapterProgress(self.chapters, self.db_chapter_progress)

    def load_exercise_metrics(self, exercise):
        self.course = db(db.courses.id == self.course_id).select().first()
        self.users = db(db.auth_user.course_id == auth.user.course_id).select(db.auth_user.username, db.auth_user.first_name,db.auth_user.last_name)
        self.logs = db((db.useinfo.course_id==self.course.course_name) & (db.useinfo.timestamp >= self.course.term_start_date)).select(db.useinfo.timestamp,db.useinfo.sid, db.useinfo.event,db.useinfo.act,db.useinfo.div_id, orderby=db.useinfo.timestamp)
        self.problem_metrics = CourseProblemMetrics(self.course_id, self.users,self.db_chapter)
        self.problem_metrics.update_metrics(self.course.course_name)

    def load_assignment_metrics(self, username, studentView=False):
        self.assignments = []

        res = db(db.assignments.course == self.course_id)\
                .select(db.assignments.id, db.assignments.name, db.assignments.points, db.assignments.duedate, db.assignments.released)
                # ^ Get assignments from DB
        for aRow in res:
            self.assignments.append(aRow.as_dict())

        self.grades = {}
        for assign in self.assignments:
            rslogger.debug("Processing assignment %s",assign)
            row = db((db.grades.assignment == assign["id"]) & (db.grades.auth_user == db.auth_user.id))\
                    .select(db.auth_user.username, db.grades.auth_user, db.grades.score, db.grades.assignment)
                    # ^ Get grades for assignment

            if row.records:             # If the row has a result
                rl = row.as_list()      # List of dictionaries
                rslogger.debug("RL = %s", rl)
                if studentView and not assign['released']:      # N/A should be shown to students if assignment grades are not released
                    self.grades[assign["name"]] = {"score":"N/A",
                                               "class_average":"N/A",
                                               "due_date":assign["duedate"].date().strftime("%m-%d-%Y")}
                else:
                    s = 0.0
                    count = 0
                    self.grades[assign["name"]] = {}
                    for userEntry in rl:
                        rslogger.debug("GETTING USER SCORES %s",userEntry)
                        this_score = userEntry["grades"]["score"]
<<<<<<< HEAD
                        if this_score:
=======
                        if this_score != None:
>>>>>>> 1bfce593
                            s += this_score   # Calculating average
                            count += 1
                            if userEntry["auth_user"]["username"] == username:      # If this is the student we are looking for
                                self.grades[assign["name"]]["score"] = this_score

                    if 'score' not in self.grades[assign["name"]]:
                            self.grades[assign["name"]]["score"] = "N/A"        # This is redundant as a failsafe
                    rslogger.debug("COUNT = %s", count)
                    try:
                        average = s/count
                    except:
                        average = 0
                    self.grades[assign["name"]]["class_average"] = "{:.02f}".format(average)
                    self.grades[assign["name"]]["due_date"] = assign["duedate"].date().strftime("%m-%d-%Y")

            else:           # The row has no result --> the query returned empty
                self.grades[assign["name"]] = {"score":"N/A",
                                               "class_average":"N/A",
                                               "due_date":assign["duedate"].date().strftime("%m-%d-%Y")}

# This whole object is a workaround because these strings
# are not generated and stored in the db. This needs automating
# to support all books.
class IdConverter(object):
    problem_id_map = {
        "pre_1":"Pretest-1: What will be the values in x, y, and z after the following lines of code execute?",
        "pre_2":"Pretest-2: What is the output from the program below?",
        "1_3_1_BMI_Q1":"1-3-1: Imagine that you are 5 foot 7 inches and weighed 140 pounds. What is your BMI?",
        "1_4_1_String_Methods_Q1":"1-4-1: What would the following code print?",
        "1_5_1_Turtle_Q1":"1-5-1: Which direction will alex move when the code below executes?",
        "":"1-5-2: ",
        "1_6_1_Image_Q1":"1-6-1: Which way does y increase on an image?",

        "3_2_1_Mult_fill":"3-2-1: What will be printed when you click on the Run button in the code below?",
        "3_2_2_Div_fill":"3-2-2: What will be printed when you click on the Run button in the code below?",
        "3_2_3_Mod_fill":"3-2-3: What will be printed when you click on the Run button in the code below?",
        "4_1_2_noSpace":"4-1-2: What will be printed when the following executes?",
        "4_2_2_Slice2":"4-2-2: What will be printed when the following executes?",

        "4_3_1_s1":"4-3-1: Given the following code segment, what is the value of the string s1 after these are executed?",
        "4_3_2_s2":"4-3-2: What is the value of s1 after the following code executes?",
    }

    @staticmethod
    def problem_id_to_text(problem_id):
        return IdConverter.problem_id_map.get(problem_id, problem_id)<|MERGE_RESOLUTION|>--- conflicted
+++ resolved
@@ -428,11 +428,7 @@
                     for userEntry in rl:
                         rslogger.debug("GETTING USER SCORES %s",userEntry)
                         this_score = userEntry["grades"]["score"]
-<<<<<<< HEAD
-                        if this_score:
-=======
                         if this_score != None:
->>>>>>> 1bfce593
                             s += this_score   # Calculating average
                             count += 1
                             if userEntry["auth_user"]["username"] == username:      # If this is the student we are looking for
