--- conflicted
+++ resolved
@@ -4,10 +4,6 @@
 from os import environ
 
 settings = Storage()
-<<<<<<< HEAD
-# from os import uname
-=======
->>>>>>> 7399e28f
 
 settings.migrate = True
 settings.migprefix = 'runestonebeta_'
@@ -32,17 +28,6 @@
 settings.janrain_api_key = 'a_fake_key'
 settings.janrain_domain = 'a-fake-domain'
 
-<<<<<<< HEAD
-# if 'local' in uname()[1] or 'Darwin' in uname()[0]:
-# 	settings.database_uri = 'sqlite://storage.sqlite'
-# elif 'webfaction' in uname()[1]:
-#     # the real uri is set in gitignore'd 1.py
-# 	settings.database_uri = 'postgres://a_fake_database'
-# elif 'luther' in uname()[1]:
-# 	settings.database_uri = 'sqlite://storage.sqlite'
-# else:
-# 	raise RuntimeError('Host unknown, settings not configured')
-=======
 # Do not control this with hostnames
 config = environ.get("WEB2PY_CONFIG","NOT SET")
 
@@ -63,5 +48,4 @@
 
 settings.logger = "web2py.app.runestone"
 settings.sched_logger = settings.logger  # works for production where sending log to syslog but not for dev.
-settings.log_level = logging.WARNING
->>>>>>> 7399e28f
+settings.log_level = logging.WARNING