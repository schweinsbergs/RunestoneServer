import os
import sys
import argparse
import re
from shutil import rmtree, copytree
from ci_utils import xqt, pushd

COVER_DIRS = 'applications/runestone/tests,applications/runestone/controllers,applications/runestone/models'

# Assume we are running with working directory in tests

if __name__ == '__main__':
    os.environ['WEB2PY_CONFIG'] = 'test'
    # HINT: make sure that ``0.py`` has something like the following, that reads this environment variable:
    #
    # .. code:: Python
    #   :number-lines:
    #
    #   config = environ.get("WEB2PY_CONFIG","production")
    #
    #   if config == "production":
    #       settings.database_uri = environ["DBURL"]
    #   elif config == "development":
    #       settings.database_uri = environ.get("DEV_DBURL")
    #   elif config == "test":
    #       settings.database_uri = environ.get("TEST_DBURL")
    #   else:
    #       raise ValueError("unknown value for WEB2PY_CONFIG")

    # HINT: make sure that you export ``TEST_DBURL`` in your environment; it is
    # not set here because it's specific to the local setup, possibly with a
    # password, and thus can't be committed to the repo.
    assert os.environ['TEST_DBURL']

    # Extract the components of the DBURL. The expected format is ``postgresql://user:password@netloc/dbname``, a simplified form of the `connection URI <https://www.postgresql.org/docs/9.6/static/libpq-connect.html#LIBPQ-CONNSTRING>`_.
    empty1, postgres_ql, pguser, pgpassword, pgnetloc, dbname, empty2 = re.split('^postgres(ql)?://(.*):(.*)@(.*)/(.*)$', os.environ['TEST_DBURL'])
    assert (not empty1) and (not empty2)
    os.environ['PGPASSWORD'] = pgpassword
    os.environ['PGUSER'] = pguser
    os.environ['DBHOST'] = pgnetloc

    parser = argparse.ArgumentParser(description='Run tests on the Web2Py Runestone server.')
    parser.add_argument('--rebuildgrades', action='store_true',
        help='Reset the unit test based on current grading code.')
    parser.add_argument('--skipdbinit', action='store_true',
        help='Skip initialization of the test database.')
    # Per https://docs.python.org/2/library/argparse.html#partial-parsing, gather any known args. These will be passed to pytest.
    parsed_args, extra_args = parser.parse_known_args()

    if parsed_args.rebuildgrades:
        with pushd('../../..'):
            print("recalculating grades tables")
            xqt('{} web2py.py -S runestone -M -R applications/runestone/tests/make_clean_db_with_grades.py'.format(sys.executable))
            print("dumping the data")
            xqt('pg_dump --no-owner runestone_test > applications/runestone/tests/runestone_test.sql')
        sys.exit(0)

    if parsed_args.skipdbinit:
        print('Skipping DB initialization.')
    else:
        # make sure runestone_test is nice and clean.
<<<<<<< HEAD
        xqt('dropdb --echo --if-exists "{}"'.format(dbname),
            'createdb --echo "{}"'.format(dbname),
            'psql "{}" < runestone_test.sql'.format(dbname))
        # Copy the test book to the books directory.
        rmtree('../books/test_course_1', ignore_errors=True)
        # Sometimes this fails for no good reason on Windows. Retry.
        for retry in range(100):
            try:
                copytree('test_course_1', '../books/test_course_1')
                break
            except WindowsError:
                if retry == 99:
                    raise
=======
        xqt('dropdb --echo --if-exists --host={} --user={} "{}"'.format(pgnetloc, pguser, dbname),
            'createdb --echo --host={} --user={} "{}"'.format(pgnetloc, pguser, dbname),
            'psql  --host={} --user={} "{}" < runestone_test.sql'.format(pgnetloc, pguser, dbname))
>>>>>>> 28fd373f
        # Build the test book to add in db fields needed.
        with pushd('../books/test_course_1'):
            # The runestone build process only looks at ``DBURL``.
            os.environ['DBURL'] = os.environ['TEST_DBURL']
            xqt('{} -m runestone build --all'.format(sys.executable),
                '{} -m runestone deploy'.format(sys.executable))

    with pushd('../../..'):
        if extra_args:
            print('Passing the additional arguments {} to pytest.'.format(' '.join(extra_args)))
        # Now run tests.
        xqt('{} -m coverage erase'.format(sys.executable),
            '{} -m pytest -v applications/runestone/tests/test_server.py {}'.format(sys.executable, ' '.join(extra_args)),
            *['{} -m coverage run --append --source={} web2py.py -S runestone -M -R applications/runestone/tests/{}'.format(sys.executable, COVER_DIRS, x)
              for x in ['test_ajax.py', 'test_dashboard.py', 'test_admin.py', 'test_assignments.py']]
            )
        xqt('{} -m coverage report'.format(sys.executable))<|MERGE_RESOLUTION|>--- conflicted
+++ resolved
@@ -59,10 +59,9 @@
         print('Skipping DB initialization.')
     else:
         # make sure runestone_test is nice and clean.
-<<<<<<< HEAD
-        xqt('dropdb --echo --if-exists "{}"'.format(dbname),
-            'createdb --echo "{}"'.format(dbname),
-            'psql "{}" < runestone_test.sql'.format(dbname))
+        xqt('dropdb --echo --if-exists --host={} --user={} "{}"'.format(pgnetloc, pguser, dbname),
+            'createdb --echo --host={} --user={} "{}"'.format(pgnetloc, pguser, dbname),
+            'psql  --host={} --user={} "{}" < runestone_test.sql'.format(pgnetloc, pguser, dbname))
         # Copy the test book to the books directory.
         rmtree('../books/test_course_1', ignore_errors=True)
         # Sometimes this fails for no good reason on Windows. Retry.
@@ -73,11 +72,6 @@
             except WindowsError:
                 if retry == 99:
                     raise
-=======
-        xqt('dropdb --echo --if-exists --host={} --user={} "{}"'.format(pgnetloc, pguser, dbname),
-            'createdb --echo --host={} --user={} "{}"'.format(pgnetloc, pguser, dbname),
-            'psql  --host={} --user={} "{}" < runestone_test.sql'.format(pgnetloc, pguser, dbname))
->>>>>>> 28fd373f
         # Build the test book to add in db fields needed.
         with pushd('../books/test_course_1'):
             # The runestone build process only looks at ``DBURL``.
