# ***********************
# |docname| - Test runner
# ***********************
#
# Imports
# =======
# These are listed in the order prescribed by `PEP 8
# <http://www.python.org/dev/peps/pep-0008/#imports>`_.
#
# Standard library
# ----------------
import os
import sys
import argparse
import re
from shutil import rmtree, copytree
import glob

# Third-party imports
# -------------------
# None.
#
#
# Local imports
# -------------
from ci_utils import xqt, pushd
from utils import COVER_DIRS


# main
# ====
if __name__ == '__main__':
    os.environ['WEB2PY_CONFIG'] = 'test'
    # HINT: make sure that ``0.py`` has something like the following, that reads this environment variable:
    #
    # .. code:: Python
    #   :number-lines:
    #
    #   config = environ.get("WEB2PY_CONFIG","production")
    #
    #   if config == "production":
    #       settings.database_uri = environ["DBURL"]
    #   elif config == "development":
    #       settings.database_uri = environ.get("DEV_DBURL")
    #   elif config == "test":
    #       settings.database_uri = environ.get("TEST_DBURL")
    #   else:
    #       raise ValueError("unknown value for WEB2PY_CONFIG")

    # HINT: make sure that you export ``TEST_DBURL`` in your environment; it is
    # not set here because it's specific to the local setup, possibly with a
    # password, and thus can't be committed to the repo.
    assert os.environ['TEST_DBURL']

    # Extract the components of the DBURL. The expected format is ``postgresql://user:password@netloc/dbname``, a simplified form of the `connection URI <https://www.postgresql.org/docs/9.6/static/libpq-connect.html#LIBPQ-CONNSTRING>`_.
    empty1, postgres_ql, pguser, pgpassword, pgnetloc, dbname, empty2 = re.split('^postgres(ql)?://(.*):(.*)@(.*)/(.*)$', os.environ['TEST_DBURL'])
    assert (not empty1) and (not empty2)
    os.environ['PGPASSWORD'] = pgpassword
    os.environ['PGUSER'] = pguser
    os.environ['DBHOST'] = pgnetloc

    parser = argparse.ArgumentParser(description='Run tests on the Web2Py Runestone server.')
    parser.add_argument('--rebuildgrades', action='store_true',
        help='Reset the unit test based on current grading code.')
    parser.add_argument('--skipdbinit', action='store_true',
        help='Skip initialization of the test database.')
    parser.add_argument('--runold', action='store_true',
        help='Force old tests to run ')

    # Per https://docs.python.org/2/library/argparse.html#partial-parsing, gather any known args. These will be passed to pytest.
    parsed_args, extra_args = parser.parse_known_args()

    if parsed_args.skipdbinit:
        print('Skipping DB initialization.')
    else:
        # Make sure runestone_test is nice and clean -- this will remove many
        # tables that web2py will then re-create.
<<<<<<< HEAD
        xqt('rsmanage --verbose initdb --reset --force',
            'psql --host={} --username={} {} < rtdata.sql'.format(pgnetloc, pguser, dbname))

        if parsed_args.rebuildgrades:
            with pushd('../../..'):
                print("recalculating grades tables")
                # TODO: This causes test failures when run.
                xqt('{} web2py.py -S runestone -M -R applications/runestone/tests/make_clean_db_with_grades.py'.format(sys.executable))
=======
        xqt('rsmanage --verbose initdb --reset --force')
>>>>>>> f9034f67

        # Copy the test book to the books directory.
        rmtree('../books/test_course_1', ignore_errors=True)
        # Sometimes this fails for no good reason on Windows. Retry.
        for retry in range(100):
            try:
                copytree('test_course_1', '../books/test_course_1')
                break
            except WindowsError:
                if retry == 99:
                    raise
        # Build the test book to add in db fields needed.
        #xqt('rsmanage addcourse --course-name=test_course_1 --basecourse=test_course_1')
        with pushd('../books/test_course_1'):
            # The runestone build process only looks at ``DBURL``.
            os.environ['DBURL'] = os.environ['TEST_DBURL']
            xqt('{} -m runestone build --all'.format(sys.executable),
                '{} -m runestone deploy'.format(sys.executable))


    with pushd('../../..'):
        if extra_args:
            print(extra_args)
            print('Passing the additional arguments {} to pytest.'.format(' '.join(extra_args)))
        # Now run tests.
        xqt('{} -m coverage erase'.format(sys.executable),
            '{} -m pytest -v applications/runestone/tests/test_dashboard.py applications/runestone/tests/test_server.py {}'.format(sys.executable, ' '.join(extra_args)),
        )

    if '-k' not in extra_args or parsed_args.runold:
        xqt('rsmanage initdb --reset --force')
        xqt('psql  --host={} --username={} {} < rtdata.sql'.format(pgnetloc, pguser, dbname))
        with pushd('../../..'):
            xqt(*['{} -m coverage run --append --source={} web2py.py -S runestone -M -R applications/runestone/tests/{}'.format(sys.executable, COVER_DIRS, x)
                for x in ['test_ajax.py', 'test_admin.py', 'test_assignments.py']]
            )
            xqt('{} -m coverage report'.format(sys.executable))

        # This pushes this back to the old way that justs makes sure the
        # rebuilding the grades works... IWe could move this up a few lines if
        # it turns out there is an advantage to being able to do this before running the old tests
        if parsed_args.rebuildgrades:
            with pushd('../../..'):
                print("recalculating grades tables")
                # TODO: This causes test failures when run.
                xqt('{} web2py.py -S runestone -M -R applications/runestone/tests/make_clean_db_with_grades.py'.format(sys.executable))<|MERGE_RESOLUTION|>--- conflicted
+++ resolved
@@ -75,18 +75,7 @@
     else:
         # Make sure runestone_test is nice and clean -- this will remove many
         # tables that web2py will then re-create.
-<<<<<<< HEAD
-        xqt('rsmanage --verbose initdb --reset --force',
-            'psql --host={} --username={} {} < rtdata.sql'.format(pgnetloc, pguser, dbname))
-
-        if parsed_args.rebuildgrades:
-            with pushd('../../..'):
-                print("recalculating grades tables")
-                # TODO: This causes test failures when run.
-                xqt('{} web2py.py -S runestone -M -R applications/runestone/tests/make_clean_db_with_grades.py'.format(sys.executable))
-=======
         xqt('rsmanage --verbose initdb --reset --force')
->>>>>>> f9034f67
 
         # Copy the test book to the books directory.
         rmtree('../books/test_course_1', ignore_errors=True)
