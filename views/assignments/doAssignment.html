{{extend 'layout.html'}}

{{block moreincludes}}
    {{include '_sphinx_static_files.html'}}
{{end}}

<div class="hidden-content" style="display: none">
    \( {{= request.latex_preamble}} \)
 </div>

<div id='part1'>
    <h1 id="assignment_name" style='text-align:center'>{{=assignment['name']}} </h1>
    <h2 style='margin-left:1cm;'>Due: {{=assignment['duedate']}}</h2>
    <span style="float:right; margin-right:1cm;">
        {{if assignment['points'] > 0:}}
            {{='Score: {} of {} = {:2.1f}%'.format(questions_score + readings_score, assignment['points'], 100*(questions_score + readings_score)/assignment['points'])}}
        {{else:}}
            This assignment is ungraded
        {{pass}}
    </span>
    <div style='background-color:powderblue; margin-left:2cm; margin-right:2cm;'>
        <p style='margin-left:0.5cm; margin-right:0.5cm;'>Description: {{=assignment['description']}}</p>
    </div>
    <div>
        {{if is_submit:}}
            <div style='background-color:rgb(146, 207, 165); margin-left:2cm; margin-right:2cm;'>
                <p style='margin-left:0.5cm; margin-right:0.5cm;'>This Assignment has been Submitted</p>
            </div>
        {{else:}}
            <div style='background-color:rgb(236, 189, 189); margin-left:2cm; margin-right:2cm;'>
                <p style='margin-left:0.5cm; margin-right:0.5cm;'>This Assignment has not been Submitted</p>
            </div>

        {{pass}}
    </div>

    {{if len(readings) > 0:}}
        <div id='readings' style='margin-left:15%;'>
            <h3>Readings</h3>
            <ul>
                {{for reading in readings:}}
                    <li class="{{=readings[reading]['status']}}">{{=reading}}</li>
                    <ul>
                    {{for r in readings[reading]['subchapters']:}}
                        {{ if origin == "Runestone": }}
                        <li class="{{=r['status']}}"><a href="{{=get_course_url(r['chapter'], r['subchapter'] + '.html')}}">{{=r['name']}}</a>
                        {{ else: }}
                        <li class="{{=r['status']}}"><a href="{{=get_course_url('', r['subchapter'] + '.html')}}">{{=r['name']}}</a>
                        {{ pass }}
                        {{if r['points'] > 0:}}
                            {{if r['comment'] != 'ungraded':}}
                                </br>{{=r['score']}} of {{=r['points']}} points earned; minimum {{=r['activities_required']}} activities required
                            {{else:}}
                                </br>not graded yet: {{=r['points']}} points; minimum {{=r['activities_required']}} activities required
                            {{pass}}
                        {{pass}}
                    </li>

                    {{pass}}
                    </ul>
                {{pass}}
            </ul>
        </div>
    {{pass}}

    {{if len(questioninfo) > 0:}}
        <div id='questions'>
            <style>
                .ac_section > * {
                    max-width: 100%;
                }
            </style>
            <h3>Questions</h3>
                {{ if assignment.is_timed: }}
                    <ul data-component="timedAssessment"  id="{{= assignment.name}}"
                    {{ if assignment.time_limit: }}
                        data-time="{{=assignment.time_limit}}"
                    {{pass}}
                    {{ if assignment.nofeedback: }}
                        data-no-feedback
                    {{pass}}
                    {{ if assignment.nopause: }}
                        data-no-pause
                    {{pass}}
                    style="display: none;"
                    >
                    {{for q in questioninfo:}}
                        {{=XML(q['htmlsrc'])}}
                    {{pass}}
                    </ul>
                {{else:}}
                    {{count=0}}
                    {{for q in questioninfo:}}
                            {{ if q['comment'] != 'ungraded':}}
                                <div style='float:right; width:30%;'>
                                <h4 style='text-align:center;'>Score: {{=q['score']}} / {{=q['points']}}</h4>
                                <p style='margin-left:2%;'>Comment: {{=q['comment']}}</p>
                                </div>
                            {{ else: }}
                                <div style='float:right; width:10%;'>
                                <h5 style='text-align:center;'>Not yet graded</h5>
                                </div>
                            {{pass}}
                            <div class='oneq full-width' id='{{=count}}'>
                                {{=XML(q['htmlsrc'])}}
                            </div>
                            <div class="oneq" style="width: 100%; text-align: center">
                                {{ if origin == "Runestone": }}
                                <a href="/runestone/books/published/{{=course.base_course}}/{{=q['chapter']}}/{{=q['subchapter']}}.html#{{=q['name']}}">Question in Context</a>
                                {{ else: }}
                                <a href="/runestone/books/published/{{=course.base_course}}/{{=q['subchapter']}}.html#{{=q['name']}}">Question in Context</a>
                                {{ pass }}
                            </div>
                            <hr>
                        {{count += 1}}
                    {{pass}}
                {{pass}}

        </div>
    {{pass}}
</div>
<div>
    {{if is_submit:}}
        <div style='background-color:rgb(146, 207, 165); margin-left:2cm; margin-right:2cm;'>
            <p style='margin-left:0.5cm; margin-right:0.5cm;'>This Assignment has been Submitted</p>
        </div>
    {{else:}}
        <div style='background-color:rgb(236, 189, 189); margin-left:2cm; margin-right:2cm;'>
            <p style='margin-left:0.5cm; margin-right:0.5cm;'>This Assignment has not been Submitted</p>
        </div>

    {{pass}}
</div>

{{ if not released and not assignment.is_timed: }}
<div style="text-align:center">
    <button class="btn btn-lg buttonAskCompletion" id="gradeMeButton">Score Me</button>
    <button class="btn btn-lg buttonAskCompletion" id="submitMeButton">
        {{if is_submit:}}
            Mark Incomplete
        {{else:}}
            Mark Complete
        {{pass}}
    </button>
    <p><strong>Warning:</strong> Scores for problems that you self grade are unofficial.
        Some problems will need to be manually graded, and your instructor may have requirements that cannot be autograded.
        No deadlines are enforced when self grading, but your instructor may penalize you
        for late work.</p>
</div>
{{ elif settings.coursera_mode: }}
<div style="text-align:center">
    <button class="btn btn-lg buttonAskCompletion" id="gradeMeButton">Score Me</button>
    <button class="btn btn-lg buttonAskCompletion" id="submitMeButton">
        {{if is_submit:}}
            Mark Incomplete
        {{else:}}
            Mark Complete
        {{pass}}
    </button>
</div>
{{ pass }}
</div>
<script>
    assignmentId = {{= assignment.id }};
    //console.log(document.getElementsByClassName('nav nav-tabs'))
    // This script renders the html into elements in the DOM
    // The html gets thrown into a script tag so javascript can mess with it without throwing errors all over the place


    //var questionHtmlCode = document.getElementsByClassName("htmlblock");
    // Interestingly, javascript won't understand the html string without first dumping it into an html element
    // a console.log of the html string within the questioninfo array would only give an unexpected token error
    // pulling the html strings from the script element provides the string that javascript recognizes
    // even after stringifying the json.dumps version of a dictionary with the html as a value and then parsing the result, the html string was still seen as an undefined type according to javascript

    // The htmlDecode is needed to unescape the html that the server has sent.
    // because only unescaped html gets rendered as html elements

    function htmlDecode(input){
          let e = document.createElement('div');
          e.innerHTML = input;
          return e.childNodes.length === 0 ? "" : e.childNodes[0].nodeValue;
    }




    // for (let i=0; i<questionHtmlCode.length; i++) {
    //     let $div = $('#' + i);
    //     let unescapedhtml = htmlDecode(questionHtmlCode[i].innerHTML);
    //     let change = $.parseHTML(unescapedhtml, keepScripts=true);
    //     $div.append(change);
    // }

    $("#submitMeButton").on("click", function(){
        $('#submitMeButton').css('visibility', 'hidden');
        markComplete({{=assignment['id']}}, {{=student_num}})
    });

    $("#gradeMeButton").on("click", function(){
        $('#gradeMeButton').css('visibility', 'hidden');
<<<<<<< HEAD
        selfGrade({{=assignment['id']}})
    });
    

=======
        selfGrade({{=assignment['id']}}, '{{=student_id}}')});
    
    $(document).ready(function(){
        $('[data-toggle="tooltip"]').tooltip();
    });
>>>>>>> 1d852479

</script>
<script src="/runestone/static/js/markcomplete.js" type="text/javascript"></script>
<script src="/runestone/static/js/selfgrade.js" type="text/javascript"></script><|MERGE_RESOLUTION|>--- conflicted
+++ resolved
@@ -199,19 +199,13 @@
 
     $("#gradeMeButton").on("click", function(){
         $('#gradeMeButton').css('visibility', 'hidden');
-<<<<<<< HEAD
         selfGrade({{=assignment['id']}})
     });
-    
-
-=======
-        selfGrade({{=assignment['id']}}, '{{=student_id}}')});
     
     $(document).ready(function(){
         $('[data-toggle="tooltip"]').tooltip();
     });
->>>>>>> 1d852479
 
 </script>
-<script src="/runestone/static/js/markcomplete.js" type="text/javascript"></script>
-<script src="/runestone/static/js/selfgrade.js" type="text/javascript"></script>+<script src="/runestone/static/js/selfgrade.js" type="text/javascript"></script>
+<script src="/runestone/static/js/markcomplete.js" type="text/javascript"></script>