--- conflicted
+++ resolved
@@ -5,7 +5,7 @@
 <script type="text/javascript" src="https://kozea.github.io/pygal.js/javascripts/svg.jquery.js"></script>
 <script type="text/javascript" src="https://kozea.github.io/pygal.js/javascripts/pygal-tooltips.js"></script>
 <script src="//d3js.org/d3.v3.min.js" charset="utf-8"></script>
-<link rel="stylesheet" type="text/css" href="{{=URL('static', 'dashboard.css')}}"/>
+<link rel="stylesheet" type="text/css" href="{{=URL('static', 'dashboard.css')}}" />
 <script src="{{=URL('static', 'dashboard-charts.js')}}"></script>
 <script src="../static/js/sorttable.js"></script>
 
@@ -31,14 +31,14 @@
             <caption style="display:none;">{{=course.course_name}}_Gradebook</caption>
 
             <thead style="cursor: pointer;">
-                <tr id = "head">
+                <tr id="head">
                     <td id="leaveAlone0" class="roguecol">FName</td>
                     <td id="leaveAlone1" class="roguecol">LName</td>
                     <td id="leaveAlone2" class="roguecol">UName</td>
                     <td id="leaveAlone3" class="roguecol">E-mail</td>
                     <td id="leaveAlone4" class="roguecol">Practice</td>
                     {{for assignment in assignments:}}
-                        <td class="headrow">{{=assignment['name']}}</td>
+                    <td class="headrow">{{=assignment['name']}}</td>
                     {{pass}}
                 </tr>
             </thead>
@@ -51,21 +51,17 @@
                     <td class="roguecol"> </td>
                     <td class="roguecol"> </td>
                     {{for date in duedates:}}
-                            <td class="roguecol">{{=date}}</td>
+                    <td class="roguecol">{{=date}}</td>
                     {{pass}}
                 </tr>
-<<<<<<< HEAD
-                <tr style="background-color: lightgray" id="ddateid">
-=======
                 <tr style="background-color: lightgray" id="tpointsid">
->>>>>>> 1fde7537
                     <td class="roguecol">Total Points</td>
                     <td class="roguecol"> </td>
                     <td class="roguecol"> </td>
                     <td class="roguecol"> </td>
                     <td class="roguecol"> </td>
                     {{for p in totalpoints:}}
-                            <td class="roguecol">{{=p}}</td>
+                    <td class="roguecol">{{=p}}</td>
                     {{pass}}
                 </tr>
                 <tr style="background-color: lightgray" id="classaverage">
@@ -76,30 +72,31 @@
                     <td class="roguecol">{{=practice_average}}</td>
                     {{for average in range(len(averagerow)):}}
 
-                        <!-- This if statement is to determine if a percent sign is needed in the average row. -->
-                        {{if averagerow[average] == 'n/a':}}
-                            <td class="{{=assignments[average]['name']}}">{{=averagerow[average]}}</td>
-                        {{else:}}
-                            <td class="{{=assignments[average]['name']}}">{{=averagerow[average]}}%</td>
-                        {{pass}}
+                    <!-- This if statement is to determine if a percent sign is needed in the average row. -->
+                    {{if averagerow[average] == 'n/a':}}
+                    <td class="{{=assignments[average]['name']}}">{{=averagerow[average]}}</td>
+                    {{else:}}
+                    <td class="{{=assignments[average]['name']}}">{{=averagerow[average]}}%</td>
+                    {{pass}}
                     {{pass}}
                 </tr>
 
 
                 {{for row in range(len(gradetable)):}}
-                    <tr class="search">
-                        {{for item in range(len(gradetable[row])):}}
-                            {{if item > 4 and gradetable[row][item] != 'n/a' and 'e' not in gradetable[row][item]:}}
-                                <td class="{{=assignments[item-5]['name']}}"><a href="questiongrades?sid={{=gradetable[row][2]}}&assignment_id={{=assignments[item-5]['id']}}" style="color:blue;">{{=gradetable[row][item]}}%</a></td>
-                            {{elif item > 4 and gradetable[row][item] != 'n/a':}}
-                                <td class="{{=assignments[item-5]['name']}}"> {{=gradetable[row][item]}} </td>
-                            {{elif item <= 4:}}
-                                <td class="roguecol">{{= urllib.parse.unquote(gradetable[row][item])}}</td>
-                            {{else:}}
-                                <td class="{{=assignments[item-5]['name']}}">Not Started</td>
-                            {{pass}}
+                <tr class="search">
+                    {{for item in range(len(gradetable[row])):}}
+                    {{if item > 4 and gradetable[row][item] != 'n/a' and 'e' not in gradetable[row][item]:}}
+                    <td class="{{=assignments[item-5]['name']}}"><a
+                            href="questiongrades?sid={{=gradetable[row][2]}}&assignment_id={{=assignments[item-5]['id']}}"
+                            style="color:blue;">{{=gradetable[row][item]}}%</a></td>
+                    {{elif item > 4 and gradetable[row][item] != 'n/a':}}
+                    <td class="{{=assignments[item-5]['name']}}"> {{=gradetable[row][item]}} </td>
+                    {{elif item <= 4:}} <td class="roguecol">{{= urllib.parse.unquote(gradetable[row][item])}}</td>
+                        {{else:}}
+                        <td class="{{=assignments[item-5]['name']}}">Not Started</td>
                         {{pass}}
-                    </tr>
+                        {{pass}}
+                </tr>
                 {{pass}}
             </tbody>
 
@@ -111,17 +108,17 @@
     <h2>Timed Exam Analysis</h2>
     <p>Note: The following reports will ONLY work for competency based timed exams</p>
     <ul>
-    {{for assign in assignments:}}
+        {{for assign in assignments:}}
         {{if assign.is_timed:}}
-            <li><a href="/runestone/exams/one_exam_competency?assignment={{=assign.name}}">{{=assign.name}}</a></li>
+        <li><a href="/runestone/exams/one_exam_competency?assignment={{=assign.name}}">{{=assign.name}}</a></li>
         {{ pass }}
-    {{pass}}
+        {{pass}}
     </ul>
 </div>
 
 <script>
-    $(function(){
-        $("#export").click(function(){
+    $(function () {
+        $("#export").click(function () {
             $("#gradebook").tableToCSV();
         });
     });
@@ -165,7 +162,7 @@
                 tds = document.getElementsByClassName(rogue[0]);
                 if (tablehead[i].innerHTML.toUpperCase().indexOf(filter) > -1) {
                     tablehead[i].style.display = "";
-                    for (j = 0; j < tds.length; j ++) {
+                    for (j = 0; j < tds.length; j++) {
                         tds[j].style.display = "";
                     }
 
