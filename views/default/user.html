
{{extend 'layout.html'}}

{{block statusbar}}
{{end}}

<<<<<<< HEAD

<div>
    <h2>Programs, Information, and People</h2>
    <p>This website is used primarily for teaching the course UMSI 106, Programs, Information, and People, at the <a href="https://www.si.umich.edu/">University of Michigan School of Information</a>.</p>
    <p>Visitors who are not registered for the class can still <a href = "/runestone/static/publicPIP/index.html">check out the textbook</a> and do everything but save your work and track your progress, without logging in.</p>
=======
{{if request.args(0) != 'register':}}

<!-- Carousel
    ================================================== -->
    <link href="/runestone/static/css/carousel.css" rel="stylesheet">
    <div id="myCarousel" class="carousel slide" data-ride="carousel">
      <!-- Indicators -->
      <ol class="carousel-indicators">
        <li data-target="#myCarousel" data-slide-to="0" class="active"></li>
        <li data-target="#myCarousel" data-slide-to="1"></li>
        <li data-target="#myCarousel" data-slide-to="2"></li>
        <li data-target="#myCarousel" data-slide-to="3"></li>
        <li data-target="#myCarousel" data-slide-to="4"></li>
        <li data-target="#myCarousel" data-slide-to="5"></li>
      </ol>
      <div class="carousel-inner">

          <div class="item active">

            <div class="container">
              <div class="carousel-caption">
                <h1>Welcome to Interactive Python</h1>
                <p>Interactive Python is a project of Runestone Interactive.  We host a growing number of Open Source, interactive textbooks you can use in a course. Written by award winning authors. Used by some of the best schools.</p>
                <p><a class="btn btn-lg btn-primary" href="http://runestoneinteractive.org/library.html" role="button">See the List</a>
                   <a class="btn btn-lg btn-primary" href="https://runestone.academy/runestone/static/overview/overview.html" role="button">Take a Tour</a>
                </p>
              </div>
            </div>
          </div>


        <div class="item">
          <div class="container">
            <div class="carousel-caption">
              <h1>How to Think Like a Computer Scientist: Interactive Edition</h1>
              <p>Based on the original open source book.  Learn Python, try examples, answer questions, interactively, right in the book!</p>
              <p><a class="btn btn-lg btn-primary" href="https://runestone.academy/runestone/static/thinkcspy/index.html" role="button">Try it Now</a></p>
            </div>
          </div>
        </div>


        <div class="item">
          <div class="container">
            <div class="carousel-caption">
              <h1>Algorithms and Data Structures using Python</h1>
              <p>Written by Brad Miller and David Ranum, this is a free and open source version of the book published by Franklin Beedle.</p>
              <p><a class="btn btn-lg btn-primary" href="https://runestone.academy/runestone/static/pythonds/index.html" role="button">Learn more</a></p>
            </div>
          </div>
        </div>

          <div class="item">
            <div class="container">
              <div class="carousel-caption">
                <h1>Take a Tour</h1>
                <p>This page shows you some of the unique interactive features used in our books.</p>
                <p><a class="btn btn-lg btn-primary" href="https://runestone.academy/runestone/static/overview/overview.html" role="button">Learn more</a></p>
              </div>
            </div>
          </div>

          <div class="item">
            <div class="container">
              <div class="carousel-caption">
                <h1>Programs, Information, and People</h1>
                <p>By Paul Resnick  This book introduces Python for an introductory, data-focused programming course.</p>
                <p><a class="btn btn-lg btn-primary" href="https://runestone.academy/runestone/static/pip2/index.html" role="button">Learn more</a></p>
              </div>
            </div>
          </div>

          <div class="item">
            <div class="container">
              <div class="carousel-caption">
                <h1>CS Principles -- Big Ideas in Programming</h1>
                <p>By Mark Guzdial, Barbara Ericson, and Briana Morrison This book introduces important concepts for the new AP CS Principles course.</p>
                <p><a class="btn btn-lg btn-primary" href="https://runestone.academy/runestone/static/StudentCSP/index.html" role="button">Learn more</a></p>
              </div>
            </div>
          </div>

        <div class="item">
          <div class="container">
            <div class="carousel-caption">
              <h1>Java Review for the AP CS A Exam</h1>
              <p>Not just for Python.  This great resource, written by Barbara Ericson, is loaded with review questions and clear explanations.</p>
              <p><a class="btn btn-lg btn-primary" href="https://runestone.academy/runestone/static/JavaReview/index.html" role="button">Get Started</a></p>
            </div>
          </div>
        </div>
      </div>
      <a class="left carousel-control" href="#myCarousel" data-slide="prev"><span class="glyphicon glyphicon-chevron-left"></span></a>
      <a class="right carousel-control" href="#myCarousel" data-slide="next"><span class="glyphicon glyphicon-chevron-right"></span></a>
    </div><!-- /.carousel -->
{{pass}}

{{ if 'static' in request.env.query_string:}}
<h2>Welcome</h2>
<p>It appears you are trying to get to a class for which you must log in.  If you have already registered, please login below.  Otherwise you can <a href="{{=URL(f='user/register')}}">Register</a> here.</p>
<p>Help spread the word! Join in the conversation, follow our development, learn about updates, or leave us a suggestion:  </p>

{{pass}}

<div class='col-md-6'>
    <div class="alert alert-success">
        <h3>Welcome to the New Home of Runestone Interactive</h3>
        <ul>
            <li>We have moved.  Same team, just a new hosting service and a bunch of new features.</li>
            <li>A great new redesigned <a href="https://www.youtube.com/channel/UCAfQvSLv5senKZHfaycIz8w">instructor interface</a> two summers in the making.</li>
            <li>Same great books</li>
            <li>Any transition is likely to uncover bugs.  Please let us know if something isn't working!</li>
        </ul>
        <h3>If you find something broken</h3>
        <p>Please contact us <a href="https://github.com/RunestoneInteractive/RunestoneServer/issues">file a bug report</a></p>
    </div>
  <h2>{{=T( request.args(0).replace('_',' ').capitalize() )}}</h2>
  <div id="loginexp">
    <p><strong>Why Log in?</strong>  Excellent question.  You don't need to log in to use the books we've provided.  But you won't be able to save your work and come back to it later.  Don't worry: we have no plans to spam you with email, and we will never sell your contact information to anyone.  If you are a student that is part of a course, please <a  href="{{=URL(args='register')}}" >{{=T('register')}}</a> and/or login.  When you register be sure to choose the course that your instructor has given you.</p>
  </div>

  <div id="web2py_user_form">
    {{=form}}
    {{if request.args(0)=='login':}}
      <div id='auth-actions'>
        {{if not 'register' in auth.settings.actions_disabled:}}
          <a class="btn btn-lg btn-primary" href="{{=URL(args='register')}}" role="button">{{=T('Register')}}</a>
        {{pass}}
        {{if not 'request_reset_password' in auth.settings.actions_disabled:}}
          <a class="btn btn-lg btn-primary" href="{{=URL(args='request_reset_password')}}" role="button">{{=T('Lost Password')}}</a>
        {{pass}}
      </div>
    {{pass}}
  </div>
  <br />
>>>>>>> 7399e28f

  <button class="btn btn-lg btn-default" onclick="window.location.href='../../designer/index'">Create a Course</button>

</div>

<<<<<<< HEAD
<div>
   <h2>Why Log in Via Canvas?</h2>
    <p>You have to login to be able to save your work and come back to it later, or submit assignments for grades.</p>
    <p>Also, to get "class preparation" points for reading the textbook and doing exercises before class sessions, you have to be logged in.</p>
    <p>So...Login by going to the Canvas site for the course. Click on Assignments > Textbook Login. Then click "Load Textbook Login in a new window". </p>
</div>

<div>
  <h2>Your Privacy</h2>
    <p>This book is free and open source.  As part
=======
<script language="javascript">
    var cur_course = $('#auth_user_course_id').val();
    if (cur_course == '') {
        $('#auth_user_course_id').val('thinkcspy, pythonds, pip or other')
    }
    $("#auth_user_course_id").on("click", function () {
       $(this).select();
    });
</script>

<div class='col-md-6'>
  {{if request.args(0)=='register':}}
  <h2>Which course name?</h2>
  <ul>
      <li>If you are part of a high school, college,or university course your instructor should provide this for you.</li>
      <li>Otherwise the following are open to anyone:
          <ul>
              <li>thinkcspy &mdash; How to Think Like a Computer Scientist</li>
              <li>pythonds &mdash; Problem Solving with Algorithms and Data Structures using Python </li>
              <li>pip2 &mdash; Programs Information and People</li>
              <li>JavaReview &mdash; Review course for AP CS Exam</li>
              </ul>
      </li>
  </ul>
  {{pass}}
  <h2>More Information</h2>
     What is Runestone? How can you use and contribute to what we offer? To learn more about this project, <a href="https://runestone.academy/runestone/static/overview/overview.html">see this overview</a>. For more information about the whole <b>Runestone Interactive</b> community and project, including how to contribute, please <a href="http://runestoneinteractive.org">click here</a>!

     <h2>New Instructors - Getting Started</h2>
     <iframe width="560" height="315" src="https://www.youtube.com/embed/IGg_SUWEnGU" frameborder="0" allowfullscreen></iframe>

  <h2>Support Us</h2>
  <div class="alert alert-info"><strong>Thank You! </strong>
  Many thanks to the Minnesota State University Moorhead CS department for a generous donation to keep Runestone development active and all of these resources free.
  Please consider having your own school or department do likewise.
  </div>
  <p>This project is Open Source, but it does take time and resources.
     Especially as our popularity has grown we have server costs.  We
     were also able to make great progress during the Summer of 2013
     thanks to a generous grant from ACM-SIGCSE that supported one of our
     undergraduate students. It would be great if we could have a student
     working on this all the time.</p>
  <p>If these books have helped you, if you liked them,
     please consider making a small donation.</p>
  <form action="https://www.paypal.com/cgi-bin/webscr" method="post" target="_top">
  <input type="hidden" name="cmd" value="_s-xclick">
  <input type="hidden" name="encrypted" value="-----BEGIN PKCS7-----MIIHNwYJKoZIhvcNAQcEoIIHKDCCByQCAQExggEwMIIBLAIBADCBlDCBjjELMAkGA1UEBhMCVVMxCzAJBgNVBAgTAkNBMRYwFAYDVQQHEw1Nb3VudGFpbiBWaWV3MRQwEgYDVQQKEwtQYXlQYWwgSW5jLjETMBEGA1UECxQKbGl2ZV9jZXJ0czERMA8GA1UEAxQIbGl2ZV9hcGkxHDAaBgkqhkiG9w0BCQEWDXJlQHBheXBhbC5jb20CAQAwDQYJKoZIhvcNAQEBBQAEgYAcrkqh1hn3lYqIpfXxNqe1T82EhXzCJGy1yMAmklpyZshyMkfDGe1Bhx+iwyGeoYRTTyphFmP+9M3NyO0+Q5XdHxgZPx/zYjjBxlZHgEV6jhE8bN2fHkkPf0VHfz0a0QQylQOPlKiOTZV7B37Jpk6yM47oVZ1tG/KNm0NkfmB76DELMAkGBSsOAwIaBQAwgbQGCSqGSIb3DQEHATAUBggqhkiG9w0DBwQIi0GmFfOlcjuAgZBbYOo9UO+CpMQa+PYqwsUmUnJvXIImeMeNI3KVTUx5Cfk9gNMo3WzPeiB5IqZo9nRAQ0mf1qL2ecLeB5tidM+lgBUhOxfj3/FecpnVFa0263gp4g+PLw8jzhvVRdUon1K3SeO1Rzh23fIRKwnrD6btt73uwtj0sl3tGd8qz+6GIcwPDdRk9VcUffiBJT/ZagKgggOHMIIDgzCCAuygAwIBAgIBADANBgkqhkiG9w0BAQUFADCBjjELMAkGA1UEBhMCVVMxCzAJBgNVBAgTAkNBMRYwFAYDVQQHEw1Nb3VudGFpbiBWaWV3MRQwEgYDVQQKEwtQYXlQYWwgSW5jLjETMBEGA1UECxQKbGl2ZV9jZXJ0czERMA8GA1UEAxQIbGl2ZV9hcGkxHDAaBgkqhkiG9w0BCQEWDXJlQHBheXBhbC5jb20wHhcNMDQwMjEzMTAxMzE1WhcNMzUwMjEzMTAxMzE1WjCBjjELMAkGA1UEBhMCVVMxCzAJBgNVBAgTAkNBMRYwFAYDVQQHEw1Nb3VudGFpbiBWaWV3MRQwEgYDVQQKEwtQYXlQYWwgSW5jLjETMBEGA1UECxQKbGl2ZV9jZXJ0czERMA8GA1UEAxQIbGl2ZV9hcGkxHDAaBgkqhkiG9w0BCQEWDXJlQHBheXBhbC5jb20wgZ8wDQYJKoZIhvcNAQEBBQADgY0AMIGJAoGBAMFHTt38RMxLXJyO2SmS+Ndl72T7oKJ4u4uw+6awntALWh03PewmIJuzbALScsTS4sZoS1fKciBGoh11gIfHzylvkdNe/hJl66/RGqrj5rFb08sAABNTzDTiqqNpJeBsYs/c2aiGozptX2RlnBktH+SUNpAajW724Nv2Wvhif6sFAgMBAAGjge4wgeswHQYDVR0OBBYEFJaffLvGbxe9WT9S1wob7BDWZJRrMIG7BgNVHSMEgbMwgbCAFJaffLvGbxe9WT9S1wob7BDWZJRroYGUpIGRMIGOMQswCQYDVQQGEwJVUzELMAkGA1UECBMCQ0ExFjAUBgNVBAcTDU1vdW50YWluIFZpZXcxFDASBgNVBAoTC1BheVBhbCBJbmMuMRMwEQYDVQQLFApsaXZlX2NlcnRzMREwDwYDVQQDFAhsaXZlX2FwaTEcMBoGCSqGSIb3DQEJARYNcmVAcGF5cGFsLmNvbYIBADAMBgNVHRMEBTADAQH/MA0GCSqGSIb3DQEBBQUAA4GBAIFfOlaagFrl71+jq6OKidbWFSE+Q4FqROvdgIONth+8kSK//Y/4ihuE4Ymvzn5ceE3S/iBSQQMjyvb+s2TWbQYDwcp129OPIbD9epdr4tJOUNiSojw7BHwYRiPh58S1xGlFgHFXwrEBb3dgNbMUa+u4qectsMAXpVHnD9wIyfmHMYIBmjCCAZYCAQEwgZQwgY4xCzAJBgNVBAYTAlVTMQswCQYDVQQIEwJDQTEWMBQGA1UEBxMNTW91bnRhaW4gVmlldzEUMBIGA1UEChMLUGF5UGFsIEluYy4xEzARBgNVBAsUCmxpdmVfY2VydHMxETAPBgNVBAMUCGxpdmVfYXBpMRwwGgYJKoZIhvcNAQkBFg1yZUBwYXlwYWwuY29tAgEAMAkGBSsOAwIaBQCgXTAYBgkqhkiG9w0BCQMxCwYJKoZIhvcNAQcBMBwGCSqGSIb3DQEJBTEPFw0xMzExMDMxMzQxMzFaMCMGCSqGSIb3DQEJBDEWBBRDJF8w+zsMr7FSk+pwinB5f5D4rzANBgkqhkiG9w0BAQEFAASBgHw1LMHpkpaqHIvDGdFE0eG+2mZlmMnUeDCBhQlbc7QMzFQYKTV94NfaebBO4PmNdADe1rq4WidSRZZbE7CzkX9IGENYnBTWY0hb2l0lGdGrJdGeWyV3ekg9WVaFMMumrekds96h3Cx7dGz2kWDzIai2iEXE/qoE+xpkyXAYZNV3-----END PKCS7-----">
  <input type="image" src="https://www.paypalobjects.com/en_US/i/btn/btn_donate_SM.gif" border="0" name="submit" alt="PayPal - The safer, easier way to pay online!">
  <img alt="" border="0" src="https://www.paypalobjects.com/en_US/i/scr/pixel.gif" width="1" height="1">
  </form>

    <h2>Your Privacy</h2>
    <p>The books provided on Runestone Academy are free and open source.  They are for educational purposes.  As part
>>>>>>> 7399e28f
    of our educational mission we do collect usage data to help us better understand how you learn and how you use our
    books.  In exchange, we may use this data to make decisions about revisions to the content, and we may use this data to publish
    academic papers.  We would never publish anything that revealed your identity.  We may share this data with fellow
    educational researchers, but rest assured that all personally identifying information will be anonymized before we do.
    If you have questions about this please feel free to <a href="mailto:presnick@umich.edu">contact</a> us.</p>
</div>

   <div id="web2py_user_form">
      You won't be able to login using the form below unless we've set up some special magic for you! Log in via Canvas only.
    {{=form}}
   </div><|MERGE_RESOLUTION|>--- conflicted
+++ resolved
@@ -1,16 +1,8 @@
-
 {{extend 'layout.html'}}
 
 {{block statusbar}}
 {{end}}
 
-<<<<<<< HEAD
-
-<div>
-    <h2>Programs, Information, and People</h2>
-    <p>This website is used primarily for teaching the course UMSI 106, Programs, Information, and People, at the <a href="https://www.si.umich.edu/">University of Michigan School of Information</a>.</p>
-    <p>Visitors who are not registered for the class can still <a href = "/runestone/static/publicPIP/index.html">check out the textbook</a> and do everything but save your work and track your progress, without logging in.</p>
-=======
 {{if request.args(0) != 'register':}}
 
 <!-- Carousel
@@ -146,24 +138,11 @@
     {{pass}}
   </div>
   <br />
->>>>>>> 7399e28f
 
   <button class="btn btn-lg btn-default" onclick="window.location.href='../../designer/index'">Create a Course</button>
 
 </div>
 
-<<<<<<< HEAD
-<div>
-   <h2>Why Log in Via Canvas?</h2>
-    <p>You have to login to be able to save your work and come back to it later, or submit assignments for grades.</p>
-    <p>Also, to get "class preparation" points for reading the textbook and doing exercises before class sessions, you have to be logged in.</p>
-    <p>So...Login by going to the Canvas site for the course. Click on Assignments > Textbook Login. Then click "Load Textbook Login in a new window". </p>
-</div>
-
-<div>
-  <h2>Your Privacy</h2>
-    <p>This book is free and open source.  As part
-=======
 <script language="javascript">
     var cur_course = $('#auth_user_course_id').val();
     if (cur_course == '') {
@@ -217,15 +196,10 @@
 
     <h2>Your Privacy</h2>
     <p>The books provided on Runestone Academy are free and open source.  They are for educational purposes.  As part
->>>>>>> 7399e28f
     of our educational mission we do collect usage data to help us better understand how you learn and how you use our
     books.  In exchange, we may use this data to make decisions about revisions to the content, and we may use this data to publish
     academic papers.  We would never publish anything that revealed your identity.  We may share this data with fellow
     educational researchers, but rest assured that all personally identifying information will be anonymized before we do.
-    If you have questions about this please feel free to <a href="mailto:presnick@umich.edu">contact</a> us.</p>
+    If you have questions about this please feel free to <a href="mailto:runestoneinteractive@gmail.com">contact</a> us.</p>
 </div>
 
-   <div id="web2py_user_form">
-      You won't be able to login using the form below unless we've set up some special magic for you! Log in via Canvas only.
-    {{=form}}
-   </div>