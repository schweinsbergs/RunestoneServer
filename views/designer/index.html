{{left_sidebar_enabled,right_sidebar_enabled=False,True}}
{{extend 'layout.html'}}


{{if 'message' in globals():}}
<<<<<<< HEAD
  <h3>{{=message}}</h3>
  <h5>{{=descr}}</h5>
=======
<link rel="stylesheet" type="text/css" href="{{=URL('static', 'css/datepicker.css')}}" />
<script src="{{=URL('static', 'js/bootstrap-datepicker.js')}}"></script>

<h3>{{=message}}</h3>
>>>>>>> 469ba546

  <form name="mainform" action="/{{=request.application}}/{{=request.controller}}/build" method="get">
  Project Name: <input type="text" placeholder="Short name, no spaces" name="projectname" /> <br/>
  Description: <input type="text" size="100" placeholder="Enter a short description" name="projectdescription" /> <br /> <br />

  <p>If you would like to use a copy of one of our ready-made books select it below:</p>

  <input type="radio" name="coursetype" value="thinkcspy" /> How to Think Like a Computer Scientist: Interactive Edition<br />
  <input type="radio" name="coursetype" value="pythonds" /> Problem Solving with Algorithms and Data Structures<br />
  OR<br />
  <input type="radio" name="coursetype" value="custom" /> Build a Custom Course <br /> <br />

  <input type="checkbox" name="loginreq" value="yes" checked="checked" /> Require a username to access this course. <br /> <br />

  <input type="checkbox" name="instructor" value="yes" checked="checked"/> Make me the Instructor of this course. <br /> <br />

  <input type="submit" class="btn btn-small" value="Submit" />
  </form>

<<<<<<< HEAD
{{pass}}

=======
<input type="checkbox" name="instructor" value="yes" checked="checked"/> Make me the Instructor of this course. <br /> <br />

Term start date: <input type="text" name="startdate" id='datepicker' data-date-format="mm/dd/yyyy" placeholder="{{=datetime.date.today().strftime('%m/%d/%Y')}}"/> <br /> <br />

<input type="submit" class="btn btn-small" value="Submit" />
</form>

<div id="spinner_div" style="align: center; display: none;">
    <p>Your course is being prepared for you.  This may take several minutes to complete.  When the course is finished you will be asked to logout and then log in again to be taken to your course.  Because you created the course you are set up as the instructor.</p>
	<img id="spinner" src="/{{=request.application}}/static/images/spinner10.gif" style="display: none;">
</div>
{{pass}}

<script type="text/javascript">
  $('#datepicker').datepicker();
	function unhide_img(id) {
        var d = document.getElementById('spinner_div')
        d.style.display = "block";
		var i = document.getElementById('spinner');
		i.style.display = "block";
	}
	function show_image(src) {
        var img = document.createElement("img");
        img.src = src;
        spinner = document.getElementById('spinner');
        spinner.appendChild(img);
        alert(img.src);
    }
</script>
>>>>>>> 469ba546

{{block right_sidebar}}

{{end}}
<|MERGE_RESOLUTION|>--- conflicted
+++ resolved
@@ -3,68 +3,40 @@
 
 
 {{if 'message' in globals():}}
-<<<<<<< HEAD
+  <link rel="stylesheet" type="text/css" href="{{=URL('static', 'css/datepicker.css')}}" />
+  <script src="{{=URL('static', 'js/bootstrap-datepicker.js')}}"></script>
+
   <h3>{{=message}}</h3>
-  <h5>{{=descr}}</h5>
-=======
-<link rel="stylesheet" type="text/css" href="{{=URL('static', 'css/datepicker.css')}}" />
-<script src="{{=URL('static', 'js/bootstrap-datepicker.js')}}"></script>
-
-<h3>{{=message}}</h3>
->>>>>>> 469ba546
-
-  <form name="mainform" action="/{{=request.application}}/{{=request.controller}}/build" method="get">
+  <h5>{{=descr}}</h5>  <form name="mainform" action="/{{=request.application}}/{{=request.controller}}/build" method="get">
+  
   Project Name: <input type="text" placeholder="Short name, no spaces" name="projectname" /> <br/>
   Description: <input type="text" size="100" placeholder="Enter a short description" name="projectdescription" /> <br /> <br />
 
-  <p>If you would like to use a copy of one of our ready-made books select it below:</p>
+  <form name="mainform" action="/{{=request.application}}/{{=request.controller}}/build" method="get"  onsubmit="unhide_img('spinner'); return true;">
+    Project Name: <input type="text" placeholder="Short name, no spaces" name="projectname" /> <br/>
+    Description: <input type="text" size="100" placeholder="Enter a short description" name="projectdescription" /> <br /> <br />
 
-  <input type="radio" name="coursetype" value="thinkcspy" /> How to Think Like a Computer Scientist: Interactive Edition<br />
-  <input type="radio" name="coursetype" value="pythonds" /> Problem Solving with Algorithms and Data Structures<br />
-  OR<br />
-  <input type="radio" name="coursetype" value="custom" /> Build a Custom Course <br /> <br />
+    <p>If you would like to use a copy of one of our ready-made books select it below:</p>
 
-  <input type="checkbox" name="loginreq" value="yes" checked="checked" /> Require a username to access this course. <br /> <br />
+    <input type="radio" name="coursetype" value="thinkcspy" /> How to Think Like a Computer Scientist: Interactive Edition<br />
+    <input type="radio" name="coursetype" value="pythonds" /> Problem Solving with Algorithms and Data Structures<br />
+    OR<br />
+    <input type="radio" name="coursetype" value="custom" /> Build a Custom Course <br /> <br />
 
-  <input type="checkbox" name="instructor" value="yes" checked="checked"/> Make me the Instructor of this course. <br /> <br />
+    <input type="checkbox" name="loginreq" value="yes" checked="checked" /> Require a username to access this course. <br /> <br />
 
-  <input type="submit" class="btn btn-small" value="Submit" />
+    <input type="checkbox" name="instructor" value="yes" checked="checked"/> Make me the Instructor of this course. <br /> <br />
+
+    Term start date: <input type="text" name="startdate" id='datepicker' data-date-format="mm/dd/yyyy" placeholder="{{=datetime.date.today().strftime('%m/%d/%Y')}}"/> <br /> <br />
+
+    <input type="submit" class="btn btn-small" value="Submit" />
   </form>
+  
+  <script type="text/javascript">
+    $('#datepicker').datepicker();
+  </script>
 
-<<<<<<< HEAD
 {{pass}}
-
-=======
-<input type="checkbox" name="instructor" value="yes" checked="checked"/> Make me the Instructor of this course. <br /> <br />
-
-Term start date: <input type="text" name="startdate" id='datepicker' data-date-format="mm/dd/yyyy" placeholder="{{=datetime.date.today().strftime('%m/%d/%Y')}}"/> <br /> <br />
-
-<input type="submit" class="btn btn-small" value="Submit" />
-</form>
-
-<div id="spinner_div" style="align: center; display: none;">
-    <p>Your course is being prepared for you.  This may take several minutes to complete.  When the course is finished you will be asked to logout and then log in again to be taken to your course.  Because you created the course you are set up as the instructor.</p>
-	<img id="spinner" src="/{{=request.application}}/static/images/spinner10.gif" style="display: none;">
-</div>
-{{pass}}
-
-<script type="text/javascript">
-  $('#datepicker').datepicker();
-	function unhide_img(id) {
-        var d = document.getElementById('spinner_div')
-        d.style.display = "block";
-		var i = document.getElementById('spinner');
-		i.style.display = "block";
-	}
-	function show_image(src) {
-        var img = document.createElement("img");
-        img.src = src;
-        spinner = document.getElementById('spinner');
-        spinner.appendChild(img);
-        alert(img.src);
-    }
-</script>
->>>>>>> 469ba546
 
 {{block right_sidebar}}
 
