{{left_sidebar_enabled,right_sidebar_enabled=False,False}}

{{extend 'layout.html'}}


{{block left_sidebar}}

{{end}}

{{ if mess:}}
    <h1>{{=mess}}</h1>

{{ else: }}
    <h4>Module Index</h4>
         
    <div id="boxA" class="homeboxclass" ondrop="drop(event)" ondragover="allowDrop(event)">
        {{dragitemidx = 0}}
        {{for item in moddata.keys():}}
                {{dragitemidx = dragitemidx + 1}}
                {{idstr = str(item)}}
                <div id={{=idstr}} data-filename="{{=moddata[item][2]}}" class="word" draggable="true" onclick="showDetails({{=item}})" ondragstart="drag(event)">
                    
                    <a onmouseover='this.style.cursor="pointer" ' onfocus='this.blur();' onclick="document.getElementById('PopUp').style.display = 'block' " >{{=moddata[item][0]}}</a>
    	<div id='PopUp' style='display: none; position: absolute; left: 500px; top: 100px; border: solid black 1px; padding: 10px; background-color: rgb(255,255,225); text-align: justify; font-size: 12px; width: 135px;'>
    	{{=moddata[item][1]}}
    	<br />
    	<div style='text-align: right;'><a onmouseover='this.style.cursor="pointer" ' style='font-size: 12px;' onfocus='this.blur();' onclick="document.getElementById('PopUp').style.display = 'none' " >Close</a></div>
    	</div>
       </div>
                
<<<<<<< HEAD
                
        {{pass}}
=======
                <a onmouseover='this.style.cursor="pointer" ' onfocus='this.blur();' onclick="document.getElementById('PopUp{{=idstr}}').style.display = 'block' " >{{=moddata[item][0]}}</a>
	<div id='PopUp{{=idstr}}' style='display: none; position: absolute; left: 500px; top: 100px; border: solid black 1px; padding: 10px; background-color: rgb(255,255,225); text-align: justify; font-size: 12px; width: 135px;'>
	{{=moddata[item][1]}}
	<br />
	<div style='text-align: right;'><a onmouseover='this.style.cursor="pointer" ' style='font-size: 12px;' onfocus='this.blur();' onclick="document.getElementById('PopUp{{=idstr}}').style.display = 'none' " >Close</a></div>
	</div>
   </div>
            
            
    {{pass}}

</div>






<h4>Choose topics for...</h4>
<h4>{{=pname}}</h4>

<button type="button" onclick="addModBlock()">+</button>
>>>>>>> e80eec51

    </div>


    <h4>Choose topics for...</h4>
    <h4>{{=pname}}</h4>

    <button type="button" onclick="addModBlock()">+</button>

    <button type="button" onclick="buildIndexFile('{{=pname}}')">Create Index</button>

    <div id="chapterboxes">
         <div id="box1" class="boxclass" ondrop="drop(event)" ondragover="allowDrop(event)">     
             <input id="title" type="text" value="Your Section Title Here" name="label" />
         </div>

    </div>
{{pass}}



</body>
<html><|MERGE_RESOLUTION|>--- conflicted
+++ resolved
@@ -28,10 +28,6 @@
     	</div>
        </div>
                 
-<<<<<<< HEAD
-                
-        {{pass}}
-=======
                 <a onmouseover='this.style.cursor="pointer" ' onfocus='this.blur();' onclick="document.getElementById('PopUp{{=idstr}}').style.display = 'block' " >{{=moddata[item][0]}}</a>
 	<div id='PopUp{{=idstr}}' style='display: none; position: absolute; left: 500px; top: 100px; border: solid black 1px; padding: 10px; background-color: rgb(255,255,225); text-align: justify; font-size: 12px; width: 135px;'>
 	{{=moddata[item][1]}}
@@ -42,19 +38,6 @@
             
             
     {{pass}}
-
-</div>
-
-
-
-
-
-
-<h4>Choose topics for...</h4>
-<h4>{{=pname}}</h4>
-
-<button type="button" onclick="addModBlock()">+</button>
->>>>>>> e80eec51
 
     </div>
 
