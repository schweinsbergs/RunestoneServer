--- conflicted
+++ resolved
@@ -98,7 +98,7 @@
 
         </div>
 
-    
+
 
         <div class="col-md-11" id="leftpanel2" style="visibility: hidden">
 
@@ -447,412 +447,7 @@
 </div>
 
 
-
-<<<<<<< HEAD
-<script>
-
-    function assignmentInfo() {
-         var select = document.getElementById('assignlist');
-        var assignmentid = select.options[select.selectedIndex].value;
-        var assignmentname = select.options[select.selectedIndex].text;
-        $('#summative').css('background-color', 'gainsboro');
-        $('#formative').css('background-color', 'transparent');
-        $('#external').css('background-color', 'transparent');
-
-
-
-        var obj = new XMLHttpRequest();
-        obj.open('POST', '/runestone/admin/assignmentInfo/?assignmentid=' + assignmentid, true);
-        obj.send(JSON.stringify({variable: 'variable'}));
-        obj.onreadystatechange = function () {
-            if (obj.readyState == 4 && obj.status == 200) {
-                var question_info = obj.responseText;
-                var res = JSON.parse(question_info);
-                var keys = [];
-                var i;
-                for (i in res) {
-                    if (res.hasOwnProperty(i) && i != 'assignment_points' && i != 'due_date' && i!=
-                    'description') {
-                        keys.push(i);
-                        }}
-                var assignment_points = res['assignment_points'];
-                var totalPoints = document.getElementById("totalPoints");
-                totalPoints.innerHTML = 'Total points: ' + assignment_points;
-
-                var duedate = res['due_date'];
-                document.getElementById('assignment_duedate').innerHTML = 'Due: ' + duedate;
-
-                var description = res['description'];
-                document.getElementById('assignment_description').innerHTML = description;
-                var tableBody = document.getElementById("tableBody");
-                $("#tableBody").empty(); //clear the table body first, before adding anything
-                for (k=0; k<keys.length; k++) {
-                    var key = keys[k];
-                    question = res[key];
-
-                    //now populate entire table but only show rows with class 'summative'
-                    var type = question['type'];
-
-                    var row = document.createElement("TR");
-                    row.setAttribute("class", type);
-                    row.setAttribute("id", question['name']);
-                    row.style.textAlign = 'center';
-                    row.style.border = '1px solid black';
-                    tableBody.appendChild(row);
-
-                    var qid = document.createElement("TD");
-                    qid.style.border = '1px solid black';
-                    var qid_data = document.createTextNode(question['name']);
-                    qid.appendChild(qid_data);
-                    row.appendChild(qid);
-
-                    var pts = document.createElement("TD");
-                    pts.style.border = '1px solid black';
-                    var pts_data = document.createTextNode(question['points']);
-                    pts.appendChild(pts_data);
-                    row.appendChild(pts);
-
-                    var timed = document.createElement("TD");
-                    timed.style.border = '1px solid black';
-                    var timed_data = document.createTextNode(question['timed']);
-
-                    timed.appendChild(timed_data);
-                    row.appendChild(timed);
-                }
-                //by default hide the formative and external questions
-                $(".formative").hide();
-                $(".external").hide();
-            }
-            var leftpanel1 = document.getElementById("leftpanel1");
-            leftpanel1.style.visibility = 'visible';
-            var leftpanel2 = document.getElementById("leftpanel2");
-            leftpanel2.style.visibility = 'visible';
-        }}
-
-        function questions2Rst() {
-            var select = document.getElementById('assignlist');
-            var assignmentid = select.options[select.selectedIndex].value;
-            $.getJSON('/runestone/admin/questions2rst/'+assignmentid,{},function () {alert("done")});
-        }
-</script>
-
-   <script>
-       function createAssignment(form) {
-           var name = form.name.value;
-           var description = form.description.value;
-           var duedate = form.datetimepicker.value;
-
-           var obj = new XMLHttpRequest();
-           obj.open('POST','/runestone/admin/createAssignment/?name=' + name + '&description=' + description + '&due=' + duedate, true);
-           obj.send(JSON.stringify({name: name, description: description }));
-           obj.onreadystatechange = function () {
-               if (obj.readyState == 4 && obj.status == 200) {
-                   added = JSON.parse(obj.responseText);
-                if (added != 'ERROR') {
-                    select = document.getElementById('assignlist');
-                    newopt = document.createElement('option');
-                    newopt.value = added[name];
-                    newopt.innerHTML = name;
-                    select.appendChild(newopt);
-                    select.selectedIndex = newopt.index;
-                } else{
-                    alert('Error in creating new assignment.')
-                }
-            }
-        }
-       }
-   </script>
-
-   <script>
-       function showQuestions(type) {
-           //Show all questions in table with class matching the type passed in, hide all other questions
-           var typeToHide1;
-           var typeToHide2;
-
-           if (type == 'summative') {
-               typeToHide1 = '.formative';
-               typeToHide2 = '.external';
-           }
-
-           if (type == 'formative') {
-               typeToHide1 = '.summative';
-               typeToHide2 = '.external';
-           }
-
-           if (type == 'external') {
-               typeToHide1 = '.formative';
-               typeToHide2 = '.summative';
-           }
-           var question_type = '.' + type;
-           $(question_type).show();
-           $(typeToHide1).hide();
-           $(typeToHide2).hide();
-       }
-   </script>
-
-   <script>
-       function getQuestions() {
-             var select = document.getElementById('assignlist');
-        var assignmentid = select.options[select.selectedIndex].value;
-        var assignmentname = select.options[select.selectedIndex].text;
-           var questions_list = document.getElementById('questions_list');
-           //drop any of the questions that have been previously added to the select
-           $("#questions_list").empty();
-        var obj = new XMLHttpRequest();
-        obj.open('POST', '/runestone/admin/getQuestions/?assignmentid=' + assignmentid, true);
-        obj.send(JSON.stringify({variable: 'variable'}));
-        obj.onreadystatechange = function () {
-            if (obj.readyState == 4 && obj.status == 200) {
-                var questions = JSON.parse(obj.responseText);
-                for (i=0;i<questions.length;i++) {
-                    var option = document.createElement("option");
-                    option.text = questions[i];
-                    option.value = assignmentid;
-                    questions_list.add(option);}
-       }}}
-
-       function remove_question() {
-              var select = document.getElementById('questions_list');
-            var question_name = select.options[select.selectedIndex].text;
-           var assignment_id = select.options[select.selectedIndex].value;
-           var obj = new XMLHttpRequest();
-        obj.open('POST', '/runestone/admin/removeQuestion/?name=' + question_name + '&assignment_id=' + assignment_id, true);
-        obj.send(JSON.stringify({variable: 'variable'}));
-        obj.onreadystatechange = function () {
-            if (obj.readyState == 4 && obj.status == 200) {
-                var totalPoints = document.getElementById("totalPoints");
-                totalPoints.innerHTML = 'Total points: ' + JSON.parse(obj.responseText);
-                //remove from the select dropdown and remove from the table
-                select.remove(select.selectedIndex);
-                row = document.getElementById(question_name);
-                row.parentNode.removeChild(row);}}}
-
-
-       function questionBank(form) {
-           var chapter = form.chapter.value;
-           var author = form.author.value;
-           var tags = $("#tags").select2("val");
-           var term = form.term.value;
-           var difficulty = null;
-           var difficulty_options = ['rating1','rating2','rating3','rating4','rating5'];
-           var inputs = document.getElementById('qbankform').getElementsByTagName('input');
-           for (var i = 0, length = inputs.length; i < length; i++) {
-            if (inputs[i].type == 'radio' && inputs[i].checked) {
-            difficulty = inputs[i].value;
-            }}
-
-           var obj = new XMLHttpRequest();
-           obj.open('POST','/runestone/admin/questionBank?chapter=' + chapter + '&difficulty=' + difficulty + '&author=' + author + '&tags=' + tags + '&term=' + term, true);
-           obj.send(JSON.stringify({variable:'variable'}));
-           obj.onreadystatechange = function () {
-               if (obj.readyState == 4 && obj.status == 200) {
-                   var resp = JSON.parse(obj.responseText);
-                   var select = document.getElementById('qbankselect');
-                   var questionform = document.getElementById('questionform');
-                   $("#qbankselect").empty();
-                   for (i=0;i<resp.length;i++) {
-                        var option = document.createElement("option");
-                        option.text = resp[i];
-                        option.value = resp[i];
-                        option.onclick = getQuestionInfo;
-                        select.add(option);
-                   }
-                   if (resp.length==0) {
-                       select.style.visibility = 'hidden';
-                   questionform.style.visibility = 'hidden';
-                       var q_info = document.getElementById('questionInfo');
-                   q_info.style.visibility = 'hidden';
-                       alert("Sorry, no questions matched your search criteria.");
-
-                   }
-                   if (resp.length > 0) {
-                   select.style.visibility = 'visible';
-                   questionform.style.visibility = 'visible';}
-                   }
-               }}
-   </script>
-
-   <script>
-       function addToAssignment(form) {
-           var points = form.points.value;
-           var checked = document.getElementById('timed').checked;
-           var select = document.getElementById('qbankselect');
-           var question_name = select.options[select.selectedIndex].text;
-           var assignlist = document.getElementById('assignlist');
-           var assignmentid = assignlist.options[assignlist.selectedIndex].value;
-           var assessmentselect = document.getElementById('assessment_type');
-           var assessment_type = assessmentselect.options[assessmentselect.selectedIndex].value;
-           var obj = new XMLHttpRequest();
-           obj.open('POST','/runestone/admin/addToAssignment/?question=' + question_name + '&assignment=' + assignmentid + '&points=' + points + '&timed=' + checked + '&type=' + assessment_type, true);
-           obj.send(JSON.stringify({variable:'variable'}));
-           obj.onreadystatechange = function () {
-               if (obj.readyState == 4 && obj.status == 200) {
-                   var newPoints = JSON.parse(obj.responseText)[0];
-                   var q_type = JSON.parse(obj.responseText)[1];
-                   var totalPoints = document.getElementById("totalPoints");
-                    totalPoints.innerHTML = 'Total points: ' + newPoints;
-                   var tableBody = document.getElementById("tableBody");
-                    var row = document.createElement("TR");
-                    row.setAttribute("class", q_type);
-                    row.setAttribute("id", question_name);
-                    row.style.textAlign = 'center';
-                    row.style.border = '1px solid black';
-                    tableBody.appendChild(row);
-
-                    var qid = document.createElement("TD");
-                    qid.style.border = '1px solid black';
-                    var qid_data = document.createTextNode(question_name);
-                    qid.appendChild(qid_data);
-                    row.appendChild(qid);
-
-                    var pts = document.createElement("TD");
-                    pts.style.border = '1px solid black';
-                    var pts_data = document.createTextNode(points);
-                    pts.appendChild(pts_data);
-                    row.appendChild(pts);
-
-                    var timed = document.createElement("TD");
-                    timed.style.border = '1px solid black';
-                    var timed_data = document.createTextNode(checked);
-
-                    timed.appendChild(timed_data);
-                    row.appendChild(timed);
-
-                   if (q_type == 'summative') {
-                       $(".summative").show();
-                       $(".formative").hide();
-                        $(".external").hide();
-
-                       $('#summative').css('background-color', 'gainsboro');
-                        $('#formative').css('background-color','transparent');
-                        $('#external').css('background-color','transparent');
-
-                   }
-
-                   if (q_type == 'formative') {
-                       $(".formative").show();
-                       $(".summative").hide();
-                       $(".external").hide();
-
-                       $('#formative').css('background-color', 'gainsboro');
-                       $('#summative').css('background-color', 'transparent');
-                       $('#external').css('background-color', 'transparent');
-                   }
-                   if (q_type == 'external') {
-                       $(".external").show();
-                       $(".formative").hide();
-                        $(".summative").hide();
-
-                       $('#external').css('background-color', 'gainsboro');
-                        $('#summative').css('background-color','transparent');
-                        $('#formative').css('background-color','transparent');
-                   }
-
-               }
-               }
-       }
-   </script>
-
-
-   <script>
-       function getQuestionInfo() {
-              var select = document.getElementById('qbankselect');
-           var question_name = select.options[select.selectedIndex].text;
-            var assignlist = document.getElementById('assignlist');
-           var assignmentid = assignlist.options[assignlist.selectedIndex].value;
-           var obj = new XMLHttpRequest();
-           obj.open('POST','/runestone/admin/getQuestionInfo/?question=' + question_name + '&assignment=' + assignmentid, true);
-           obj.send(JSON.stringify({variable:'variable'}));
-           obj.onreadystatechange = function () {
-               if (obj.readyState == 4 && obj.status == 200) {
-                   var question_info = obj.responseText;
-                var res = JSON.parse(question_info);
-                var data = {};
-                var i;
-                for (i in res) {
-                    if (res.hasOwnProperty(i)) {
-                        data[i] = res[i];
-                        }}
-             var difficulty = data['difficulty'];
-                var code = data['code'];
-                var author = data['author'];
-                var tags = data['tags'];
-
-                   var q_difficulty = document.getElementById('q_difficulty');
-                   if (difficulty == null) {
-                   q_difficulty.innerHTML = 'Difficulty not set for this question';
-                   } else {
-                   q_difficulty.innerHTML = 'Difficulty: ' + difficulty;}
-
-                   var q_code = document.getElementById('q_code');
-                   q_code.innerHTML = code;
-
-                   var q_author = document.getElementById('q_author');
-                   if (author == null) {
-                   q_author.innerHTML = 'No author for this question';
-                   } else {
-                   q_author.innerHTML = 'Author: ' + author;}
-
-                   var q_tags = document.getElementById('q_tags');
-                   q_tags.innerHTML = 'Tags:' + tags;
-                   var q_info = document.getElementById('questionInfo');
-                   q_info.style.visibility = 'visible';
-
-       }}}
-   </script>
-
-
-
-  <script>
-      function edit_question(form) {
-           var select = document.getElementById('qbankselect');
-           var question_name = select.options[select.selectedIndex].text;
-          var tags = $("#addTags").select2("val");
-           var name = form.changename.value;
-           var difficulty = null;
-           var difficulty_options = ['r1','r2','r3','r4','r5'];
-           var inputs = document.getElementById('editForm').getElementsByTagName('input');
-           for (var i = 0, length = inputs.length; i < length; i++) {
-            if (inputs[i].type == 'radio' && inputs[i].checked) {
-            difficulty = inputs[i].value;
-            }}
-          var question_text = form.editRST.value;
-          question_text =  question_text.replace(/(\n)+/g, '%0A'); //encodes all new line characters to preserve them in query string
-
-          var obj = new XMLHttpRequest();
-          obj.open('POST', '/runestone/admin/edit_question/?question=' + question_name + '&tags=' + tags + '&difficulty=' + difficulty + '&name=' + name + '&questiontext=' + question_text, true);
-          obj.send(JSON.stringify({variable:'variable'}));
-           obj.onreadystatechange = function () {
-               if (obj.readyState == 4 && obj.status == 200) {
-                   if (obj.responseText == 'Success') {
-                       alert('You successfully edited the selected question.');
-                   }
-               }
-           }
-
-      }
-  </script>
-
-  <script>
-      function getQuestionText() {
-          var select = document.getElementById('qbankselect');
-           var question_name = select.options[select.selectedIndex].text;
-          var obj = new XMLHttpRequest();
-          obj.open('POST', '/runestone/admin/question_text?question_name=' + question_name, true);
-          obj.send(JSON.stringify({variable:'variable'}));
-           obj.onreadystatechange = function () {
-               if (obj.readyState == 4 && obj.status == 200) {
-                   var textarea = document.getElementById('editRST');
-                   textarea.innerHTML = obj.responseText;
-               }
-               }
-           }
-  </script>
-=======
->>>>>>> 0fbb0f9f
-
-
-  <script type="text/javascript">
+<script type="text/javascript">
 $("#tags").select2();
     $("#addTags").select2();
 </script>
