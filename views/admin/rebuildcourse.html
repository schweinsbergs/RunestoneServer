{{extend 'layout.html'}}


{{ if confirm: }}
  <link rel="stylesheet" type="text/css" href="{{=URL('static', 'css/datepicker.css')}}" />
  <script src="{{=URL('static', 'js/bootstrap-datepicker.js')}}"></script>
  <h3>Rebuild your course</h3>

  <p>This will update your course with the latest changes to the content and layout.
    Are you sure you want to do this?
  </p>

  <form name="confirm" method="POST" action="/{{=request.application}}/admin/rebuildcourse">
   <input type="hidden" name="projectname" value="{{= auth.user.course_name}}" />
<<<<<<< HEAD
   <input type="hidden" name="coursetype" value="rebuildcourse" />
   <input type="checkbox" name="loginreq" value="yes" checked /> Require a username to access this course <br>
   <input type="submit" class="btn btn-small" value="Rebuild" />
=======
   <input type="checkbox" name="loginreq" value="yes" checked /> Require a username to access this course <br /><br />
   Course start date: <input type="text" name="startdate" id="datepicker" data-date-format="mm/dd/yyyy" value="{{=curr_start_date}}" /><br /><br />
   <input type="submit" class="btn btn-small" onclick="unhide_img('spinner');" value="Rebuild" />
>>>>>>> 469ba546
  </form>

{{ else: }}
  <h3 id="title">Rebuilding course.</h3>
  <div id="spinner_div" class='pull-left' style="align: center; margin-right: 20px;">
	  <img id="spinner" src="/{{=request.application}}/static/images/spinner10.gif">
  </div>
  <p id="message">Your course is being rebuilt. This may take several minutes to complete.
   <b>Please do not refresh the page.</b> When the rebuild is finished, you will be redirected to
   your newly rebuilt course.</p>

  <script type="text/javascript">
<<<<<<< HEAD
    var iid = setInterval(function() {
      d = { task_name:'{{ =task_name }}',
            course_url:'{{ =course_url }}'};
      $.post(eBookConfig.ajaxURL+'getSphinxBuildStatus.json', d, function(data) {
        if (data.status == "true") {
          window.location.href = data.course_url;
        }
        if (data.status == "failed") {
          $("#spinner_div").hide();
          $("#title").text("Permission denied.");
          $("#message").text("You don't have permission to rebuild this course.");
        }
      });
    }, 3000);
  </script>
=======
    $('#datepicker').datepicker();

	  function unhide_img(id) {
      var d = document.getElementById('spinner_div');
      d.style.display = "block";
		  var i = document.getElementById('spinner');
		  i.style.display = "block";
		  return true;
	  }
	</script>

{{ else: }}
  {{ =mess }}
  Click <a href="{{=course_url}}">here</a> to be taken to your course.
>>>>>>> 469ba546
{{ pass }}<|MERGE_RESOLUTION|>--- conflicted
+++ resolved
@@ -12,16 +12,14 @@
 
   <form name="confirm" method="POST" action="/{{=request.application}}/admin/rebuildcourse">
    <input type="hidden" name="projectname" value="{{= auth.user.course_name}}" />
-<<<<<<< HEAD
    <input type="hidden" name="coursetype" value="rebuildcourse" />
    <input type="checkbox" name="loginreq" value="yes" checked /> Require a username to access this course <br>
+   Course start date: <input type="text" name="startdate" id="datepicker" data-date-format="mm/dd/yyyy" value="{{=curr_start_date}}" /><br /><br />
    <input type="submit" class="btn btn-small" value="Rebuild" />
-=======
-   <input type="checkbox" name="loginreq" value="yes" checked /> Require a username to access this course <br /><br />
-   Course start date: <input type="text" name="startdate" id="datepicker" data-date-format="mm/dd/yyyy" value="{{=curr_start_date}}" /><br /><br />
-   <input type="submit" class="btn btn-small" onclick="unhide_img('spinner');" value="Rebuild" />
->>>>>>> 469ba546
   </form>
+  <script type="text/javascript">
+    $("#datepicker").datepicker();
+  </script>
 
 {{ else: }}
   <h3 id="title">Rebuilding course.</h3>
@@ -33,7 +31,7 @@
    your newly rebuilt course.</p>
 
   <script type="text/javascript">
-<<<<<<< HEAD
+    
     var iid = setInterval(function() {
       d = { task_name:'{{ =task_name }}',
             course_url:'{{ =course_url }}'};
@@ -49,20 +47,4 @@
       });
     }, 3000);
   </script>
-=======
-    $('#datepicker').datepicker();
-
-	  function unhide_img(id) {
-      var d = document.getElementById('spinner_div');
-      d.style.display = "block";
-		  var i = document.getElementById('spinner');
-		  i.style.display = "block";
-		  return true;
-	  }
-	</script>
-
-{{ else: }}
-  {{ =mess }}
-  Click <a href="{{=course_url}}">here</a> to be taken to your course.
->>>>>>> 469ba546
 {{ pass }}