--- conflicted
+++ resolved
@@ -36,9 +36,11 @@
     <a id="CopyAssignmentsTab" data-toggle="tab" href="#CopyAssignments" class="list-group-item">
         <h4 style="text-align: center" class="list-group-item-heading">Copy Assignments</h4>
     </a>
+    {{ if settings.lti_interface: }}
     <a id="LTITab" data-toggle="tab" href="#SetupLTI" class="list-group-item">
         <h4 style="text-align: center" class="list-group-item-heading">LTI Integration</h4>
     </a>
+    {{ pass }}
     <a id="DeleteTab" data-toggle="tab" href="#Delete" class="list-group-item">
         <h4 style="text-align: center" class="list-group-item-heading">Delete</h4>
     </a>
@@ -301,11 +303,8 @@
         $('#DeleteTab').css('background-color', 'transparent');
         $('#CopyAssignmentsTab').css('background-color', 'transparent');
         $('#courseTab').css('background-color', 'transparent');
-<<<<<<< HEAD
-        $('#LTITab').css('background-color', 'transparent');
-=======
-        $("aresetTab").css('background-color', 'transparent')
->>>>>>> 6ec9ee18
+        $('#LTITab').css('background-color', 'transparent');
+        $("aresetTab").css('background-color', 'transparent')
         $("#rsnews").hide()
     });
 
@@ -316,11 +315,8 @@
         $('#AddInstructorTab').css('background-color', 'transparent');
         $('#DeleteTab').css('background-color', 'transparent');
         $('#CopyAssignmentsTab').css('background-color', 'transparent');
-<<<<<<< HEAD
-        $('#LTITab').css('background-color', 'transparent');
-=======
-        $("aresetTab").css('background-color', 'transparent')
->>>>>>> 6ec9ee18
+        $('#LTITab').css('background-color', 'transparent');
+        $("aresetTab").css('background-color', 'transparent')
         $("#rsnews").hide()
     });
 
@@ -331,9 +327,7 @@
         $('#DeleteTab').css('background-color', 'transparent');
         $('#CopyAssignmentsTab').css('background-color', 'transparent');
         $('#courseTab').css('background-color', 'transparent');
-<<<<<<< HEAD
-        $('#LTITab').css('background-color', 'transparent');
-=======
+        $('#LTITab').css('background-color', 'transparent');
         $("aresetTab").css('background-color', 'transparent')
         $("#rsnews").hide()
     });
@@ -346,7 +340,6 @@
         $('#DeleteTab').css('background-color', 'transparent');
         $('#CopyAssignmentsTab').css('background-color', 'transparent');
         $('#courseTab').css('background-color', 'transparent');
->>>>>>> 6ec9ee18
         $("#rsnews").hide()
     });
 
@@ -357,11 +350,8 @@
         $('#AddInstructorTab').css('background-color', 'transparent');
         $('#CopyAssignmentsTab').css('background-color', 'transparent');
         $('#courseTab').css('background-color', 'transparent');
-<<<<<<< HEAD
-        $('#LTITab').css('background-color', 'transparent');
-=======
-        $("aresetTab").css('background-color', 'transparent')
->>>>>>> 6ec9ee18
+        $('#LTITab').css('background-color', 'transparent');
+        $("aresetTab").css('background-color', 'transparent')
         $("#rsnews").hide()
     });
 
@@ -372,7 +362,6 @@
         $('#studentsTab').css('background-color', 'transparent');
         $('#AddInstructorTab').css('background-color', 'transparent');
         $('#courseTab').css('background-color', 'transparent');
-<<<<<<< HEAD
         $('#LTITab').css('background-color', 'transparent');
         $("#rsnews").hide()
     });
@@ -385,9 +374,7 @@
         $('#studentsTab').css('background-color', 'transparent');
         $('#AddInstructorTab').css('background-color', 'transparent');
         $('#courseTab').css('background-color', 'transparent');
-=======
-        $("aresetTab").css('background-color', 'transparent')
->>>>>>> 6ec9ee18
+        $("aresetTab").css('background-color', 'transparent')
         $("#rsnews").hide()
     });
 
@@ -398,11 +385,8 @@
         $('#AddInstructorTab').css('background-color', 'transparent');
         $('#CopyAssignmentsTab').css('background-color', 'transparent');
         $('#courseTab').css('background-color', 'transparent');
-<<<<<<< HEAD
-        $('#LTITab').css('background-color', 'transparent');
-=======
-        $("aresetTab").css('background-color', 'transparent')
->>>>>>> 6ec9ee18
+        $('#LTITab').css('background-color', 'transparent');
+        $("aresetTab").css('background-color', 'transparent')
         $("#rsnews").hide()
     });
 </script>
