<!DOCTYPE html>
<html>
  <head>
    <title>
      {{=response.title or request.application}}
    </title>

    <meta charset='utf-8'>
    <meta http-equiv='X-UA-Compatible' content='IE=edge,chrome=1'>
    <meta name='viewport' content='width=device-width, initial-scale=1.0, maximum-scale=1'>
    <meta name="apple-mobile-web-app-capable" content="yes">
    <meta name="description" content="Learning Python should be fun and easy.  We provide an interactive Python textbook that helps you learn to program in Python right in your browser.">

    <link rel="stylesheet" type="text/css" href="{{=URL('static', 'bootstrap-3.0.0/css/bootstrap.min.css')}}" />
    <link rel="stylesheet" type="text/css" href="{{=URL('static', 'bootstrap-sphinx.css')}}" />
    <link rel="stylesheet" type="text/css" href="{{=URL('static', 'runestone-custom-sphinx-bootstrap.css')}}" />
    <link rel="stylesheet" type="text/css" href="{{=URL('static', 'css/dd.css')}}" />
    <link rel="shortcut icon"
    href="{{=URL('static','favicon.ico')}}" type="image/ico" />
    <script src="{{=URL('static', 'js/jquery-1.10.2.min.js')}}"></script>
    <script src="{{=URL('static', 'js/jquery-fix.js')}}"></script>
    <script src="{{=URL('static', 'js/web2py.js')}}"></script>    
    <script src="{{=URL('static', 'bootstrap-3.0.0/js/bootstrap.min.js')}}"></script>
    <script src="{{=URL('static', 'bootstrap-sphinx.js')}}"></script>
    <script type="text/javascript" src="{{=URL('static', 'js/dd.js')}}"></script>
    <script type="text/javascript">
      var eBookConfig = {};
      var portPart = '';
      eBookConfig.host = "";
      eBookConfig.app = eBookConfig.host+'/{{=request.application}}';
      eBookConfig.ajaxURL = eBookConfig.app+'/ajax/';
      eBookConfig.logLevel = 10;
      eBookConfig.loginRequired = true;
    </script>
  </head>
<body>
{{ block navbar }}
<!-- needed for Facebook button -->
<div id="fb-root"></div>
<script>(function(d, s, id) {
  var js, fjs = d.getElementsByTagName(s)[0];
  if (d.getElementById(id)) return;
  js = d.createElement(s); js.id = id;
  js.src = "//connect.facebook.net/en_US/all.js#xfbml=1";
  fjs.parentNode.insertBefore(js, fjs);
}(document, 'script', 'facebook-jssdk'));</script>

<!-- Begin navbar -->
<div id="navbar" class="navbar navbar-default navbar-fixed-top" role="navigation">
{{ if response.flash: }}
    <div class="flash">{{=response.flash or ''}}</div>
{{ pass }}

  <div class="container">

    <div class="navbar-header">
      <!-- .btn-navbar is used as the toggle for collapsed navbar content -->
      <button type='button' class='navbar-toggle' data-toggle="collapse" data-target=".navbar-ex1-collapse">
        <span class="icon-bar"></span>
        <span class="icon-bar"></span>
        <span class="icon-bar"></span>
      </button>

      <div>
        <a class="brand-logo" style='background: transparent url("{{=URL('static', 'images/logo_small.png')}}") no-repeat 0px 0px;' href="{{=URL('default', 'user/login')}}">&nbsp; </a>
      </div>
    </div>

    <div class="navbar-collapse collapse navbar-ex1-collapse">

      <ul class="nav navbar-nav navbar-right">

        <li class="divider-vertical"></li>

        <!-- social media dropdown -->
        <li class="dropdown">
          <a class="dropdown-toggle" href="#" data-toggle="dropdown">
            <i class="glyphicon glyphicon-share-alt" style="opacity: 0.9"></i>
          </a>
          <ul class="dropdown-menu social-menu">
              <li>
                <div>
                  <b>Runestone in social media:</b>
                </div>
                <a href="https://twitter.com/iRunestone" class="twitter-follow-button" data-show-count="true">Follow @iRunestone</a><script>!function(d,s,id){var js,fjs=d.getElementsByTagName(s)[0],p=/^http:/.test(d.location)?'http':'https';if(!d.getElementById(id)){js=d.createElement(s);js.id=id;js.src=p+'://platform.twitter.com/widgets.js';fjs.parentNode.insertBefore(js,fjs);}}(document, 'script', 'twitter-wjs');</script>
                <div class="fb-like" data-href="https://www.facebook.com/RunestoneInteractive" data-send="false" data-layout="button_count" data-width="300" data-show-faces="false" data-font="arial"></div>
              </li>

              <li class="divider"></li>
              <li>
                <div>
                  <b>Help support us:</b>
                </div>
                  <div>
                    <form action="https://www.paypal.com/cgi-bin/webscr" method="post" target="_top">
                  <input type="hidden" name="cmd" value="_s-xclick">
                  <input type="hidden" name="encrypted" value="-----BEGIN PKCS7-----MIIHNwYJKoZIhvcNAQcEoIIHKDCCByQCAQExggEwMIIBLAIBADCBlDCBjjELMAkGA1UEBhMCVVMxCzAJBgNVBAgTAkNBMRYwFAYDVQQHEw1Nb3VudGFpbiBWaWV3MRQwEgYDVQQKEwtQYXlQYWwgSW5jLjETMBEGA1UECxQKbGl2ZV9jZXJ0czERMA8GA1UEAxQIbGl2ZV9hcGkxHDAaBgkqhkiG9w0BCQEWDXJlQHBheXBhbC5jb20CAQAwDQYJKoZIhvcNAQEBBQAEgYAcrkqh1hn3lYqIpfXxNqe1T82EhXzCJGy1yMAmklpyZshyMkfDGe1Bhx+iwyGeoYRTTyphFmP+9M3NyO0+Q5XdHxgZPx/zYjjBxlZHgEV6jhE8bN2fHkkPf0VHfz0a0QQylQOPlKiOTZV7B37Jpk6yM47oVZ1tG/KNm0NkfmB76DELMAkGBSsOAwIaBQAwgbQGCSqGSIb3DQEHATAUBggqhkiG9w0DBwQIi0GmFfOlcjuAgZBbYOo9UO+CpMQa+PYqwsUmUnJvXIImeMeNI3KVTUx5Cfk9gNMo3WzPeiB5IqZo9nRAQ0mf1qL2ecLeB5tidM+lgBUhOxfj3/FecpnVFa0263gp4g+PLw8jzhvVRdUon1K3SeO1Rzh23fIRKwnrD6btt73uwtj0sl3tGd8qz+6GIcwPDdRk9VcUffiBJT/ZagKgggOHMIIDgzCCAuygAwIBAgIBADANBgkqhkiG9w0BAQUFADCBjjELMAkGA1UEBhMCVVMxCzAJBgNVBAgTAkNBMRYwFAYDVQQHEw1Nb3VudGFpbiBWaWV3MRQwEgYDVQQKEwtQYXlQYWwgSW5jLjETMBEGA1UECxQKbGl2ZV9jZXJ0czERMA8GA1UEAxQIbGl2ZV9hcGkxHDAaBgkqhkiG9w0BCQEWDXJlQHBheXBhbC5jb20wHhcNMDQwMjEzMTAxMzE1WhcNMzUwMjEzMTAxMzE1WjCBjjELMAkGA1UEBhMCVVMxCzAJBgNVBAgTAkNBMRYwFAYDVQQHEw1Nb3VudGFpbiBWaWV3MRQwEgYDVQQKEwtQYXlQYWwgSW5jLjETMBEGA1UECxQKbGl2ZV9jZXJ0czERMA8GA1UEAxQIbGl2ZV9hcGkxHDAaBgkqhkiG9w0BCQEWDXJlQHBheXBhbC5jb20wgZ8wDQYJKoZIhvcNAQEBBQADgY0AMIGJAoGBAMFHTt38RMxLXJyO2SmS+Ndl72T7oKJ4u4uw+6awntALWh03PewmIJuzbALScsTS4sZoS1fKciBGoh11gIfHzylvkdNe/hJl66/RGqrj5rFb08sAABNTzDTiqqNpJeBsYs/c2aiGozptX2RlnBktH+SUNpAajW724Nv2Wvhif6sFAgMBAAGjge4wgeswHQYDVR0OBBYEFJaffLvGbxe9WT9S1wob7BDWZJRrMIG7BgNVHSMEgbMwgbCAFJaffLvGbxe9WT9S1wob7BDWZJRroYGUpIGRMIGOMQswCQYDVQQGEwJVUzELMAkGA1UECBMCQ0ExFjAUBgNVBAcTDU1vdW50YWluIFZpZXcxFDASBgNVBAoTC1BheVBhbCBJbmMuMRMwEQYDVQQLFApsaXZlX2NlcnRzMREwDwYDVQQDFAhsaXZlX2FwaTEcMBoGCSqGSIb3DQEJARYNcmVAcGF5cGFsLmNvbYIBADAMBgNVHRMEBTADAQH/MA0GCSqGSIb3DQEBBQUAA4GBAIFfOlaagFrl71+jq6OKidbWFSE+Q4FqROvdgIONth+8kSK//Y/4ihuE4Ymvzn5ceE3S/iBSQQMjyvb+s2TWbQYDwcp129OPIbD9epdr4tJOUNiSojw7BHwYRiPh58S1xGlFgHFXwrEBb3dgNbMUa+u4qectsMAXpVHnD9wIyfmHMYIBmjCCAZYCAQEwgZQwgY4xCzAJBgNVBAYTAlVTMQswCQYDVQQIEwJDQTEWMBQGA1UEBxMNTW91bnRhaW4gVmlldzEUMBIGA1UEChMLUGF5UGFsIEluYy4xEzARBgNVBAsUCmxpdmVfY2VydHMxETAPBgNVBAMUCGxpdmVfYXBpMRwwGgYJKoZIhvcNAQkBFg1yZUBwYXlwYWwuY29tAgEAMAkGBSsOAwIaBQCgXTAYBgkqhkiG9w0BCQMxCwYJKoZIhvcNAQcBMBwGCSqGSIb3DQEJBTEPFw0xMzExMDMxMzQxMzFaMCMGCSqGSIb3DQEJBDEWBBRDJF8w+zsMr7FSk+pwinB5f5D4rzANBgkqhkiG9w0BAQEFAASBgHw1LMHpkpaqHIvDGdFE0eG+2mZlmMnUeDCBhQlbc7QMzFQYKTV94NfaebBO4PmNdADe1rq4WidSRZZbE7CzkX9IGENYnBTWY0hb2l0lGdGrJdGeWyV3ekg9WVaFMMumrekds96h3Cx7dGz2kWDzIai2iEXE/qoE+xpkyXAYZNV3-----END PKCS7-----
                  ">
                  <input type="image" src="https://www.paypalobjects.com/en_US/i/btn/btn_donate_SM.gif" border="0" name="submit" alt="PayPal - The safer, easier way to pay online!">
                  <img alt="" border="0" src="https://www.paypalobjects.com/en_US/i/scr/pixel.gif" width="1" height="1">
                  </form>

                </div>
              </li>
          </ul>
        </li>
        <!-- end social media dropdown -->

        <li class="divider-vertical"></li>

        <!-- user account dropdown -->
        <li class="dropdown">
          <a class="dropdown-toggle" href="#" data-toggle="dropdown">
            <i class="glyphicon glyphicon-user" style="opacity:0.9;"></i>
          </a>
          <ul class="dropdown-menu user-menu">
            {{ if auth.user: }}
              <li><span class='loggedinuser'>{{=auth.user.email}}</span></li>
            {{ else: }}
              <li><span class='loggedinuser'>Not logged in</span></li>
            {{ pass }}
<<<<<<< HEAD
<!--            <li class="divider"></li>
=======
            {{ if auth.user: }}
            <li class="divider"></li>
            <li><a href='/{{=request.application}}/default/courses'>Change Course</a></li>
            {{ pass }}
            <li class="divider"></li>
>>>>>>> b7a9d255
            <li><a href='/{{=request.application}}/mygroup/schedule'>Group Schedule</a></li>
            <li><a href='/{{=request.application}}/mygroup/newschedule'>Schedule New Chapter</a></li>
            <li><a href='/{{=request.application}}/mygroup/manageGroup'>Manage Group</a></li>
            <li class="divider"></li>
            -->
            <li><a href='/{{=request.application}}/admin/index'>Instructor's Page</a></li>
            <li class="divider"></li>
            {{ if auth.user: }}
 <!--             <li><a href="/{{=request.application}}/default/user/profile">Edit Profile</a>
              <li><a href="/{{=request.application}}/default/user/change_password">Change Password</a>
              -->
              <li><a href='{{=URL('assignments','index')}}'>Progress Page</a></li>              
              <li class='loginout'><a href='{{=URL("default", "user/logout")}}'>Log Out</a></li>
            {{ else: }}
              <li><a href='{{=URL("default", "user/register")}}'>Register</a></li>
              <li class='loginout'><a href='{{=URL("default", "user/login")}}'>Login</a></li>
            {{ pass }}
          </ul>
        </li>
        <!-- end user account dropdown -->

        <li class="divider-vertical"></li>

        <!-- help menu dropdown -->
        <li class="dropdown">
          <a class="dropdown-toggle" href="#" data-toggle="dropdown">
            <i class="glyphicon glyphicon-question-sign" style="opacity:0.9;"></i>
          </a>
          <ul class="dropdown-menu user-menu">

            <li><a href='/{{=request.application}}/static/overview/instructor.html'>Help for Instructors</a></li> 
            <li class="divider"></li>            
            <li><a href='http://runestoneinteractive.org'>About Runestone</a></li>
            <li><a href='/{{=request.application}}/default/reportabug'>Report A Problem</a></li>
          </ul>
        </li>

        <li class="divider-vertical"></li>

      </ul>

      <ul class="nav navbar-nav">

        <li class="divider-vertical"></li>
        <!-- open library dropdown -->
<!--
        <li class="dropdown">
          <a class="dropdown-toggle" data-toggle="dropdown" href="#">Book Links<b class="caret"></b></a>
          <ul class="dropdown-menu" role="menu">
            <li><a href="/{{=request.application}}/static/thinkcspy/index.html">How To Think Like a Computer Scientist</a></li>
            <li><a href="/{{=request.application}}/static/pythonds/index.html">Problem Solving With Algorithms and Data Structures</a></li>
            <li><a href="/{{=request.application}}/static/java4python/index.html">Java For Python Programmers</a></li>
            <li><a href="/{{=request.application}}/static/JavaReview/index.html">Java Review for AP CS A Exam</a></li>
            <li><a href="/{{=request.application}}/static/StudentCSP/index.html">CS Principles: Big Ideas inProgramming</a></li>
            <li><a href="/{{=request.application}}/static/pip2/index.html">Programs, Information, and People</a></li>
            <li><a href="http://everydaypython.org">Everyday Python Blog</a></li>
          </ul>
        </li>
-->
        <li class="divider-vertical"></li>



        <li class="divider-vertical"></li>

      </ul>

    </div>
  </div>

</div>
<!-- End navbar -->
{{ end }}

<!-- begin body content -->
  <div class="container">
    {{include}}
  </div>
<!-- end body content -->

{{ block footer }}
<!-- begin footer -->
  <footer class="footer" style="margin-top:20px;">
    <div class="container">
      <p class="pull-right">
        {{ if auth.user: }}
          <span class='loggedinuser'>{{=auth.user.email}}</span> | <a href="#">Back to top</a>
        {{ else: }}
          <span class='loggedinuser'>Not logged in</span> | <a href="#">Back to top</a>
        {{ pass }}
      </p>
      <p>
        &copy; Copyright 2014 Brad Miller, David Ranum
      </p>
    </div>
  </footer>
<!-- end footer -->
{{ end }}

</body>
<script type='text/javascript'>
  // do some styling of the web2py login and registration form
  // this is done here because web2py doesn't have an easy way
  // to add class to the auth form. We don't want to duplicate the
  // styles from .form-control into our custom CSS.
  var el = $("#web2py_user_form");
  el.find("input[type='text']").addClass('form-control');
  el.find("input[type='password']").addClass('form-control');
</script>

{{ if request.application == 'runestone': }}
  <script type="text/javascript">
    var _gaq = _gaq || [];
    _gaq.push(['_setAccount', 'UA-32029811-1']);
    _gaq.push(['_trackPageview']);

    (function() {
      var ga = document.createElement('script'); ga.type = 'text/javascript'; ga.async = true;
      ga.src = ('https:' == document.location.protocol ? 'https://ssl' : 'http://www') + '.google-analytics.com/ga.js';
      var s = document.getElementsByTagName('script')[0]; s.parentNode.insertBefore(ga, s);
    })();
  </script>
{{ pass }}

</html><|MERGE_RESOLUTION|>--- conflicted
+++ resolved
@@ -119,26 +119,20 @@
             {{ else: }}
               <li><span class='loggedinuser'>Not logged in</span></li>
             {{ pass }}
-<<<<<<< HEAD
-<!--            <li class="divider"></li>
-=======
             {{ if auth.user: }}
             <li class="divider"></li>
             <li><a href='/{{=request.application}}/default/courses'>Change Course</a></li>
             {{ pass }}
             <li class="divider"></li>
->>>>>>> b7a9d255
             <li><a href='/{{=request.application}}/mygroup/schedule'>Group Schedule</a></li>
             <li><a href='/{{=request.application}}/mygroup/newschedule'>Schedule New Chapter</a></li>
             <li><a href='/{{=request.application}}/mygroup/manageGroup'>Manage Group</a></li>
             <li class="divider"></li>
-            -->
             <li><a href='/{{=request.application}}/admin/index'>Instructor's Page</a></li>
             <li class="divider"></li>
             {{ if auth.user: }}
- <!--             <li><a href="/{{=request.application}}/default/user/profile">Edit Profile</a>
+              <li><a href="/{{=request.application}}/default/user/profile">Edit Profile</a>
               <li><a href="/{{=request.application}}/default/user/change_password">Change Password</a>
-              -->
               <li><a href='{{=URL('assignments','index')}}'>Progress Page</a></li>              
               <li class='loginout'><a href='{{=URL("default", "user/logout")}}'>Log Out</a></li>
             {{ else: }}
@@ -172,8 +166,8 @@
       <ul class="nav navbar-nav">
 
         <li class="divider-vertical"></li>
+
         <!-- open library dropdown -->
-<!--
         <li class="dropdown">
           <a class="dropdown-toggle" data-toggle="dropdown" href="#">Book Links<b class="caret"></b></a>
           <ul class="dropdown-menu" role="menu">
@@ -186,7 +180,7 @@
             <li><a href="http://everydaypython.org">Everyday Python Blog</a></li>
           </ul>
         </li>
--->
+
         <li class="divider-vertical"></li>
 
 
