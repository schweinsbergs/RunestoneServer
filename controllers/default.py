--- conflicted
+++ resolved
@@ -192,20 +192,6 @@
     existing_record = db(db.user_biography.user_id == auth.user.id).select().first()
     db.user_biography.laptop_type.widget = SQLFORM.widgets.radio.widget
     form = SQLFORM(db.user_biography, existing_record,
-<<<<<<< HEAD
-        showid = False,
-        fields=['prefered_name', 'interesting_fact', 'programming_experience', 'laptop_type', 'image'],
-        keepvalues = True,
-        upload=URL('download'),
-        formstyle='table3cols',
-        col3={'prefered_name': "Name you would like to be called by in class. Pronunciation hints are also welcome!",
-              'interesting_fact': "Tell me something interesting about your outside activities that you wouldn't mind my mentioning in class. For example, are you the goalie for the UM soccer team? An officer in a club or fraternity? An expert on South American insects? Going into the Peace Corps after graduation? Have a company that you started last summer? Have an unusual favorite color?",
-              'programming_experience': "Have you ever done any programming before? If so, please describe briefly. (Note: no prior programming experience is required for this course. I just like to know whether you have programmed before.)",
-              'image': "I use a flashcard app to try to learn student names. I will use the mugshot that I get with the student roster (presumably from your Mcard). If you have a better photo to help me recognize you in class, please upload it. For example, if you always wear a particular hat or glasses, wear them in the picture. I won't succeed at learning everyone's name with so many in the class, so please forgive me in advance.",
-              'laptop_type': "Do you have a laptop you can bring to class? If so, what kind?",
-              'confidence': "On a 1-5 scale, how confident are you that you can learn to program?"}
-        )
-=======
                    showid=False,
                    fields=['prefered_name', 'interesting_fact', 'programming_experience', 'laptop_type', 'image'],
                    keepvalues=True,
@@ -216,9 +202,10 @@
                        'interesting_fact': "Tell me something interesting about your outside activities that you wouldn't mind my mentioning in class. For example, are you the goalie for the UM soccer team? An officer in a club or fraternity? An expert on South American insects? Going into the Peace Corps after graduation? Have a company that you started last summer? Have an unusual favorite color?",
                        'programming_experience': "Have you ever done any programming before? If so, please describe briefly. (Note: no prior programming experience is required for this course. I just like to know whether you have programmed before.)",
                        'image': 'I use a flashcard app to help me learn student names. Please provide a recent photo. (Optional. If you have religious or privacy or other objections to providing a photo, feel free to skip this.)',
-                       'laptop_type': "Do you have a laptop you can bring to class? If so, what kind?"}
+                       'laptop_type': "Do you have a laptop you can bring to class? If so, what kind?",
+                       'confidence': "On a 1-5 scale, how confident are you that you can learn to program?"
+                   }
                    )
->>>>>>> 8ba560ed
     form.vars.user_id = auth.user.id
     if form.process().accepted:
         session.flash = 'form accepted'
