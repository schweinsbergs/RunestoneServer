from os import path
import os
from datetime import date, timedelta
import datetime
import re
from random import randint
from collections import OrderedDict
from paver.easy import sh
import json
from runestone import cmap
from rs_grading import send_lti_grades
from dateutil.parser import parse

import logging

logger = logging.getLogger(settings.logger)
logger.setLevel(settings.log_level)


ALL_AUTOGRADE_OPTIONS = ['manual', 'all_or_nothing', 'pct_correct', 'interact']
AUTOGRADE_POSSIBLE_VALUES = dict(
    clickablearea=['manual', 'all_or_nothing', 'interact'],
    external=[],
    fillintheblank=ALL_AUTOGRADE_OPTIONS,
    activecode=ALL_AUTOGRADE_OPTIONS,
    actex=ALL_AUTOGRADE_OPTIONS,
    dragndrop=['manual', 'all_or_nothing', 'interact'],
    shortanswer=ALL_AUTOGRADE_OPTIONS,
    mchoice=ALL_AUTOGRADE_OPTIONS,
    codelens=ALL_AUTOGRADE_OPTIONS,
    parsonsprob=ALL_AUTOGRADE_OPTIONS,
    video=['interact'],
    youtube=['interact'],
    poll=['interact'],
    page=['interact'],
    showeval=['interact']
)

ALL_WHICH_OPTIONS = ['first_answer', 'last_answer', 'best_answer']
WHICH_TO_GRADE_POSSIBLE_VALUES = dict(
    clickablearea=ALL_WHICH_OPTIONS,
    external=[],
    fillintheblank=ALL_WHICH_OPTIONS,
    activecode=ALL_WHICH_OPTIONS,
    actex=ALL_WHICH_OPTIONS,
    dragndrop=ALL_WHICH_OPTIONS,
    shortanswer=ALL_WHICH_OPTIONS,
    mchoice=ALL_WHICH_OPTIONS,
    codelens=ALL_WHICH_OPTIONS,
    parsonsprob=ALL_WHICH_OPTIONS,
    video=[],
    youtube=[],
    poll=[],
    showeval=ALL_WHICH_OPTIONS,
    page=ALL_WHICH_OPTIONS
)

# create a simple index to provide a page of links
# - re build the book
# - list assignments
# - find assignments for a student
# - show totals for all students

# select acid, sid from code as T where timestamp = (select max(timestamp) from code where sid=T.sid and acid=T.acid);


@auth.requires_login()
def index():
    row = db(db.courses.id == auth.user.course_id).select(db.courses.course_name, db.courses.base_course).first()
    # get current build info
    # read build info from application/custom_courses/course/build_info
    if not row:
        session.flash = "You must be registered for a course to access this page"
        redirect(URL(c="default"))

    if row.course_name not in ['thinkcspy','pythonds','webfundamentals','apcsareview', 'JavaReview', 'pip2', 'StudentCSP']:
        if not verifyInstructorStatus(auth.user.course_name, auth.user):
            session.flash = "You must be an instructor to access this page"
            redirect(URL(c="default"))

    redirect(URL("admin","admin"))

@auth.requires_login()
def doc():
    return dict(course_id=auth.user.course_name)

@auth.requires(lambda: verifyInstructorStatus(auth.user.course_name, auth.user), requires_login=True)
def showlog():
    course = db(db.courses.id == auth.user.course_id).select().first()
    grid = SQLFORM.grid(
        (db.useinfo.course_id==course.course_name) & (db.useinfo.timestamp >= course.term_start_date),
        fields=[db.useinfo.timestamp,db.useinfo.sid, db.useinfo.event,db.useinfo.act,db.useinfo.div_id],
        editable=False,
        deletable=False,
        details=False,
        orderby=~db.useinfo.timestamp,
        paginate=40,
        formstyle='divs')
    return dict(grid=grid,course_id=course.course_name)


#@auth.requires_membership('instructor')
def buildmodulelist():
    import os.path
    import re
    db.modules.truncate()

    def procrst(arg, dirname, names):
        rstfiles = [x for x in names if '.rst' in x]

        for rf in rstfiles:
            found = 0
            openrf = open(os.path.abspath(os.path.join(dirname,rf)))
            for line in openrf:
                if 'shortname::' in line:
                    first,shortname = line.split('::')
                    found += 1
                if 'description::' in line:
                    first,description = line.split('::')
                    found += 1
                if found > 1:
                    break
            if found > 1:
                dirs = dirname.split('/')
                db.modules.insert(shortname=shortname.strip(),
                                  description=description.strip(),
                                  pathtofile=os.path.join(dirs[-1],rf))




    os.path.walk(os.path.join(request.folder,'source'),procrst,None)

    session.flash = 'Module Database Rebuild Finished'
    redirect('/%s/admin'%request.application)


@auth.requires(lambda: verifyInstructorStatus(auth.user.course_name, auth.user), requires_login=True)
def sections_list():
    course = db(db.courses.id == auth.user.course_id).select().first()
    sections = db(db.sections.course_id == course.id).select()
    # get all sections - for course, list number of users in each section
    return dict(
        course = course,
        sections = sections
        )

@auth.requires(lambda: verifyInstructorStatus(auth.user.course_name, auth.user), requires_login=True)
def sections_create():
    course = db(db.courses.id == auth.user.course_id).select().first()
    form = FORM(
        DIV(
            LABEL("Section Name", _for="section_name"),
            INPUT(_id="section_name" ,_name="name", requires=IS_NOT_EMPTY(),_class="form-control"),
            _class="form-group"
            ),
        INPUT(_type="Submit", _value="Create Section", _class="btn"),
        )
    if form.accepts(request,session):
        section = db.sections.update_or_insert(name=form.vars.name, course_id=course.id)
        session.flash = "Section Created"
        return redirect('/%s/admin/admin' % (request.application))
    return dict(
        form = form,
        )

@auth.requires(lambda: verifyInstructorStatus(auth.user.course_name, auth.user), requires_login=True)
def sections_delete():
    course = db(db.courses.id == auth.user.course_id).select().first()
    section = db(db.sections.id == request.vars.id).select().first()
    if not section or section.course_id != course.id:
        return redirect(URL('admin','sections_list'))
    section.clear_users()
    session.flash = "Deleted Section: %s" % (section.name)
    db(db.sections.id == section.id).delete()
    return redirect(URL('admin','sections_list'))

@auth.requires(lambda: verifyInstructorStatus(auth.user.course_name, auth.user), requires_login=True)
def sections_update():
    course = db(db.courses.id == auth.user.course_id).select().first()
    section = db(db.sections.id == request.vars.id).select().first()
    if not section or section.course_id != course.id:
        redirect(URL('admin','sections_list'))
    bulk_email_form = FORM(
        DIV(
            TEXTAREA(_name="emails_csv",
                requires=IS_NOT_EMPTY(),
                _class="form-control",
                ),
            _class="form-group",
            ),
        LABEL(
            INPUT(_name="overwrite", _type="Checkbox"),
            "Overwrite Users In Section",
            _class="checkbox",
            ),
        INPUT(_type='Submit', _class="btn", _value="Update Section"),
        )
    if bulk_email_form.accepts(request,session):
        if bulk_email_form.vars.overwrite:
            section.clear_users()
        users_added_count = 0
        for email_address in bulk_email_form.vars.emails_csv.split(','):
            user = db(db.auth_user.email == email_address.lower()).select().first()
            if user:
                if section.add_user(user):
                    users_added_count += 1
        session.flash = "%d Emails Added" % (users_added_count)
        return redirect('/%s/admin/sections_update?id=%d' % (request.application, section.id))
    elif bulk_email_form.errors:
        response.flash = "Error Processing Request"
    return dict(
        section = section,
        users = section.get_users(),
        bulk_email_form = bulk_email_form,
        )


def diffviewer():
    sid = ""
    div_id = request.vars.divid
    course_name = "thinkcspy"
    if auth.user:
        sid = auth.user.username
        course_name = auth.user.course_name
    return dict(course_id=course_name, sid=sid, divid=div_id)


@auth.requires(lambda: verifyInstructorStatus(auth.user.course_name, auth.user), requires_login=True)
def assignments():
    sidQuery = db(db.courses.course_name == auth.user.course_name).select() #Querying to find the course_id
    courseid = sidQuery[0].id


    cur_assignments = db(db.assignments.course == auth.user.course_id).select(orderby=db.assignments.duedate)
    assigndict = OrderedDict()
    for row in cur_assignments:
        assigndict[row.id] = row.name

    tags = []
    tag_query = db(db.tags).select()
    for tag in tag_query:
        tags.append(tag.tag_name)

    course_url = path.join('/',request.application, 'static', auth.user.course_name, 'index.html')

    row = db(db.courses.id == auth.user.course_id).select(db.courses.course_name, db.courses.base_course).first()
    base_course = row.base_course
    chapter_labels = []
    chapters_query = db(db.chapters.course_id == base_course).select(db.chapters.chapter_label)
    for row in chapters_query:
        chapter_labels.append(row.chapter_label)
    return dict(coursename=auth.user.course_name,
                confirm=False,
                course_id=auth.user.course_name,
                course_url=course_url,
                assignments=assigndict,
                tags=tags,
                chapters=chapter_labels,
                toc=_get_toc_and_questions(),
                )


@auth.requires(lambda: verifyInstructorStatus(auth.user.course_name, auth.user), requires_login=True)
def practice():
    course = db(db.courses.course_name == auth.user.course_name).select().first()
    course_start_date = course.term_start_date

    start_date = course_start_date + datetime.timedelta(days=13)
    end_date = ""
    max_practice_days = 50
    max_practice_questions = 500
    day_points = 2
    question_points = 0.2
    questions_to_complete_day = 10
    flashcard_creation_method = 0
    graded = 1
    spacing = 0
    interleaving = 0
    error_start_date = 0
    error_end_date = 0
    error_max_practice_days = 0
    error_max_practice_questions = 0
    error_day_points = 0
    error_question_points = 0
    error_questions_to_complete_day = 0
    error_flashcard_creation_method = 0
    error_graded = 0

    already_exists = 0
    any_practice_settings = db(db.course_practice.auth_user_id == auth.user.id)
    # If the instructor has created practice for other courses, don't randomize spacing and interleaving for the new
    # course.
    if not any_practice_settings.isempty():
        any_practice_settings = any_practice_settings.select().first()
        spacing = any_practice_settings.spacing
        interleaving = any_practice_settings.interleaving

        #  Now checking to see if there are practice settigns for this course.
        #  If not, stick with the defaults.
        practice_settings = db((db.course_practice.auth_user_id == auth.user.id) &
                               (db.course_practice.course_name == course.course_name))
        if (not practice_settings.isempty() and
                practice_settings.select().first().end_date != "" and
                practice_settings.select().first().end_date is not None):
            practice_setting = practice_settings.select().first()
            start_date = practice_setting.start_date
            end_date = practice_setting.end_date
            max_practice_days = practice_setting.max_practice_days
            max_practice_questions = practice_setting.max_practice_questions
            day_points = practice_setting.day_points
            question_points = practice_setting.question_points
            questions_to_complete_day = practice_setting.questions_to_complete_day
            flashcard_creation_method = practice_setting.flashcard_creation_method
            graded = practice_setting.graded
            spacing = practice_setting.spacing
            interleaving = practice_setting.interleaving
            already_exists = 1
    else:
        if randint(0, 1) == 1:
            spacing = 1
        if randint(0, 1) == 1:
            interleaving = 1
        db.course_practice.insert(auth_user_id=auth.user.id,
                                  course_name=course.course_name,
                                  start_date=start_date,
                                  end_date=end_date,
                                  max_practice_days=max_practice_days,
                                  max_practice_questions=max_practice_questions,
                                  day_points=day_points,
                                  question_points=question_points,
                                  questions_to_complete_day=questions_to_complete_day,
                                  flashcard_creation_method=flashcard_creation_method,
                                  graded=graded,
                                  spacing=spacing,
                                  interleaving=interleaving
                                  )
        practice_settings = db((db.course_practice.auth_user_id == auth.user.id) &
                               (db.course_practice.course_name == course.course_name))

    toc = ""
    if flashcard_creation_method == 2:
        toc = _get_toc_and_questions()

    # If the GET request is to open the page for the first time (they're not submitting the form):
    if not ('StartDate' in request.vars or
            'EndDate' in request.vars or
            'maxPracticeDays' in request.vars or
            'maxPracticeQuestions' in request.vars or
            'pointsPerDay' in request.vars or
            'pointsPerQuestion' in request.vars or
            'questionsPerDay' in request.vars or
            'flashcardsCreationType' in request.vars or
            'question_points' in request.vars or
            'graded' in request.vars):
        return dict(course_id=course.course_name,
                    course_start_date=course_start_date,
                    start_date=start_date,
                    end_date=end_date,
                    max_practice_days=max_practice_days,
                    max_practice_questions=max_practice_questions,
                    day_points=day_points,
                    question_points=question_points,
                    questions_to_complete_day=questions_to_complete_day,
                    flashcard_creation_method=flashcard_creation_method,
                    graded=graded,
                    spacing=spacing,
                    interleaving=interleaving,
                    toc=toc,
                    error_start_date=error_start_date,
                    error_end_date=error_end_date,
                    error_max_practice_days=error_max_practice_days,
                    error_max_practice_questions=error_max_practice_questions,
                    error_day_points=error_day_points,
                    error_question_points=error_question_points,
                    error_questions_to_complete_day=error_questions_to_complete_day,
                    error_flashcard_creation_method=error_flashcard_creation_method,
                    error_graded=error_graded,
                    complete=already_exists
                    )
    else:
        try:
            start_date = datetime.datetime.strptime(request.vars.get('StartDate', None), '%Y-%m-%d').date()
            if start_date < course_start_date:
                error_start_date = 1
        except:
            error_start_date = 1
        try:
            end_date = datetime.datetime.strptime(request.vars.get('EndDate', None), '%Y-%m-%d').date()
            if end_date < start_date:
                error_end_date = 1
        except:
            error_end_date = 1
        if spacing == 1:
            try:
                max_practice_days = int(request.vars.get('maxPracticeDays', None))
            except:
                error_max_practice_days = 1
        else:
            try:
                max_practice_questions = int(request.vars.get('maxPracticeQuestions', None))
            except:
                error_max_practice_questions = 1
        if spacing == 1:
            try:
                day_points = float(request.vars.get('pointsPerDay', None))
            except:
                error_day_points = 1
        else:
            try:
                question_points = float(request.vars.get('pointsPerQuestion', None))
            except:
                error_question_points = 1
        if spacing == 1:
            try:
                questions_to_complete_day = int(request.vars.get('questionsPerDay', None))
            except:
                error_questions_to_complete_day = 1
        try:
            flashcard_creation_method = int(request.vars.get('flashcardsCreationType', None))
        except:
            error_flashcard_creation_method = 1
        try:
            graded = int(request.vars.get('graded', None))
        except:
            error_graded = 1

        no_error = 0
        if (error_start_date == 0 and
                error_end_date == 0 and
                error_max_practice_days == 0 and
                error_max_practice_questions == 0 and
                error_day_points == 0 and
                error_question_points == 0 and
                error_questions_to_complete_day == 0 and
                error_flashcard_creation_method == 0 and
                error_graded == 0):
            no_error = 1
        if no_error == 1:
            practice_settings.update(start_date=start_date,
                                     end_date=end_date,
                                     max_practice_days=max_practice_days,
                                     max_practice_questions=max_practice_questions,
                                     day_points=day_points,
                                     question_points=question_points,
                                     questions_to_complete_day=questions_to_complete_day,
                                     flashcard_creation_method=flashcard_creation_method,
                                     graded=graded,
                                     spacing=spacing,
                                     interleaving=interleaving
                                     )

        toc = ""
        if flashcard_creation_method == 2:
            toc = _get_toc_and_questions()
        return dict(course_id=auth.user.course_name,
                    course_start_date=course_start_date,
                    start_date=start_date,
                    end_date=end_date,
                    max_practice_days=max_practice_days,
                    max_practice_questions=max_practice_questions,
                    day_points=day_points,
                    question_points=question_points,
                    questions_to_complete_day=questions_to_complete_day,
                    flashcard_creation_method=flashcard_creation_method,
                    graded=graded,
                    spacing=spacing,
                    interleaving=interleaving,
                    error_graded=error_graded,
                    toc=toc,
                    error_start_date=error_start_date,
                    error_end_date=error_end_date,
                    error_max_practice_days=error_max_practice_days,
                    error_max_practice_questions=error_max_practice_questions,
                    error_day_points=error_day_points,
                    error_question_points=error_question_points,
                    error_questions_to_complete_day=error_questions_to_complete_day,
                    error_flashcard_creation_method=error_flashcard_creation_method,
                    complete=no_error
                    )


# I was not sure if it's okay to import it from `assignmnets.py`.
# Only questions that are marked for practice are eligible for the spaced practice.
def _get_qualified_questions(base_course, chapter_label, sub_chapter_label):
    return db((db.questions.base_course == base_course) &
              ((db.questions.topic == "{}/{}".format(chapter_label, sub_chapter_label)) |
               ((db.questions.chapter == chapter_label) &
                (db.questions.topic == None) &
                (db.questions.subchapter == sub_chapter_label))) &
              (db.questions.practice == True))


@auth.requires(lambda: verifyInstructorStatus(auth.user.course_name, auth.user), requires_login=True)
def add_practice_items():
    course = db(db.courses.course_name == auth.user.course_name).select().first()
    data = json.loads(request.vars.data)

    string_data = [x.encode('UTF8') for x in data]

<<<<<<< HEAD
    now = datetime.datetime.utcnow()
    now_local = now - datetime.timedelta(hours=int(session.timezoneoffset))
=======
    now = datetime.datetime.utcnow() - datetime.timedelta(hours=float(session.timezoneoffset))
>>>>>>> 47aa23c4

    students = db((db.auth_user.course_name == auth.user.course_name)) \
        .select()
    chapters = db((db.chapters.course_id == auth.user.course_name)) \
        .select()
    for chapter in chapters:
        subchapters = db((db.sub_chapters.chapter_id == chapter.id)) \
            .select()
        for subchapter in subchapters:
            subchapterTaught = db((db.sub_chapter_taught.course_name == auth.user.course_name) &
                               (db.sub_chapter_taught.chapter_label == chapter.chapter_label) &
                               (db.sub_chapter_taught.sub_chapter_label == subchapter.sub_chapter_label))
            questions = _get_qualified_questions(course.base_course,
                                                 chapter.chapter_label,
                                                 subchapter.sub_chapter_label)
            if "{}/{}".format(chapter.chapter_name, subchapter.sub_chapter_name) in string_data:
                if subchapterTaught.isempty() and not questions.isempty():
                    db.sub_chapter_taught.insert(
                        course_name=auth.user.course_name,
                        chapter_label=chapter.chapter_label,
                        sub_chapter_label=subchapter.sub_chapter_label,
                        teaching_date=now_local.date(),
                    )
                    for student in students:
                        flashcards = db((db.user_topic_practice.user_id == student.id) &
                                        (db.user_topic_practice.course_name == course.course_name) &
                                        (db.user_topic_practice.chapter_label == chapter.chapter_label) &
                                        (db.user_topic_practice.sub_chapter_label == subchapter.sub_chapter_label))
                        if flashcards.isempty():
                            db.user_topic_practice.insert(
                                user_id=student.id,
                                course_name=course.course_name,
                                chapter_label=chapter.chapter_label,
                                sub_chapter_label=subchapter.sub_chapter_label,
                                question_name=questions.select().first().name,
                                i_interval=0,
                                e_factor=2.5,
                                q=0,
                                next_eligible_date=now_local.date(),
                                # add as if yesterday, so can practice right away
                                last_presented=now.date() - datetime.timedelta(1),
                                last_completed=now.date() - datetime.timedelta(1),
                                creation_time=now,
                                tz_offset=int(session.timezoneoffset)
                            )
            else:
                if not subchapterTaught.isempty():
                    subchapterTaught.delete()
                    db((db.user_topic_practice.course_name == course.course_name) &
                       (db.user_topic_practice.chapter_label == chapter.chapter_label) &
                       (db.user_topic_practice.sub_chapter_label == subchapter.sub_chapter_label)).delete()
    return json.dumps(dict(complete=True))


@auth.requires(lambda: verifyInstructorStatus(auth.user.course_name, auth.user), requires_login=True)
def admin():
    sidQuery = db(db.courses.course_name == auth.user.course_name).select().first()
    courseid = sidQuery.id
    sectionsQuery = db(db.sections.course_id == courseid).select() #Querying to find all sections for that given course_id found above
    sectionsList = []
    for row in sectionsQuery:
        sectionsList.append(row.name)
    #Now get the start date
    dateQuery = db(db.courses.course_name == auth.user.course_name).select()
    date = dateQuery[0].term_start_date
    date = date.strftime("%m/%d/%Y")
    cwd = os.getcwd()
    try:
        os.chdir(path.join('applications',request.application,'books',sidQuery.base_course))
        master_build = sh("git describe --long", capture=True)[:-1]
        with open('build_info','w') as bc:
            bc.write(master_build)
            bc.write("\n")
    except:
        master_build = ""
    finally:
        os.chdir(cwd)

    try:
        mbf_path = path.join('applications',request.application,'custom_courses',sidQuery.course_name,'build_info')
        mbf = open(mbf_path,'r')
        last_build = os.path.getmtime(mbf_path)
        my_build = mbf.read()[:-1]
        mbf.close()
    except:
        my_build = ""
        last_build = 0

    my_vers = 0
    mst_vers = 0
    bugfix = False
    rebuild_notice = path.join('applications',request.application,'REBUILD')
    if os.path.exists(rebuild_notice):
        rebuild_post = os.path.getmtime(rebuild_notice)
        if rebuild_post > last_build:
            response.flash = "Bug Fixes Available \n Rebuild is Recommended"
            bugfix = True
    if master_build and my_build and not bugfix:
        mst_vers,mst_bld,mst_hsh = master_build.split('-')
        my_vers,my_bld,my_hsh = my_build.split('-')
        if my_vers != mst_vers:
            response.flash = "Updates available, consider rebuilding"

#    return dict(, course_name=auth.user.course_name)


    cur_instructors = db(db.course_instructor.course == auth.user.course_id).select(db.course_instructor.instructor)
    instructordict = {}
    for row in cur_instructors:
        name = db(db.auth_user.id == row.instructor).select(db.auth_user.first_name, db.auth_user.last_name)
        for person in name:
            instructordict[str(row.instructor)] = person.first_name + " " + person.last_name

    cur_students = db(db.user_courses.course_id == auth.user.course_id).select(db.user_courses.user_id)
    studentdict = {}
    for row in cur_students:
        person = db(db.auth_user.id == row.user_id).select(db.auth_user.username, db.auth_user.first_name, db.auth_user.last_name)
        for identity in person:
            name = identity.first_name + " " + identity.last_name
            if row.user_id not in instructordict:
                studentdict[row.user_id]= name

    #Not rebuilding
    if not request.vars.projectname or not request.vars.startdate:
        course = db(db.courses.course_name == auth.user.course_name).select().first()
        curr_start_date = course.term_start_date.strftime("%m/%d/%Y")
        return dict(sectionInfo=sectionsList,startDate=date,
                    coursename=auth.user.course_name, course_id=auth.user.course_name,
                    instructors=instructordict, students=studentdict,
                    curr_start_date=curr_start_date, confirm=True,
                    build_info=my_build, master_build=master_build, my_vers=my_vers,
                    mst_vers=mst_vers
                    )

    #Rebuilding now
    else:
        # update the start date
        course = db(db.courses.id == auth.user.course_id).select().first()
        due = request.vars.startdate
        format_str = "%m/%d/%Y"
        try:
            date = parse(due).date()
            course.update_record(term_start_date=date)
        except:
            logger.error("Bad date format, not updating start date")

        # run_sphinx in defined in models/scheduler.py
        row = scheduler.queue_task(run_sphinx, timeout=1200, pvars=dict(folder=request.folder,
                                                                       rvars=request.vars,
                                                                       base_course=course.base_course,
                                                                       application=request.application,
                                                                       http_host=request.env.http_host), immediate=True)
        uuid = row['uuid']


        course_url=path.join('/',request.application,'static', request.vars.projectname, 'index.html')


    return dict(sectionInfo=sectionsList, startDate=date.isoformat(), coursename=auth.user.course_name,
                instructors=instructordict, students=studentdict, confirm=False,
                task_name=uuid, course_url=course_url, course_id=auth.user.course_name)


@auth.requires(lambda: verifyInstructorStatus(auth.user.course_name, auth.user), requires_login=True)
def course_students():
    cur_students = db(
        (db.user_courses.course_id == auth.user.course_id) &
        (db.auth_user.id == db.user_courses.user_id)
    ).select(db.auth_user.username, db.auth_user.first_name,db.auth_user.last_name, orderby= db.auth_user.last_name|db.auth_user.first_name)
    searchdict = OrderedDict()
    for row in cur_students:
        name = row.first_name + " " + row.last_name
        username = row.username
        searchdict[str(username)] = name
    return json.dumps(searchdict)

@auth.requires(lambda: verifyInstructorStatus(auth.user.course_name, auth.user), requires_login=True)
def grading():

    assignments = {}
    assignments_query = db(db.assignments.course == auth.user.course_id).select()

    assignmentids = {}
    assignment_deadlines = {}
    question_points = {}

    for row in assignments_query:
        assignmentids[row.name] = int(row.id)
        assignment_questions = db(db.assignment_questions.assignment_id == int(row.id)).select()
        questions = []
        for q in assignment_questions:
            question_name = db(db.questions.id == q.question_id).select(db.questions.name).first().name
            questions.append(question_name)
            question_points[question_name] = q.points
        assignments[row.name] = questions
        assignment_deadlines[row.name] = row.duedate.isoformat()

    cur_students = db(db.user_courses.course_id == auth.user.course_id).select(db.user_courses.user_id)
    searchdict = {}
    for row in cur_students:
        isinstructor = db((db.course_instructor.course == auth.user.course_id) & (db.course_instructor.instructor == row.user_id)).select()
        instructorlist = []
        for line in isinstructor:
            instructorlist.append(line.instructor)
        if row.user_id not in instructorlist:
            person = db(db.auth_user.id == row.user_id).select(db.auth_user.username, db.auth_user.first_name,
                                                               db.auth_user.last_name)
            for identity in person:
                name = identity.first_name + " " + identity.last_name
                username = db(db.auth_user.id == int(row.user_id)).select(db.auth_user.username).first().username
                searchdict[str(username)] = name


    row = db(db.courses.id == auth.user.course_id).select(db.courses.course_name, db.courses.base_course).first()
    base_course = row.base_course
    chapter_labels = {}
    chapters_query = db(db.chapters.course_id == base_course).select()
    for row in chapters_query:
        q_list = []
        chapter_questions = db((db.questions.chapter == row.chapter_label) & (db.questions.base_course == base_course) & (db.questions.question_type == 'question')).select()
        for chapter_q in chapter_questions:
            q_list.append(chapter_q.name)
        chapter_labels[row.chapter_label] = q_list
    return dict(assignmentinfo=json.dumps(assignments), students=searchdict, 
                chapters=json.dumps(chapter_labels), 
                gradingUrl = URL('assignments', 'get_problem'),
                autogradingUrl = URL('assignments', 'autograde'), 
                gradeRecordingUrl = URL('assignments', 'record_grade'),
                calcTotalsURL = URL('assignments', 'calculate_totals'), 
                setTotalURL=URL('assignments', 'record_assignment_score'),
                getCourseStudentsURL = URL('admin', 'course_students'), 
                get_assignment_release_statesURL= URL('admin', 'get_assignment_release_states'),
                course_id = auth.user.course_name, 
                assignmentids=json.dumps(assignmentids), 
                assignment_deadlines=json.dumps(assignment_deadlines), 
                question_points=json.dumps(question_points)
                )

@auth.requires(lambda: verifyInstructorStatus(auth.user.course_name, auth.user), requires_login=True)
def getChangeLog():
    bookQuery = db(db.courses.course_name == auth.user.course_name).select()
    base_course = bookQuery[0].base_course
    #The stuff below looks messy but it's necessary because the ChangeLog.rst will not be located in the same directory as this Python file
    #so we have to move up to find the correct log file
    try:
        file = open(os.path.join(os.path.split(os.path.dirname(__file__))[0], 'books/' + base_course + '/ChangeLog.rst'))
        logFile = file.read()
        return str(logFile)
    except:
        return "No ChangeLog for this book\n\n\n"

@auth.requires(lambda: verifyInstructorStatus(auth.user.course_name, auth.user), requires_login=True)
def backup():
    #Begin the process of zipping up a backup file
    #This function will put the backup book in runestone/static/bookname/backup.zip
    import zipfile
    bookQuery = db(db.courses.course_name == auth.user.course_name).select()
    base_course = bookQuery[0].base_course
    toBeZippedPath = os.path.join(os.path.split(os.path.dirname(__file__))[0], 'static/' + base_course + '/backup')
    tobeZippedDirectory = os.path.join(os.path.split(os.path.dirname(__file__))[0], 'books/'+base_course)

    zip = zipfile.ZipFile("%s.zip" % (toBeZippedPath), "w", zipfile.ZIP_DEFLATED)
    abs_src = os.path.abspath(tobeZippedDirectory)
    for dirname, subdirs, files in os.walk(tobeZippedDirectory):
        for filename in files:
            absname = os.path.abspath(os.path.join(dirname, filename))
            arcname = absname[len(abs_src) + 1:]
            zip.write(absname, arcname)
    zip.close()
    directoryPath = os.path.join(os.path.split(os.path.dirname(__file__))[0], 'static/' + base_course + '/backup.zip')
    return response.stream(directoryPath, attachment=True)

@auth.requires(lambda: verifyInstructorStatus(auth.user.course_name, auth.user), requires_login=True)
def removeStudents():
    baseCourseName = db(db.courses.course_name == auth.user.course_name).select(db.courses.base_course)[0].base_course
    baseCourseID = db(db.courses.course_name == baseCourseName).select(db.courses.id)[0].id
    answer_tables = ['mchoice_answers', 'clickablearea_answers', 'codelens_answers', 
                     'dragndrop_answers', 'fitb_answers','parsons_answers',
                     'shortanswer_answers']

    if not isinstance(request.vars["studentList"], basestring):
        # Multiple ids selected
        studentList = request.vars["studentList"]
    elif request.vars["studentList"] == "None":
        # No id selected
        session.flash = T("No valid students were selected")
        return redirect('/%s/admin/admin' % (request.application))
    else:
        # One id selected
        studentList = [request.vars["studentList"]]

    for studentID in studentList:
        if studentID.isdigit() and int(studentID) != auth.user.id:
            sid = db(db.auth_user.id == int(studentID)).select(db.auth_user.username).first()
            db((db.user_courses.user_id == int(studentID)) & (db.user_courses.course_id == auth.user.course_id)).delete()
            db.user_courses.insert(user_id=int(studentID), course_id=baseCourseID)
            db(db.auth_user.id == int(studentID)).update(course_id=baseCourseID, course_name=baseCourseName, active='F')
            db( (db.useinfo.sid == sid) &
                (db.useinfo.course_id == auth.user.course_name)).update(course_id=baseCourseName)
            for tbl in answer_tables:
                db( (db[tbl].sid == sid) & (db[tbl].course_name == auth.user.course_name)).update(course_name=baseCourseName)
            db((db.code.sid == sid) & 
               (db.code.course_id == auth.user.course_id)).update(course_id=baseCourseID)
            db((db.acerror_log.sid == sid) & 
               (db.acerror_log.course_id == auth.user.course_name)).update(course_id=baseCourseName)
            # leave user_chapter_progress and user_sub_chapter_progress alone for now.

    session.flash = T("You have successfully removed students")
    return redirect('/%s/admin/admin' % (request.application))

@auth.requires(lambda: verifyInstructorStatus(auth.user.course_name, auth.user), requires_login=True)
def removeinstructor():
    removed = []
    if request.args[0] != str(auth.user.id):
        db((db.course_instructor.instructor == request.args[0]) & (db.course_instructor.course == auth.user.course_id)).delete()
        removed.append(True)
        return json.dumps(removed)
    else:
        session.flash = T("You cannot remove yourself as an instructor.")
        removed.append(False)
        return json.dumps(removed)

@auth.requires(lambda: verifyInstructorStatus(auth.user.course_name, auth.user), requires_login=True)
def addinstructor():
    db.executesql('''
        INSERT INTO course_instructor(course, instructor)
        SELECT %s, %s
        ''' % (auth.user.course_id, request.args[0]))


@auth.requires(lambda: verifyInstructorStatus(auth.user.course_name, auth.user), requires_login=True)
def deletecourse():
    course_name = auth.user.course_name
    cset = db(db.courses.course_name == course_name)
    if not cset.isempty():
        courseid = cset.select(db.courses.id).first()
        qset = db((db.course_instructor.course == courseid) & (db.course_instructor.instructor == auth.user.id))
        if not qset.isempty():
            qset.delete()
            students = db(db.auth_user.course_id == courseid)
            students.update(course_id=1)
            uset=db(db.user_courses.course_id == courseid.id)
            uset.delete()
            db(db.courses.id == courseid).delete()
            try:
                shutil.rmtree(path.join('applications', request.application, 'static', course_name))
                shutil.rmtree(path.join('applications', request.application, 'custom_courses', course_name))
                session.clear()
            except:
                response.flash = 'Error, %s does not appear to exist' % course_name
        else:
            response.flash = 'You are not the instructor of %s' % course_name
    else:
        response.flash = 'course, %s, not found' % course_name

    redirect(URL('default','index'))


@auth.requires(lambda: verifyInstructorStatus(auth.user.course_name, auth.user), requires_login=True)
def removeassign():
    try:
        assignment_id = int(request.args[0])
    except:
        session.flash = "Cannot remove assignment with id of {}".format(request.args[0])
        return;
    db(db.assignments.id == assignment_id).delete()

# Deprecated; replaced with new endpoint save_assignment, which handles insert or update, and saves more fields
@auth.requires(lambda: verifyInstructorStatus(auth.user.course_name, auth.user), requires_login=True)
def createAssignment():
    try:
        d_str = request.vars['due']
        if d_str:
            format_str = "%Y/%m/%d %H:%M"
            due = datetime.datetime.strptime(d_str, format_str)
        else:
            due = None
        newassignID = db.assignments.insert(course=auth.user.course_id, name=request.vars['name'], duedate=datetime.datetime.utcnow() + datetime.timedelta(days=7))
        returndict = {request.vars['name']: newassignID}
        return json.dumps(returndict)

    except Exception as ex:
        logger.error(ex)
        return json.dumps('ERROR')

# Deprecated
@auth.requires(lambda: verifyInstructorStatus(auth.user.course_name, auth.user), requires_login=True)
def assignmentInfo():
    assignment_id = request.vars['assignmentid']
    assignment_points = db(db.assignments.id == assignment_id).select(db.assignments.points).first().points
    assignment_questions = db(db.assignment_questions.assignment_id == assignment_id).select()
    allquestion_info = {}
    allquestion_info['assignment_points'] = assignment_points
    date = db(db.assignments.id == assignment_id).select(db.assignments.duedate).first().duedate
    try:
        due = date.strftime("%Y/%m/%d %H:%M")
    except Exception as ex:
        logger.error(ex)
        due = 'No due date set for this assignment'
    allquestion_info['due_date'] = due
    description = db(db.assignments.id == assignment_id).select(db.assignments.description).first().description
    if description == None:
        allquestion_info['description'] = 'No description available for this assignment'
    else:
        allquestion_info['description'] = description


    try:
        for row in assignment_questions:
            timed = row.timed
            try:
                question_points = int(row.points)
            except:
                question_points = 0
            question_info_query = db(db.questions.id == int(row.question_id)).select()
            for row in question_info_query:
                question_dict = {}
                #question_dict['base course'] = row.base_course
                #question_dict['chapter'] = row.chapter
                #question_dict['author'] = row.author
                #question_dict['difficulty'] = int(row.difficulty)
                #question_dict['question'] = row.question
                question_id = int(row.id)
                question_dict['name'] = row.name
                question_dict['timed'] = timed
                question_dict['points'] = question_points
                allquestion_info[int(row.id)] = question_dict
    except Exception as ex:
        logger.error(ex)

    return json.dumps(allquestion_info)

@auth.requires(lambda: verifyInstructorStatus(auth.user.course_name, auth.user), requires_login=True)
def getQuestions():
    assignment_id = request.vars['assignmentid']
    assignment_questions = db(db.assignment_questions.assignment_id == assignment_id).select()
    questions = []
    for row in assignment_questions:
        question_info_query = db(db.questions.id == int(row.question_id)).select()
        for q in question_info_query:
            questions.append(q.name)
    return json.dumps(questions)


@auth.requires(lambda: verifyInstructorStatus(auth.user.course_name, auth.user), requires_login=True)
def questionBank():
    row = db(db.courses.id == auth.user.course_id).select(db.courses.course_name, db.courses.base_course).first()
    base_course = row.base_course

    tags = False
    if request.vars['tags'] != "null":
        tags = True
    term = False
    if request.vars['term'] != "":
        term = True
    chapterQ = None
    if request.vars['chapter'] != "":
        chapter_label = db(db.chapters.chapter_label == request.vars['chapter']).select(db.chapters.chapter_label).first().chapter_label
        chapterQ =  db.questions.chapter == chapter_label
    difficulty = False
    if request.vars['difficulty'] != "null":
        difficulty = True
    authorQ = None
    if request.vars['author'] != "":
        authorQ = db.questions.author == request.vars['author']
    rows = []
    questions = []

    base_courseQ = db.questions.base_course == base_course
    try:

        if chapterQ != None and authorQ != None:

            questions_query = db(chapterQ & authorQ & base_courseQ).select()

        elif chapterQ == None and authorQ != None:

            questions_query = db(authorQ & base_courseQ).select()

        elif chapterQ != None and authorQ == None:

            questions_query = db(chapterQ & base_courseQ).select()

        else:

            questions_query = db(base_courseQ).select()

        for question in questions_query: #Initially add all questions that we can to the list, and then remove the rows that don't match search criteria
            rows.append(question)
        for row in questions_query:
            removed_row = False
            if term:
                if (request.vars['term'] not in row.name and row.question and request.vars['term'] not in row.question) or row.question_type == 'page':
                    try:
                        rows.remove(row)
                        removed_row = True
                    except Exception as err:
                        ex = err

            if removed_row == False:
                if difficulty:
                    if int(request.vars['difficulty']) != row.difficulty:
                        try:
                            rows.remove(row)
                            removed_row = True
                        except Exception as err:
                            ex = err

            if removed_row == False:
                if tags:
                    tags_query = db(db.question_tags.question_id == row.id).select()
                    tag_list = []
                    for q_tag in tags_query:
                        tag_names = db(db.tags.id == q_tag.tag_id).select()
                        for tag_name in tag_names:
                            tag_list.append(tag_name.tag_name)
                    needsRemoved = False
                    for search_tag in request.vars['tags'].split(','):
                        if search_tag not in tag_list:
                            needsRemoved = True
                    if needsRemoved:
                        try:
                            rows.remove(row)
                        except Exception as err:
                            print(err)
        for q_row in rows:
            questions.append(q_row.name)

    except Exception as ex:
        logger.error(ex)
        return 'Error'
    return json.dumps(questions)


# Deprecated; use add__or_update_assignment_question instead
@auth.requires(lambda: verifyInstructorStatus(auth.user.course_name, auth.user), requires_login=True)
def addToAssignment():
    return add__or_update_assignment_question()


@auth.requires(lambda: verifyInstructorStatus(auth.user.course_name, auth.user), requires_login=True)
def getQuestionInfo():
    assignment_id = int(request.vars['assignment'])
    question_name = request.vars['question']
    base_course = db(db.courses.course_name == auth.user.course_name).select().first().base_course
    row = db((db.questions.name == question_name) & (db.questions.base_course == base_course)).select().first()

    question_code = row.question
    htmlsrc = row.htmlsrc
    question_author = row.author
    question_difficulty = row.difficulty
    question_id = row.id

    tags = []
    question_tags = db((db.question_tags.question_id == question_id)).select()
    for row in question_tags:
        tag_id = row.tag_id
        tag_name = db((db.tags.id == tag_id)).select(db.tags.tag_name).first().tag_name
        tags.append(" " + str(tag_name))
    if question_difficulty != None:
        returnDict = {'code':question_code, 'htmlsrc': htmlsrc, 'author':question_author, 'difficulty':int(question_difficulty), 'tags': tags}
    else:
        returnDict = {'code':question_code, 'htmlsrc': htmlsrc, 'author':question_author, 'difficulty':None, 'tags': tags}

    return json.dumps(returnDict)

@auth.requires(lambda: verifyInstructorStatus(auth.user.course_name, auth.user), requires_login=True)
def edit_question():
    vars = request.vars
    old_qname = vars['question']
    new_qname = vars['name']
    try:
        difficulty = int(vars['difficulty'])
    except:
        difficulty = 0
    tags = vars['tags']
    base_course = db(db.courses.id == auth.user.course_id).select(db.courses.base_course).first().base_course
    old_question = db((db.questions.name == old_qname) & (db.questions.base_course == base_course)).select().first()

    if not old_question:
        return "Could not find question {} to update".format(old_qname)

    author = auth.user.first_name + " " + auth.user.last_name
    timestamp = datetime.datetime.utcnow()
    chapter = old_question.chapter
    question_type = old_question.question_type
    subchapter = old_question.subchapter

    question = vars['questiontext']
    htmlsrc = vars['htmlsrc']

    if old_qname == new_qname and old_question.author != author:
        return "You do not own this question, Please assign a new unique id"

    if old_qname != new_qname:
        newq = db(db.questions.name == new_qname).select().first()
        if newq and newq.author != author:
            return "You cannot replace a question you did not author"

    try:
        new_qid = db.questions.update_or_insert(
            (db.questions.name == new_qname) & (db.questions.base_course == base_course),
            difficulty=difficulty, question=question,
            name=new_qname, author=author, base_course=base_course, timestamp=timestamp,
            chapter=chapter, subchapter=subchapter, question_type=question_type,
            htmlsrc=htmlsrc)
        if tags and tags != 'null':
            tags = tags.split(',')
            for tag in tags:
                logger.error("TAG = %s",tag)
                tag_id = db(db.tags.tag_name == tag).select(db.tags.id).first().id
                db.question_tags.insert(question_id = new_qid, tag_id=tag_id)
        return "Success - Edited Question Saved"
    except Exception as ex:
        logger.error(ex)
        return "An error occurred saving your question {}".format(str(ex))


@auth.requires(lambda: verifyInstructorStatus(auth.user.course_name, auth.user), requires_login=True)
def question_text():
    qname = request.vars['question_name']
    base_course = db(db.courses.id == auth.user.course_id).select(db.courses.base_course).first().base_course
    try:
        q_text = db((db.questions.name == qname) & (db.questions.base_course == base_course)).select(db.questions.question).first().question
    except:
        q_text = "Error: Could not find source for {} in the database".format(qname)

    if q_text[0:2] == '\\x':  # workaround Python2/3 SQLAlchemy/DAL incompatibility with text
        q_text = q_text[2:].decode('hex')
    logger.debug(q_text)
    return json.dumps(unicode(q_text, encoding="utf8"))


@auth.requires(lambda: verifyInstructorStatus(auth.user.course_name, auth.user), requires_login=True)
def searchstudents():
    if request.args[0] == "_":
        #seperate the students from instructors in a hopefully more efficient way
        cur_students = db(db.user_courses.course_id == auth.user.course_id).select(db.user_courses.user_id)
        searchdict = {}
        for row in cur_students:
            isinstructor = db((db.course_instructor.course == auth.user.course_id) & (db.course_instructor.instructor == row.user_id)).select()
            instructorlist = []
            for line in isinstructor:
                instructorlist.append(line.instructor)
            if row.user_id not in instructorlist:
                person = db(db.auth_user.id == row.user_id).select(db.auth_user.username, db.auth_user.first_name,
                                                               db.auth_user.last_name)
                for identity in person:
                    name = identity.first_name + " " + identity.last_name
                    searchdict[row.user_id] = name

    else:
        cur_students = db(db.user_courses.course_id == auth.user.course_id).select(db.user_courses.user_id)
        searchdict = {}
        for row in cur_students:
            isinstructor = db((db.course_instructor.course == auth.user.course_id) & (
            db.course_instructor.instructor == row.user_id)).select()
            instructorlist = []
            for line in isinstructor:
                instructorlist.append(line.instructor)
            if row.user_id not in instructorlist:
                person = db(db.auth_user.id == row.user_id).select(db.auth_user.username, db.auth_user.first_name, db.auth_user.last_name)
                for identity in person:
                    if request.args[0] in identity.first_name or request.args[0] in identity.last_name:
                        name = identity.first_name + " " + identity.last_name
                        searchdict[row.user_id] = name

    return json.dumps(searchdict)


@auth.requires(lambda: verifyInstructorStatus(auth.user.course_name, auth.user), requires_login=True)
def gettemplate():
    template = request.args[0]
    returndict = {}
    base = ''

    returndict['template'] = base + cmap.get(template,'').__doc__

    chapters = []
    chaptersrow = db(db.chapters.course_id == auth.user.course_name).select(db.chapters.chapter_name, db.chapters.chapter_label)
    for row in chaptersrow:
        chapters.append((row['chapter_label'], row['chapter_name']))
    logger.debug(chapters)
    returndict['chapters'] = chapters

    return json.dumps(returndict)


@auth.requires(lambda: verifyInstructorStatus(auth.user.course_name, auth.user), requires_login=True)
def createquestion():
    row = db(db.courses.id == auth.user.course_id).select(db.courses.course_name, db.courses.base_course).first()
    base_course = row.base_course
    tab = request.vars['tab']
    aid = request.vars['assignmentid']
    if aid == 'undefined':
        logger.error("undefined assignmentid by {} for name {} subchap {} question {}".format(auth.user.username,
                                                                        request.vars.name,
                                                                        request.vars.subchapter,
                                                                        request.vars.question))
        return json.dumps("ERROR")

    assignmentid = int(aid)
    points = int(request.vars['points']) if request.vars['points'] else 1
    timed = request.vars['timed']

    try:
        newqID = db.questions.insert(base_course=base_course, name=request.vars['name'], chapter=request.vars['chapter'],
                 subchapter=request.vars['subchapter'], author=auth.user.first_name + " " + auth.user.last_name, difficulty=request.vars['difficulty'],
                 question=request.vars['question'], timestamp=datetime.datetime.utcnow(), question_type=request.vars['template'],
                 is_private=request.vars['isprivate'], htmlsrc=request.vars['htmlsrc'])

        assignment_question = db.assignment_questions.insert(assignment_id=assignmentid, question_id=newqID, timed=timed, points=points)

        returndict = {request.vars['name']: newqID, 'timed':timed, 'points': points}

        return json.dumps(returndict)
    except Exception as ex:
        logger.error(ex)
        return json.dumps('ERROR')

@auth.requires(lambda: verifyInstructorStatus(auth.user.course_name, auth.user), requires_login=True)
def htmlsrc():
    acid = request.vars['acid']
    htmlsrc = ""
    res = db(
        (db.questions.name == acid) &
        (db.questions.base_course == db.courses.base_course) &
        (db.courses.course_name == auth.user.course_name)
         ).select(db.questions.htmlsrc).first()
    if res and res.htmlsrc:
        htmlsrc = res.htmlsrc
    else:
        logger.error("HTML Source not found for %s in course %s", acid, auth.user.course_name)
        htmlsrc = "<p>No preview Available</p>"
    if htmlsrc and htmlsrc[0:2] == '\\x':    # Workaround Python3/Python2  SQLAlchemy/DAL incompatibility with text columns
        htmlsrc = htmlsrc.decode('hex')
    return json.dumps(unicode(htmlsrc, encoding='utf8', errors='ignore'))


@auth.requires(lambda: verifyInstructorStatus(auth.user.course_name, auth.user), requires_login=True)
def getStudentCode():
    try:
        acid = request.vars['acid']
        sid = request.vars['sid']
        c = db((db.code.acid == acid) & (db.code.sid == sid)).select(orderby = db.code.id).last()
        return json.dumps(c.code)
    except Exception as ex:
        logger.error(ex)


@auth.requires(lambda: verifyInstructorStatus(auth.user.course_name, auth.user), requires_login=True)
def getGradeComments():

    acid = request.vars['acid']
    sid = request.vars['sid']

    c =  db((db.question_grades.sid == sid) \
             & (db.question_grades.div_id == acid) \
             & (db.question_grades.course_name == auth.user.course_name)\
            ).select().first()
    if c != None:
        return json.dumps({'grade':c.score, 'comments':c.comment})
    else:
        return json.dumps("Error")



@auth.requires(lambda: verifyInstructorStatus(auth.user.course_name, auth.user), requires_login=True)
def coursename():
    row = db(db.courses.id == auth.user.course_id).select(db.courses.course_name, db.courses.base_course).first()
    return json.dumps(row.course_name)


@auth.requires(lambda: verifyInstructorStatus(auth.user.course_name, auth.user), requires_login=True)
def indexrst():
    try:
        row = db(db.courses.id == auth.user.course_id).select(db.courses.course_name, db.courses.base_course).first()
        course_name = row.course_name
        file = open(os.path.join(os.path.split(os.path.dirname(__file__))[0], 'custom_courses/' + course_name + '/index.rst'))
        filetxt = file.read()
    except Exception as ex:
        logger.error(ex)
        filetxt = "Sorry, no index.rst file could be found"
    return json.dumps(filetxt)

@auth.requires(lambda: verifyInstructorStatus(auth.user.course_name, auth.user), requires_login=True)
def editindexrst():
    try:
        row = db(db.courses.id == auth.user.course_id).select(db.courses.course_name, db.courses.base_course).first()
        course_name = row.course_name
        newtext = request.vars['newtext']
        file = open(os.path.join(os.path.split(os.path.dirname(__file__))[0], 'custom_courses/' + course_name + '/index.rst'),'w')
        file.write(newtext)
        file.close()
        return 'ok'
    except Exception as ex:
        logger.error(ex)

def _get_assignment(assignment_id):
    return db(db.assignments.id == assignmentid).select().first()

def _get_lti_record(oauth_consumer_key):
    return db(db.lti_keys.consumer == oauth_consumer_key).select().first()

@auth.requires(lambda: verifyInstructorStatus(auth.user.course_name, auth.user), requires_login=True)
def releasegrades():
    try:
        assignmentid = request.vars['assignmentid']
        released = (request.vars['released'] == 'yes')
        assignment = db(db.assignments.id == assignmentid).select().first()
        assignment.update_record(released=released)

    except Exception as ex:
        logger.error(ex)

    if released:
        # send lti grades
        assignment = _get_assignment(assignmentid)
        lti_record = _get_lti_record(session.oauth_consumer_key)
        if assignment and lti_record:
            send_lti_grades(assignment.id, assignment.points, auth.user.course_id, lti_record, db)
    return "Success"


@auth.requires(lambda: verifyInstructorStatus(auth.user.course_name, auth.user), requires_login=True)
def get_assignment_release_states():
    # return a dictionary with the release status of whether grades have been
    # released for each of the assignments for the current course
    try:
        assignments_query = db(db.assignments.course == auth.user.course_id).select()
        return json.dumps({row.name: row.released for row in assignments_query})
    except Exception as ex:
        print(ex)
        return json.dumps({})

def _get_toc_and_questions():
    # return a dictionary with a nested dictionary representing everything the
    # picker will need in the instructor's assignment authoring tab

    # Format is documented at https://www.jstree.com/docs/json/

    #try:
        # First get the chapters associated with the current course, and insert them into the tree
        # Recurse, with each chapter:
        #   -- get the subchapters associated with it, and insert into the subdictionary
        #   -- Recurse; with each subchapter:
        #      -- get the divs associated with it, and insert into the sub-sub-dictionary

        question_picker = []
        # This one doesn't include the questions, but otherwise the same
        reading_picker = []
        # This one is similar to reading_picker, but does not include sub-chapters with no practice question.
        practice_picker = []
        subchapters_taught_query = db((db.sub_chapter_taught.course_name == auth.user.course_name) &
                                      (db.chapters.course_id == auth.user.course_name) &
                                      (db.chapters.chapter_label == db.sub_chapter_taught.chapter_label) &
                                      (db.sub_chapters.chapter_id == db.chapters.id) &
                                      (db.sub_chapters.sub_chapter_label == db.sub_chapter_taught.sub_chapter_label)
                                      ).select(db.chapters.chapter_name,
                                               db.sub_chapters.sub_chapter_name)
        chapters_and_subchapters_taught = [(row.chapters.chapter_name, row.sub_chapters.sub_chapter_name)
                                           for row in subchapters_taught_query]
        topic_query = db((db.courses.course_name == auth.user.course_name) &
                         (db.questions.base_course == db.courses.base_course) &
                         (db.questions.practice == True)).select(db.questions.topic,
                                                                 db.questions.chapter,
                                                                 db.questions.subchapter,
                                                                 orderby=db.questions.id)
        for q in topic_query:
            # We know chapter_name and sub_chapter_name include spaces.
            # So we cannot directly use the labels retrieved from q.topic as chapter_name and
            # sub_chapter_name and we need to query the corresponding chapter_name and sub_chapter_name from the
            # corresponding tables.
            if q.topic is not None:
                try:
                    chap, subch = q.topic.split('/')
                except:
                    # a badly formed "topic" for the question; just ignore it
                    logger.info("Bad Topic: {}".format(q.topic))
                try:
                    chapter = db((db.chapters.course_id == auth.user.course_name) &
                                  (db.chapters.chapter_label == chap)) \
                                  .select()[0]

                    sub_chapter_name = db((db.sub_chapters.chapter_id == chapter.id) &
                                  (db.sub_chapters.sub_chapter_label == subch)) \
                                  .select()[0].sub_chapter_name
                except:
                    # topic's chapter and subchapter are not in the book; ignore this topic
                    logger.info("Missing Chapter {} or Subchapter {} for topic {}".format(chap, subch, q.topic))
            else:
                chap = q.chapter
                subch = q.subchapter
                chapter = db((db.chapters.course_id == auth.user.course_name) &
                             (db.chapters.chapter_label == chap)) \
                    .select()[0]

                sub_chapter_name = db((db.sub_chapters.chapter_id == chapter.id) &
                                      (db.sub_chapters.sub_chapter_label == subch)) \
                    .select()[0].sub_chapter_name

            chapter_name = chapter.chapter_name
            # Find the item in practice picker for this chapter
            p_ch_info = None
            for ch_info in practice_picker:
                if ch_info['text'] == chapter_name:
                    p_ch_info = ch_info
            if not p_ch_info:
                # if there isn't one, add one
                p_ch_info = {}
                practice_picker.append(p_ch_info)
                p_ch_info['text'] = chapter_name
                p_ch_info['children'] = []
            # add the subchapter
            p_sub_ch_info = {}
            if sub_chapter_name not in [child['text'] for child in p_ch_info['children']]:
                p_ch_info['children'].append(p_sub_ch_info)
                p_sub_ch_info['id'] = "{}/{}".format(chapter_name, sub_chapter_name)
                p_sub_ch_info['text'] = sub_chapter_name
                # checked if
                p_sub_ch_info['state'] = {'checked':
                                          (chapter_name, sub_chapter_name) in chapters_and_subchapters_taught}

        # chapters are associated with courses, not with base_courses
        chapters_query = db((db.chapters.course_id == auth.user.course_name)).select(orderby=db.chapters.id)
        ids = {row.chapter_name: row.id for row in chapters_query}
        practice_picker.sort(key=lambda d: ids[d['text']])

        for ch in chapters_query:
            q_ch_info = {}
            question_picker.append(q_ch_info)
            q_ch_info['text'] = ch.chapter_name
            q_ch_info['children'] = []
            # Copy the same stuff for reading picker.
            r_ch_info = {}
            reading_picker.append(r_ch_info)
            r_ch_info['text'] = ch.chapter_name
            r_ch_info['children'] = []
            # practice_questions = db((db.questions.chapter == ch.chapter_label) & \
            #                         (db.questions.practice == True))
            # if not practice_questions.isempty():
            #     # Copy the same stuff for practice picker.
            #     p_ch_info = {}
            #     practice_picker.append(p_ch_info)
            #     p_ch_info['text'] = ch.chapter_name
            #     p_ch_info['children'] = []
            # todo:  check the chapters attribute to see if its available for readings
            subchapters_query = db(db.sub_chapters.chapter_id == ch.id).select(orderby=db.sub_chapters.id)
            for sub_ch in subchapters_query:
                q_sub_ch_info = {}
                q_ch_info['children'].append(q_sub_ch_info)
                q_sub_ch_info['text'] = sub_ch.sub_chapter_name
                # Make the Exercises sub-chapters easy to access, since user-written problems will be added there.
                if sub_ch.sub_chapter_name == 'Exercises':
                    q_sub_ch_info['id'] = ch.chapter_name + ' Exercises'
                q_sub_ch_info['children'] = []
                # Copy the same stuff for reading picker.
                if sub_ch.skipreading == 'F' or sub_ch.skipreading == False or sub_ch.skipreading == None:
                    r_sub_ch_info = {}
                    r_ch_info['children'].append(r_sub_ch_info)
                    r_sub_ch_info['id'] = "{}/{}".format(ch.chapter_name, sub_ch.sub_chapter_name)
                    r_sub_ch_info['text'] = sub_ch.sub_chapter_name
                # practice_questions = db((db.questions.chapter == ch.chapter_label) & \
                #                (db.questions.subchapter == sub_ch.sub_chapter_label) & \
                #                (db.questions.practice == True))
                # if not practice_questions.isempty():
                #     # Copy the same stuff for reading picker.
                #     p_sub_ch_info = {}
                #     p_ch_info['children'].append(p_sub_ch_info)
                #     p_sub_ch_info['id'] = "{}/{}".format(ch.chapter_name, sub_ch.sub_chapter_name)
                #     p_sub_ch_info['text'] = sub_ch.sub_chapter_name
                #     # checked if
                #     p_sub_ch_info['state'] = {'checked':
                #                               (ch.chapter_name, sub_ch.sub_chapter_name) in chapters_and_subchapters_taught}
                # include another level for questions only in the question picker
                questions_query = db((db.courses.course_name == auth.user.course_name) & \
                                     (db.questions.base_course == db.courses.base_course) & \
                                  (db.questions.chapter == ch.chapter_label) & \
                                  (db.questions.question_type <> 'page') & \
                                  (db.questions.subchapter == sub_ch.sub_chapter_label)).select(orderby=db.questions.id)
                for question in questions_query:
                    q_info = dict(
                        text=question.questions.name,
                        id=question.questions.name,
                    )
                    q_sub_ch_info['children'].append(q_info)
        return json.dumps({'reading_picker': reading_picker,
                          'practice_picker': practice_picker,
                          'question_picker': question_picker})
    # except Exception as ex:
    #     print ex
    #     return json.dumps({})

@auth.requires(lambda: verifyInstructorStatus(auth.user.course_name, auth.user), requires_login=True)
def get_assignment():
    assignment_id = request.vars['assignmentid']
    # Assemble the assignment-level properties
    if assignment_id == 'undefined':
        logger.error('UNDEFINED assignment {} {}'.format(auth.user.course_name, auth.user.username))
        session.flash = 'Error assignment ID is undefined'
        return redirect(URL('assignments','index'))

    assignment_data = {}
    assignment_row = db(db.assignments.id == assignment_id).select().first()
    assignment_data['assignment_points'] = assignment_row.points
    try:
        assignment_data['due_date'] = assignment_row.duedate.strftime("%Y/%m/%d %H:%M")
    except Exception as ex:
        logger.error(ex)
        assignment_data['due_date'] = None
    assignment_data['description'] = assignment_row.description
    assignment_data['visible'] = assignment_row.visible

    # Still need to get:
    #  -- timed properties of assignment
    #  (See https://github.com/RunestoneInteractive/RunestoneServer/issues/930)
    base_course = db(db.courses.id == auth.user.course_id).select(db.courses.base_course).first().base_course
    # Assemble the readings (subchapters) that are part of the assignment
    a_q_rows = db((db.assignment_questions.assignment_id == assignment_id) &
                  (db.assignment_questions.question_id == db.questions.id) &
                  (db.questions.question_type == 'page')
                  ).select(orderby=db.assignment_questions.sorting_priority)
    pages_data = []
    for row in a_q_rows:
        if row.questions.question_type == 'page':
            # get the count of 'things to do' in this chap/subchap
            activity_count = db((db.questions.chapter==row.questions.chapter) &
                       (db.questions.subchapter==row.questions.subchapter) &
                       (db.questions.base_course == base_course)).count()

        pages_data.append(dict(
            name = row.questions.name,
            points = row.assignment_questions.points,
            autograde = row.assignment_questions.autograde,
            activity_count = activity_count,
            activities_required = row.assignment_questions.activities_required,
            which_to_grade = row.assignment_questions.which_to_grade,
            autograde_possible_values = AUTOGRADE_POSSIBLE_VALUES[row.questions.question_type],
            which_to_grade_possible_values = WHICH_TO_GRADE_POSSIBLE_VALUES[row.questions.question_type]
        ))

    # Assemble the questions that are part of the assignment
    a_q_rows = db((db.assignment_questions.assignment_id == assignment_id) &
                  (db.assignment_questions.question_id == db.questions.id) &
                  (db.assignment_questions.reading_assignment == None)
                  ).select(orderby=db.assignment_questions.sorting_priority)
    #return json.dumps(db._lastsql)
    questions_data = []
    for row in a_q_rows:
        logger.debug(row.questions.question_type)
        if row.questions.question_type != 'page':
            questions_data.append(dict(
                name = row.questions.name,
                points = row.assignment_questions.points,
                autograde = row.assignment_questions.autograde,
                which_to_grade = row.assignment_questions.which_to_grade,
                autograde_possible_values = AUTOGRADE_POSSIBLE_VALUES[row.questions.question_type],
                which_to_grade_possible_values = WHICH_TO_GRADE_POSSIBLE_VALUES[row.questions.question_type]
            ))

    return json.dumps(dict(assignment_data=assignment_data,
                           pages_data=pages_data,
                           questions_data=questions_data))

@auth.requires(lambda: verifyInstructorStatus(auth.user.course_name, auth.user), requires_login=True)
def save_assignment():
    # This endpoint is for saving (updating) an assignment's top-level information, without any
    # questions or readings that might be part of the assignment
    # Should return the id of the assignment, if one is not passed in

    # The following fields must be provided in request.vars (see modesl/grouped_assignments.py for model definition):
    # -- assignment_id (if it's an existing assignment; if none provided, then we insert a new assignment)
    # -- description
    # -- duedate

    assignment_id = request.vars.get('assignment_id')
    isVisible = request.vars['visible']

    try:
        d_str = request.vars['due']
        format_str = "%Y/%m/%d %H:%M"
        due = datetime.datetime.strptime(d_str, format_str)
    except:
        logger.error("Bad Date format for assignment: {}".format(d_str))
        due = datetime.datetime.utcnow() + datetime.timedelta(7)
    try:
        db(db.assignments.id == assignment_id).update(
            course=auth.user.course_id,
            description=request.vars['description'],
            duedate=due,
            visible=request.vars['visible']
        )
        return json.dumps({request.vars['name']: assignment_id})
    except Exception as ex:
        logger.error(ex)
        return json.dumps('ERROR')


@auth.requires(lambda: verifyInstructorStatus(auth.user.course_name, auth.user), requires_login=True)
def add__or_update_assignment_question():
    # This endpoint is for adding a question to an assignment, or updating an existing assignment_question

    # The following fields should be provided in request.vars:
    # -- assignment (an integer)
    # -- question (the question_name)
    # -- points
    # -- autograde
    # -- which_to_grade
    # -- reading_assignment (boolean, true if it's a page to visit rather than a directive to interact with)
    if request.vars.assignment == 'undefined':
        session.flash = "Error: Unable to update assignment in DB. No assignment is selected"
        return redirect(URL('admin','assignments'))

    assignment_id = int(request.vars['assignment'])
    question_name = request.vars['question']
    logger.debug("adding or updating assign id {} question_name {}".format(assignment_id, question_name))
    # This assumes that question will always be in DB already, before an assignment_question is created
    logger.debug("course_id %s",auth.user.course_id)
    question_id = _get_question_id(question_name, auth.user.course_id)
    if question_id == None:
        logger.error("Question Not found for name = {} course = {}".format(question_name, auth.user.course_id))
        session.flash = "Error: Cannot find question {} in the database".format(question_name)
        return redirect(URL('admin','assignments'))

    base_course = db(db.courses.id == auth.user.course_id).select(db.courses.base_course).first().base_course
    logger.debug("base course %s", base_course)
    question_type = db.questions[question_id].question_type
    chapter = db.questions[question_id].chapter
    subchapter = db.questions[question_id].subchapter
    tmpSp = _get_question_sorting_priority(assignment_id, question_id)
    if tmpSp != None:
        sp = 1 + tmpSp
    else:
        sp = 0

    activity_count = 0
    if question_type == 'page':
        reading_assignment = 'T'
        # get the count of 'things to do' in this chap/subchap
        activity_count = db((db.questions.chapter==chapter) &
                   (db.questions.subchapter==subchapter) &
                   (db.questions.base_course == base_course)).count()
        try:
            activities_required = int(request.vars.get('activities_required'))
            if activities_required == -1:
                activities_required = max(int(activity_count * .8),1)
        except:
            logger.error("No Activities set for RA %s", question_name)
            activities_required = None

    else:
        reading_assignment = None
        activities_required = None

    # Have to use try/except here instead of request.vars.get in case the points is '',
    # which doesn't convert to int
    try:
        points = int(request.vars['points'])
    except:
        points = activity_count


    autograde = request.vars.get('autograde')
    which_to_grade = request.vars.get('which_to_grade')
    try:
        # save the assignment_question
        db.assignment_questions.update_or_insert(
            (db.assignment_questions.assignment_id==assignment_id) & (db.assignment_questions.question_id==question_id),
            assignment_id = assignment_id,
            question_id = question_id,
            activities_required=activities_required,
            points=points,
            autograde=autograde,
            which_to_grade = which_to_grade,
            reading_assignment = reading_assignment,
            sorting_priority = sp
        )
        total = _set_assignment_max_points(assignment_id)
        return json.dumps(dict(
            total = total,
            activity_count=activity_count,
            activities_required=activities_required,
            autograde_possible_values=AUTOGRADE_POSSIBLE_VALUES[question_type],
            which_to_grade_possible_values=WHICH_TO_GRADE_POSSIBLE_VALUES[question_type]
        ))
    except Exception as ex:
        logger.error(ex)
        return json.dumps("Error")

def _get_question_id(question_name, course_id):
    question = db((db.questions.name == question_name) &
              (db.questions.base_course == db.courses.base_course) &
              (db.courses.id == course_id)
              ).select(db.questions.id).first()
    if question:
        return int(question.id)
    else:
        # Hmmm, what should we do if not found?
        return None

    # return int(db((db.questions.name == question_name) &
    #           (db.questions.base_course == db.courses.base_course) &
    #           (db.courses.id == course_id)
    #           ).select(db.questions.id).first().id)

def _get_question_sorting_priority(assignment_id, question_id):
    max = db.assignment_questions.sorting_priority.max()
    return db((db.assignment_questions.assignment_id == assignment_id)).select(max).first()[max]

@auth.requires(lambda: verifyInstructorStatus(auth.user.course_name, auth.user), requires_login=True)
def delete_assignment_question():
    ## Deletes one assignment_question
    try:
        question_name = request.vars['name']
        assignment_id = int(request.vars['assignment_id'])
        question_id = _get_question_id(question_name, auth.user.course_id)
        logger.debug("DELETEING A: %s Q:%s ", assignment_id, question_id)
        db((db.assignment_questions.assignment_id == assignment_id) & \
           (db.assignment_questions.question_id == question_id)).delete()
        total = _set_assignment_max_points(assignment_id)
        return json.dumps({'total': total})
    except Exception as ex:
        logger.error(ex)
        return json.dumps("Error")

def _set_assignment_max_points(assignment_id):
    """Called after a change to assignment questions.
    Recalculate the total, save it in the assignment row
    and return it."""
    sum_op = db.assignment_questions.points.sum()
    total = db(db.assignment_questions.assignment_id == assignment_id).select(sum_op).first()[sum_op]
    db(db.assignments.id == assignment_id).update(
        points=total
    )
    return total


@auth.requires(lambda: verifyInstructorStatus(auth.user.course_name, auth.user), requires_login=True)
def reorder_assignment_questions():
    """Called when the questions are reordered in the instructor assignments interface.
    request.vars must include:
    -- names: a list of strings for question_names
    -- assignment_id: a database record id

    The names list should be a list of *all* assignment_questions of that type (i.e., all that have the
    boolean reading_assignment flag set to True, or all that have it set to False).
    We will reassign sorting_priorities to all of them.
    """
    question_names = request.vars['names[]']  # a list of question_names
    assignment_id = int(request.vars['assignment_id'])
    i = 0
    for name in question_names:
        i += 1
        question_id = _get_question_id(name, auth.user.course_id)
        db((db.assignment_questions.question_id == question_id) &
           (db.assignment_questions.assignment_id == assignment_id)) \
           .update(sorting_priority = i)

    return json.dumps("Reordered in DB")

@auth.requires(lambda: verifyInstructorStatus(auth.user.course_name, auth.user), requires_login=True)
def checkQType():
    acid = request.vars['acid']
    sid = request.vars['sid']
    answer = None
    useinfoquery = db((db.useinfo.div_id == acid) & (db.useinfo.sid == sid)).select(db.useinfo.event, db.useinfo.act).first()
    if useinfoquery != None:
        if useinfoquery.event == 'shortanswer':
            answer = useinfoquery.act

    return json.dumps(answer)<|MERGE_RESOLUTION|>--- conflicted
+++ resolved
@@ -498,12 +498,8 @@
 
     string_data = [x.encode('UTF8') for x in data]
 
-<<<<<<< HEAD
     now = datetime.datetime.utcnow()
-    now_local = now - datetime.timedelta(hours=int(session.timezoneoffset))
-=======
-    now = datetime.datetime.utcnow() - datetime.timedelta(hours=float(session.timezoneoffset))
->>>>>>> 47aa23c4
+    now_local = now - datetime.timedelta(hours=float(session.timezoneoffset))
 
     students = db((db.auth_user.course_name == auth.user.course_name)) \
         .select()
@@ -547,7 +543,7 @@
                                 last_presented=now.date() - datetime.timedelta(1),
                                 last_completed=now.date() - datetime.timedelta(1),
                                 creation_time=now,
-                                tz_offset=int(session.timezoneoffset)
+                                tz_offset=float(session.timezoneoffset)
                             )
             else:
                 if not subchapterTaught.isempty():
