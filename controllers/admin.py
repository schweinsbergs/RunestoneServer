from os import path
import os
from datetime import date, timedelta
import re
from collections import OrderedDict
from paver.easy import sh
import json
from runestone import cmap
from rs_grading import send_lti_grades

import logging

logger = logging.getLogger(settings.logger)
logger.setLevel(settings.log_level)


ALL_AUTOGRADE_OPTIONS = ['manual', 'all_or_nothing', 'pct_correct', 'interact']
AUTOGRADE_POSSIBLE_VALUES = dict(
    clickablearea=['manual', 'all_or_nothing', 'interact'],
    external=[],
    fillintheblank=ALL_AUTOGRADE_OPTIONS,
    activecode=ALL_AUTOGRADE_OPTIONS,
    actex=ALL_AUTOGRADE_OPTIONS,
    dragndrop=['manual', 'all_or_nothing', 'interact'],
    shortanswer=ALL_AUTOGRADE_OPTIONS,
    mchoice=ALL_AUTOGRADE_OPTIONS,
    codelens=ALL_AUTOGRADE_OPTIONS,
    parsonsprob=ALL_AUTOGRADE_OPTIONS,
    video=['interact'],
    poll=['interact'],
    page=['interact'],
    showeval=['interact']
)

ALL_WHICH_OPTIONS = ['first_answer', 'last_answer', 'best_answer']
WHICH_TO_GRADE_POSSIBLE_VALUES = dict(
    clickablearea=ALL_WHICH_OPTIONS,
    external=[],
    fillintheblank=ALL_WHICH_OPTIONS,
    activecode=ALL_WHICH_OPTIONS,
    actex=ALL_WHICH_OPTIONS,
    dragndrop=ALL_WHICH_OPTIONS,
    shortanswer=ALL_WHICH_OPTIONS,
    mchoice=ALL_WHICH_OPTIONS,
    codelens=ALL_WHICH_OPTIONS,
    parsonsprob=ALL_WHICH_OPTIONS,
    video=[],
    poll=[],
    showeval=ALL_WHICH_OPTIONS,
    page=ALL_WHICH_OPTIONS
)

# create a simple index to provide a page of links
# - re build the book
# - list assignments
# - find assignments for a student
# - show totals for all students

# select acid, sid from code as T where timestamp = (select max(timestamp) from code where sid=T.sid and acid=T.acid);


@auth.requires_login()
def index():
    row = db(db.courses.id == auth.user.course_id).select(db.courses.course_name, db.courses.base_course).first()
    # get current build info
    # read build info from application/custom_courses/course/build_info
    if not row:
        session.flash = "You must be registered for a course to access this page"
        redirect(URL(c="default"))

    if row.course_name not in ['thinkcspy','pythonds','webfundamentals','apcsareview', 'JavaReview', 'pip2', 'StudentCSP']:
        if not verifyInstructorStatus(auth.user.course_name, auth.user):
            session.flash = "You must be an instructor to access this page"
            redirect(URL(c="default"))

    redirect(URL("admin","admin"))

@auth.requires_login()
def doc():
    return dict(course_id=auth.user.course_name)

@auth.requires(lambda: verifyInstructorStatus(auth.user.course_name, auth.user), requires_login=True)
def showlog():
    course = db(db.courses.id == auth.user.course_id).select().first()
    grid = SQLFORM.grid(
        (db.useinfo.course_id==course.course_name) & (db.useinfo.timestamp >= course.term_start_date),
        fields=[db.useinfo.timestamp,db.useinfo.sid, db.useinfo.event,db.useinfo.act,db.useinfo.div_id],
        editable=False,
        deletable=False,
        details=False,
        orderby=~db.useinfo.timestamp,
        paginate=40,
        formstyle='divs')
    return dict(grid=grid,course_id=course.course_name)


#@auth.requires_membership('instructor')
def buildmodulelist():
    import os.path
    import re
    db.modules.truncate()

    def procrst(arg, dirname, names):
        rstfiles = [x for x in names if '.rst' in x]

        for rf in rstfiles:
            found = 0
            openrf = open(os.path.abspath(os.path.join(dirname,rf)))
            for line in openrf:
                if 'shortname::' in line:
                    first,shortname = line.split('::')
                    found += 1
                if 'description::' in line:
                    first,description = line.split('::')
                    found += 1
                if found > 1:
                    break
            if found > 1:
                dirs = dirname.split('/')
                db.modules.insert(shortname=shortname.strip(),
                                  description=description.strip(),
                                  pathtofile=os.path.join(dirs[-1],rf))




    os.path.walk(os.path.join(request.folder,'source'),procrst,None)

    session.flash = 'Module Database Rebuild Finished'
    redirect('/%s/admin'%request.application)


@auth.requires(lambda: verifyInstructorStatus(auth.user.course_name, auth.user), requires_login=True)
def sections_list():
    course = db(db.courses.id == auth.user.course_id).select().first()
    sections = db(db.sections.course_id == course.id).select()
    # get all sections - for course, list number of users in each section
    return dict(
        course = course,
        sections = sections
        )

@auth.requires(lambda: verifyInstructorStatus(auth.user.course_name, auth.user), requires_login=True)
def sections_create():
    course = db(db.courses.id == auth.user.course_id).select().first()
    form = FORM(
        DIV(
            LABEL("Section Name", _for="section_name"),
            INPUT(_id="section_name" ,_name="name", requires=IS_NOT_EMPTY(),_class="form-control"),
            _class="form-group"
            ),
        INPUT(_type="Submit", _value="Create Section", _class="btn"),
        )
    if form.accepts(request,session):
        section = db.sections.update_or_insert(name=form.vars.name, course_id=course.id)
        session.flash = "Section Created"
        return redirect('/%s/admin/admin' % (request.application))
    return dict(
        form = form,
        )

@auth.requires(lambda: verifyInstructorStatus(auth.user.course_name, auth.user), requires_login=True)
def sections_delete():
    course = db(db.courses.id == auth.user.course_id).select().first()
    section = db(db.sections.id == request.vars.id).select().first()
    if not section or section.course_id != course.id:
        return redirect(URL('admin','sections_list'))
    section.clear_users()
    session.flash = "Deleted Section: %s" % (section.name)
    db(db.sections.id == section.id).delete()
    return redirect(URL('admin','sections_list'))

@auth.requires(lambda: verifyInstructorStatus(auth.user.course_name, auth.user), requires_login=True)
def sections_update():
    course = db(db.courses.id == auth.user.course_id).select().first()
    section = db(db.sections.id == request.vars.id).select().first()
    if not section or section.course_id != course.id:
        redirect(URL('admin','sections_list'))
    bulk_email_form = FORM(
        DIV(
            TEXTAREA(_name="emails_csv",
                requires=IS_NOT_EMPTY(),
                _class="form-control",
                ),
            _class="form-group",
            ),
        LABEL(
            INPUT(_name="overwrite", _type="Checkbox"),
            "Overwrite Users In Section",
            _class="checkbox",
            ),
        INPUT(_type='Submit', _class="btn", _value="Update Section"),
        )
    if bulk_email_form.accepts(request,session):
        if bulk_email_form.vars.overwrite:
            section.clear_users()
        users_added_count = 0
        for email_address in bulk_email_form.vars.emails_csv.split(','):
            user = db(db.auth_user.email == email_address.lower()).select().first()
            if user:
                if section.add_user(user):
                    users_added_count += 1
        session.flash = "%d Emails Added" % (users_added_count)
        return redirect('/%s/admin/sections_update?id=%d' % (request.application, section.id))
    elif bulk_email_form.errors:
        response.flash = "Error Processing Request"
    return dict(
        section = section,
        users = section.get_users(),
        bulk_email_form = bulk_email_form,
        )


def diffviewer():
    sid = ""
    div_id = request.vars.divid
    course_name = "thinkcspy"
    if auth.user:
        sid = auth.user.username
        course_name = auth.user.course_name
    return dict(course_id=course_name, sid=sid, divid=div_id)


@auth.requires(lambda: verifyInstructorStatus(auth.user.course_name, auth.user), requires_login=True)
def assignments():
    sidQuery = db(db.courses.course_name == auth.user.course_name).select() #Querying to find the course_id
    courseid = sidQuery[0].id


    cur_assignments = db(db.assignments.course == auth.user.course_id).select(orderby=db.assignments.duedate)
    assigndict = OrderedDict()
    for row in cur_assignments:
        assigndict[row.id] = row.name

    tags = []
    tag_query = db(db.tags).select()
    for tag in tag_query:
        tags.append(tag.tag_name)

    course_url = path.join('/',request.application, 'static', auth.user.course_name, 'index.html')

    row = db(db.courses.id == auth.user.course_id).select(db.courses.course_name, db.courses.base_course).first()
    base_course = row.base_course
    chapter_labels = []
    chapters_query = db(db.chapters.course_id == base_course).select(db.chapters.chapter_label)
    for row in chapters_query:
        chapter_labels.append(row.chapter_label)
    return dict(coursename=auth.user.course_name,
                confirm=False,
                course_id=auth.user.course_name,
                course_url=course_url,
                assignments=assigndict,
                tags=tags,
                chapters=chapter_labels,
                toc=_get_toc_and_questions(),
                )


@auth.requires(lambda: verifyInstructorStatus(auth.user.course_name, auth.user), requires_login=True)
def practice():
    return dict(course_id=auth.user.course_name, toc=_get_toc_and_questions())


@auth.requires(lambda: verifyInstructorStatus(auth.user.course_name, auth.user), requires_login=True)
def add_practice_items():
    course = db(db.courses.course_name == auth.user.course_name).select().first()

    data = json.loads(request.vars.data)
    string_data = [x.encode('UTF8') for x in data]

    students = db((db.auth_user.course_name == auth.user.course_name)) \
        .select()
    chapters = db((db.chapters.course_id == auth.user.course_name)) \
        .select()
    for chapter in chapters:
        subchapters = db((db.sub_chapters.chapter_id == chapter.id)) \
            .select()
        for subchapter in subchapters:
            subchapterTaught = db((db.sub_chapter_taught.course_name == auth.user.course_name) & \
                               (db.sub_chapter_taught.chapter_name == chapter.chapter_name) & \
                               (db.sub_chapter_taught.sub_chapter_name == subchapter.sub_chapter_name))
            questions = db((db.questions.base_course == course.base_course) & \
                           (db.questions.chapter == chapter.chapter_label) & \
                           (db.questions.subchapter == subchapter.sub_chapter_label) & \
                           (db.questions.practice == True))
            if "{}/{}".format(chapter.chapter_name, subchapter.sub_chapter_name) in string_data:
                if subchapterTaught.isempty() and not questions.isempty():
                    db.sub_chapter_taught.insert(
                        course_name=auth.user.course_name,
                        chapter_name=chapter.chapter_name,
                        sub_chapter_name=subchapter.sub_chapter_name,
                        teaching_date=datetime.datetime.now(),
                    )
                    for student in students:
                        flashcards = db((db.user_topic_practice.user_id == student.id) & \
                                        (db.user_topic_practice.course_name == course.course_name) &
                                        (db.user_topic_practice.chapter_label == chapter.chapter_label) & \
                                        (db.user_topic_practice.sub_chapter_label == subchapter.sub_chapter_label))
                        if flashcards.isempty():
                            db.user_topic_practice.insert(
                                user_id=student.id,
                                course_name=course.course_name,
                                chapter_label=chapter.chapter_label,
                                sub_chapter_label=subchapter.sub_chapter_label,
                                question_name=questions.select().first().name,
                                i_interval=0,
                                e_factor=2.5,
                                last_practice=datetime.date.today() - datetime.timedelta(1), # add as if yesterday, so can practice right away
                            )
            else:
                if not subchapterTaught.isempty():
                    subchapterTaught.delete()
<<<<<<< HEAD
                    for student in students:
                        flashcards = db((db.user_topic_practice.user_id == student.id) & \
                                        (db.user_topic_practice.course_name == course.course_name) &
                                        (db.user_topic_practice.chapter_label == chapter.chapter_label) & \
                                        (db.user_topic_practice.sub_chapter_label == subchapter.sub_chapter_label))
                        if not flashcards.isempty():
                            flashcards.delete()
    return json.dumps(dict())
=======
                    db((db.user_topic_practice.course_name == course.course_name) &
                       (db.user_topic_practice.chapter_label == chapter.chapter_label) & \
                       (db.user_topic_practice.sub_chapter_label == subchapter.sub_chapter_label)).delete()
    return json.dumps(dict(complete=True))
>>>>>>> 3b16db59


@auth.requires(lambda: verifyInstructorStatus(auth.user.course_name, auth.user), requires_login=True)
def admin():
    sidQuery = db(db.courses.course_name == auth.user.course_name).select().first()
    courseid = sidQuery.id
    sectionsQuery = db(db.sections.course_id == courseid).select() #Querying to find all sections for that given course_id found above
    sectionsList = []
    for row in sectionsQuery:
        sectionsList.append(row.name)
    #Now get the start date
    dateQuery = db(db.courses.course_name == auth.user.course_name).select()
    date = dateQuery[0].term_start_date
    date = date.strftime("%m/%d/%Y")
    cwd = os.getcwd()
    try:
        os.chdir(path.join('applications',request.application,'books',sidQuery.base_course))
        master_build = sh("git describe --long", capture=True)[:-1]
        with open('build_info','w') as bc:
            bc.write(master_build)
            bc.write("\n")
    except:
        master_build = ""
    finally:
        os.chdir(cwd)

    try:
        mbf_path = path.join('applications',request.application,'custom_courses',sidQuery.course_name,'build_info')
        mbf = open(mbf_path,'r')
        last_build = os.path.getmtime(mbf_path)
        my_build = mbf.read()[:-1]
        mbf.close()
    except:
        my_build = ""
        last_build = 0

    my_vers = 0
    mst_vers = 0
    rebuild_notice = path.join('applications',request.application,'REBUILD')
    if os.path.exists(rebuild_notice):
        rebuild_post = os.path.getmtime(rebuild_notice)
        if rebuild_post > last_build:
            response.flash = "Bug Fixes Available \n Rebuild is Recommended"
    elif master_build and my_build:
        mst_vers,mst_bld,mst_hsh = master_build.split('-')
        my_vers,my_bld,my_hsh = my_build.split('-')
        if my_vers != mst_vers:
            response.flash = "Updates available, consider rebuilding"

#    return dict(, course_name=auth.user.course_name)


    cur_instructors = db(db.course_instructor.course == auth.user.course_id).select(db.course_instructor.instructor)
    instructordict = {}
    for row in cur_instructors:
        name = db(db.auth_user.id == row.instructor).select(db.auth_user.first_name, db.auth_user.last_name)
        for person in name:
            instructordict[str(row.instructor)] = person.first_name + " " + person.last_name

    cur_students = db(db.user_courses.course_id == auth.user.course_id).select(db.user_courses.user_id)
    studentdict = {}
    for row in cur_students:
        person = db(db.auth_user.id == row.user_id).select(db.auth_user.username, db.auth_user.first_name, db.auth_user.last_name)
        for identity in person:
            name = identity.first_name + " " + identity.last_name
            if row.user_id not in instructordict:
                studentdict[row.user_id]= name

    #Not rebuilding
    if not request.vars.projectname or not request.vars.startdate:
        course = db(db.courses.course_name == auth.user.course_name).select().first()
        curr_start_date = course.term_start_date.strftime("%m/%d/%Y")
        return dict(sectionInfo=sectionsList,startDate=date,
                    coursename=auth.user.course_name, course_id=auth.user.course_name,
                    instructors=instructordict, students=studentdict,
                    curr_start_date=curr_start_date, confirm=True,
                    build_info=my_build, master_build=master_build, my_vers=my_vers,
                    mst_vers=mst_vers
                    )

    #Rebuilding now
    else:
        # update the start date
        course = db(db.courses.id == auth.user.course_id).select().first()
        due = request.vars.startdate
        format_str = "%m/%d/%Y"
        try:
            date = datetime.datetime.strptime(due, format_str).date()
            course.update_record(term_start_date=date)
        except:
            logger.error("Bad date format, not updating start date")

        # run_sphinx in defined in models/scheduler.py
        row = scheduler.queue_task(run_sphinx, timeout=360, pvars=dict(folder=request.folder,
                                                                       rvars=request.vars,
                                                                       base_course=course.base_course,
                                                                       application=request.application,
                                                                       http_host=request.env.http_host))
        uuid = row['uuid']


        course_url=path.join('/',request.application,'static', request.vars.projectname, 'index.html')


    return dict(sectionInfo=sectionsList, startDate=date.isoformat(), coursename=auth.user.course_name,
                instructors=instructordict, students=studentdict, confirm=False,
                task_name=uuid, course_url=course_url, course_id=auth.user.course_name)


@auth.requires(lambda: verifyInstructorStatus(auth.user.course_name, auth.user), requires_login=True)
def course_students():
    cur_students = db(
        (db.user_courses.course_id == auth.user.course_id) &
        (db.auth_user.id == db.user_courses.user_id)
    ).select(db.auth_user.username, db.auth_user.first_name,db.auth_user.last_name, orderby= db.auth_user.last_name|db.auth_user.first_name)
    searchdict = OrderedDict()
    for row in cur_students:
        name = row.first_name + " " + row.last_name
        username = row.username
        searchdict[str(username)] = name
    return json.dumps(searchdict)

@auth.requires(lambda: verifyInstructorStatus(auth.user.course_name, auth.user), requires_login=True)
def grading():

    assignments = {}
    assignments_query = db(db.assignments.course == auth.user.course_id).select()

    assignmentids = {}
    assignment_deadlines = {}
    question_points = {}

    for row in assignments_query:
        assignmentids[row.name] = int(row.id)
        assignment_questions = db(db.assignment_questions.assignment_id == int(row.id)).select()
        questions = []
        for q in assignment_questions:
            question_name = db(db.questions.id == q.question_id).select(db.questions.name).first().name
            questions.append(question_name)
            question_points[question_name] = q.points
        assignments[row.name] = questions
        assignment_deadlines[row.name] = row.duedate.isoformat()

    cur_students = db(db.user_courses.course_id == auth.user.course_id).select(db.user_courses.user_id)
    searchdict = {}
    for row in cur_students:
        isinstructor = db((db.course_instructor.course == auth.user.course_id) & (db.course_instructor.instructor == row.user_id)).select()
        instructorlist = []
        for line in isinstructor:
            instructorlist.append(line.instructor)
        if row.user_id not in instructorlist:
            person = db(db.auth_user.id == row.user_id).select(db.auth_user.username, db.auth_user.first_name,
                                                               db.auth_user.last_name)
            for identity in person:
                name = identity.first_name + " " + identity.last_name
                username = db(db.auth_user.id == int(row.user_id)).select(db.auth_user.username).first().username
                searchdict[str(username)] = name


    row = db(db.courses.id == auth.user.course_id).select(db.courses.course_name, db.courses.base_course).first()
    base_course = row.base_course
    chapter_labels = {}
    chapters_query = db(db.chapters.course_id == base_course).select()
    for row in chapters_query:
        q_list = []
        chapter_questions = db((db.questions.chapter == row.chapter_label) & (db.questions.base_course == base_course) & (db.questions.question_type == 'question')).select()
        for chapter_q in chapter_questions:
            q_list.append(chapter_q.name)
        chapter_labels[row.chapter_label] = q_list
    return dict(assignmentinfo=assignments, students=searchdict, chapters=chapter_labels, gradingUrl = URL('assignments', 'get_problem'),
                autogradingUrl = URL('assignments', 'autograde'),gradeRecordingUrl = URL('assignments', 'record_grade'),
                calcTotalsURL = URL('assignments', 'calculate_totals'), setTotalURL=URL('assignments', 'record_assignment_score'),
                getCourseStudentsURL = URL('admin', 'course_students'), get_assignment_release_statesURL= URL('admin', 'get_assignment_release_states'),
                course_id = auth.user.course_name, assignmentids=assignmentids, assignment_deadlines=assignment_deadlines, question_points=json.dumps(question_points)
                )

@auth.requires(lambda: verifyInstructorStatus(auth.user.course_name, auth.user), requires_login=True)
def getChangeLog():
    bookQuery = db(db.courses.course_name == auth.user.course_name).select()
    base_course = bookQuery[0].base_course
    #The stuff below looks messy but it's necessary because the ChangeLog.rst will not be located in the same directory as this Python file
    #so we have to move up to find the correct log file
    try:
        file = open(os.path.join(os.path.split(os.path.dirname(__file__))[0], 'books/' + base_course + '/ChangeLog.rst'))
        logFile = file.read()
        return str(logFile)
    except:
        return "No ChangeLog for this book\n\n\n"

@auth.requires(lambda: verifyInstructorStatus(auth.user.course_name, auth.user), requires_login=True)
def backup():
    #Begin the process of zipping up a backup file
    #This function will put the backup book in runestone/static/bookname/backup.zip
    import zipfile
    bookQuery = db(db.courses.course_name == auth.user.course_name).select()
    base_course = bookQuery[0].base_course
    toBeZippedPath = os.path.join(os.path.split(os.path.dirname(__file__))[0], 'static/' + base_course + '/backup')
    tobeZippedDirectory = os.path.join(os.path.split(os.path.dirname(__file__))[0], 'books/'+base_course)

    zip = zipfile.ZipFile("%s.zip" % (toBeZippedPath), "w", zipfile.ZIP_DEFLATED)
    abs_src = os.path.abspath(tobeZippedDirectory)
    for dirname, subdirs, files in os.walk(tobeZippedDirectory):
        for filename in files:
            absname = os.path.abspath(os.path.join(dirname, filename))
            arcname = absname[len(abs_src) + 1:]
            zip.write(absname, arcname)
    zip.close()
    directoryPath = os.path.join(os.path.split(os.path.dirname(__file__))[0], 'static/' + base_course + '/backup.zip')
    return response.stream(directoryPath, attachment=True)

@auth.requires(lambda: verifyInstructorStatus(auth.user.course_name, auth.user), requires_login=True)
def removeStudents():
    baseCourseName = db(db.courses.course_name == auth.user.course_name).select(db.courses.base_course)[0].base_course
    baseCourseID = db(db.courses.course_name == baseCourseName).select(db.courses.id)[0].id

    if not isinstance(request.vars["studentList"], basestring):
        # Multiple ids selected
        studentList = request.vars["studentList"]
    elif request.vars["studentList"] == "None":
        # No id selected
        session.flash = T("No valid students were selected")
        return redirect('/%s/admin/admin' % (request.application))
    else:
        # One id selected
        studentList = [request.vars["studentList"]]

    for studentID in studentList:
        if studentID.isdigit() and int(studentID) != auth.user.id:
            db((db.user_courses.user_id == int(studentID)) & (db.user_courses.course_id == auth.user.course_id)).delete()
            db.user_courses.insert(user_id=int(studentID), course_id=baseCourseID)
            db(db.auth_user.id == int(studentID)).update(course_id=baseCourseID, course_name=baseCourseName)

    session.flash = T("You have successfully removed students")
    return redirect('/%s/admin/admin' % (request.application))

@auth.requires(lambda: verifyInstructorStatus(auth.user.course_name, auth.user), requires_login=True)
def removeinstructor():
    removed = []
    if request.args[0] != str(auth.user.id):
        db((db.course_instructor.instructor == request.args[0]) & (db.course_instructor.course == auth.user.course_id)).delete()
        removed.append(True)
        return json.dumps(removed)
    else:
        session.flash = T("You cannot remove yourself as an instructor.")
        removed.append(False)
        return json.dumps(removed)

@auth.requires(lambda: verifyInstructorStatus(auth.user.course_name, auth.user), requires_login=True)
def addinstructor():
    db.executesql('''
        INSERT INTO course_instructor(course, instructor)
        SELECT %s, %s
        ''' % (auth.user.course_id, request.args[0]))


@auth.requires(lambda: verifyInstructorStatus(auth.user.course_name, auth.user), requires_login=True)
def deletecourse():
    course_name = auth.user.course_name
    cset = db(db.courses.course_name == course_name)
    if not cset.isempty():
        courseid = cset.select(db.courses.id).first()
        qset = db((db.course_instructor.course == courseid) & (db.course_instructor.instructor == auth.user.id))
        if not qset.isempty():
            qset.delete()
            students = db(db.auth_user.course_id == courseid)
            students.update(course_id=1)
            uset=db(db.user_courses.course_id == courseid.id)
            uset.delete()
            db(db.courses.id == courseid).delete()
            try:
                shutil.rmtree(path.join('applications', request.application, 'static', course_name))
                shutil.rmtree(path.join('applications', request.application, 'custom_courses', course_name))
                session.clear()
            except:
                response.flash = 'Error, %s does not appear to exist' % course_name
        else:
            response.flash = 'You are not the instructor of %s' % course_name
    else:
        response.flash = 'course, %s, not found' % course_name

    redirect(URL('default','index'))


@auth.requires(lambda: verifyInstructorStatus(auth.user.course_name, auth.user), requires_login=True)
def removeassign():
    try:
        assignment_id = int(request.args[0])
    except:
        session.flash("Cannot remove assignment with id of {}".format(request.args[0]))
        return;
    db(db.assignments.id == assignment_id).delete()

# Deprecated; replaced with new endpoint save_assignment, which handles insert or update, and saves more fields
@auth.requires(lambda: verifyInstructorStatus(auth.user.course_name, auth.user), requires_login=True)
def createAssignment():
    try:
        d_str = request.vars['due']
        if d_str:
            format_str = "%Y/%m/%d %H:%M"
            due = datetime.datetime.strptime(d_str, format_str)
        else:
            due = None
        newassignID = db.assignments.insert(course=auth.user.course_id, name=request.vars['name'], duedate=datetime.datetime.now() + datetime.timedelta(days=7))
        returndict = {request.vars['name']: newassignID}
        return json.dumps(returndict)

    except Exception as ex:
        logger.error(ex)
        return json.dumps('ERROR')

# Deprecated
@auth.requires(lambda: verifyInstructorStatus(auth.user.course_name, auth.user), requires_login=True)
def assignmentInfo():
    assignment_id = request.vars['assignmentid']
    assignment_points = db(db.assignments.id == assignment_id).select(db.assignments.points).first().points
    assignment_questions = db(db.assignment_questions.assignment_id == assignment_id).select()
    allquestion_info = {}
    allquestion_info['assignment_points'] = assignment_points
    date = db(db.assignments.id == assignment_id).select(db.assignments.duedate).first().duedate
    try:
        due = date.strftime("%Y/%m/%d %H:%M")
    except Exception as ex:
        logger.error(ex)
        due = 'No due date set for this assignment'
    allquestion_info['due_date'] = due
    description = db(db.assignments.id == assignment_id).select(db.assignments.description).first().description
    if description == None:
        allquestion_info['description'] = 'No description available for this assignment'
    else:
        allquestion_info['description'] = description


    try:
        for row in assignment_questions:
            timed = row.timed
            try:
                question_points = int(row.points)
            except:
                question_points = 0
            question_info_query = db(db.questions.id == int(row.question_id)).select()
            for row in question_info_query:
                question_dict = {}
                #question_dict['base course'] = row.base_course
                #question_dict['chapter'] = row.chapter
                #question_dict['author'] = row.author
                #question_dict['difficulty'] = int(row.difficulty)
                #question_dict['question'] = row.question
                question_id = int(row.id)
                question_dict['name'] = row.name
                question_dict['timed'] = timed
                question_dict['points'] = question_points
                allquestion_info[int(row.id)] = question_dict
    except Exception as ex:
        logger.error(ex)

    return json.dumps(allquestion_info)

@auth.requires(lambda: verifyInstructorStatus(auth.user.course_name, auth.user), requires_login=True)
def getQuestions():
    assignment_id = request.vars['assignmentid']
    assignment_questions = db(db.assignment_questions.assignment_id == assignment_id).select()
    questions = []
    for row in assignment_questions:
        question_info_query = db(db.questions.id == int(row.question_id)).select()
        for q in question_info_query:
            questions.append(q.name)
    return json.dumps(questions)


@auth.requires(lambda: verifyInstructorStatus(auth.user.course_name, auth.user), requires_login=True)
def questionBank():
    row = db(db.courses.id == auth.user.course_id).select(db.courses.course_name, db.courses.base_course).first()
    base_course = row.base_course

    tags = False
    if request.vars['tags'] != "null":
        tags = True
    term = False
    if request.vars['term'] != "":
        term = True
    chapterQ = None
    if request.vars['chapter'] != "":
        chapter_label = db(db.chapters.chapter_label == request.vars['chapter']).select(db.chapters.chapter_label).first().chapter_label
        chapterQ =  db.questions.chapter == chapter_label
    difficulty = False
    if request.vars['difficulty'] != "null":
        difficulty = True
    authorQ = None
    if request.vars['author'] != "":
        authorQ = db.questions.author == request.vars['author']
    rows = []
    questions = []

    base_courseQ = db.questions.base_course == base_course
    try:

        if chapterQ != None and authorQ != None:

            questions_query = db(chapterQ & authorQ & base_courseQ).select()

        elif chapterQ == None and authorQ != None:

            questions_query = db(authorQ & base_courseQ).select()

        elif chapterQ != None and authorQ == None:

            questions_query = db(chapterQ & base_courseQ).select()

        else:

            questions_query = db(base_courseQ).select()

        for question in questions_query: #Initially add all questions that we can to the list, and then remove the rows that don't match search criteria
            rows.append(question)
        for row in questions_query:
            removed_row = False
            if term:
                if (request.vars['term'] not in row.name and row.question and request.vars['term'] not in row.question) or row.question_type == 'page':
                    try:
                        rows.remove(row)
                        removed_row = True
                    except Exception as err:
                        ex = err

            if removed_row == False:
                if difficulty:
                    if int(request.vars['difficulty']) != row.difficulty:
                        try:
                            rows.remove(row)
                            removed_row = True
                        except Exception as err:
                            ex = err

            if removed_row == False:
                if tags:
                    tags_query = db(db.question_tags.question_id == row.id).select()
                    tag_list = []
                    for q_tag in tags_query:
                        tag_names = db(db.tags.id == q_tag.tag_id).select()
                        for tag_name in tag_names:
                            tag_list.append(tag_name.tag_name)
                    needsRemoved = False
                    for search_tag in request.vars['tags'].split(','):
                        if search_tag not in tag_list:
                            needsRemoved = True
                    if needsRemoved:
                        try:
                            rows.remove(row)
                        except Exception as err:
                            print(err)
        for q_row in rows:
            questions.append(q_row.name)

    except Exception as ex:
        logger.error(ex)
        return 'Error'
    return json.dumps(questions)


# Deprecated; use add__or_update_assignment_question instead
@auth.requires(lambda: verifyInstructorStatus(auth.user.course_name, auth.user), requires_login=True)
def addToAssignment():
    return add__or_update_assignment_question()


@auth.requires(lambda: verifyInstructorStatus(auth.user.course_name, auth.user), requires_login=True)
def getQuestionInfo():
    assignment_id = int(request.vars['assignment'])
    question_name = request.vars['question']
    base_course = db(db.courses.course_name == auth.user.course_name).select().first().base_course
    row = db((db.questions.name == question_name) & (db.questions.base_course == base_course)).select().first()

    question_code = row.question
    htmlsrc = row.htmlsrc
    question_author = row.author
    question_difficulty = row.difficulty
    question_id = row.id

    tags = []
    question_tags = db((db.question_tags.question_id == question_id)).select()
    for row in question_tags:
        tag_id = row.tag_id
        tag_name = db((db.tags.id == tag_id)).select(db.tags.tag_name).first().tag_name
        tags.append(" " + str(tag_name))
    if question_difficulty != None:
        returnDict = {'code':question_code, 'htmlsrc': htmlsrc, 'author':question_author, 'difficulty':int(question_difficulty), 'tags': tags}
    else:
        returnDict = {'code':question_code, 'htmlsrc': htmlsrc, 'author':question_author, 'difficulty':None, 'tags': tags}

    return json.dumps(returnDict)

@auth.requires(lambda: verifyInstructorStatus(auth.user.course_name, auth.user), requires_login=True)
def edit_question():
    vars = request.vars
    old_qname = vars['question']
    new_qname = vars['name']
    try:
        difficulty = int(vars['difficulty'])
    except:
        difficulty = 0
    tags = vars['tags']
    base_course = db(db.courses.id == auth.user.course_id).select(db.courses.base_course).first().base_course
    old_question = db((db.questions.name == old_qname) & (db.questions.base_course == base_course)).select().first()

    if not old_question:
        return "Could not find question {} to update".format(old_qname)

    author = auth.user.first_name + " " + auth.user.last_name
    timestamp = datetime.datetime.now()
    chapter = old_question.chapter
    question_type = old_question.question_type
    subchapter = old_question.subchapter

    question = vars['questiontext']
    htmlsrc = vars['htmlsrc']

    if old_qname == new_qname and old_question.author != author:
        return "You do not own this question, Please assign a new unique id"

    if old_qname != new_qname:
        newq = db(db.questions.name == new_qname).select().first()
        if newq and newq.author != author:
            return "You cannot replace a question you did not author"

    try:
        new_qid = db.questions.update_or_insert(
            (db.questions.name == new_qname) & (db.questions.base_course == base_course),
            difficulty=difficulty, question=question,
            name=new_qname, author=author, base_course=base_course, timestamp=timestamp,
            chapter=chapter, subchapter=subchapter, question_type=question_type,
            htmlsrc=htmlsrc)
        if tags and tags != 'null':
            tags = tags.split(',')
            for tag in tags:
                logger.error("TAG = %s",tag)
                tag_id = db(db.tags.tag_name == tag).select(db.tags.id).first().id
                db.question_tags.insert(question_id = new_qid, tag_id=tag_id)
        return "Success - Edited Question Saved"
    except Exception as ex:
        logger.error(ex)
        return "An error occurred saving your question {}".format(str(ex))


@auth.requires(lambda: verifyInstructorStatus(auth.user.course_name, auth.user), requires_login=True)
def question_text():
    qname = request.vars['question_name']
    base_course = db(db.courses.id == auth.user.course_id).select(db.courses.base_course).first().base_course
    try:
        q_text = db((db.questions.name == qname) & (db.questions.base_course == base_course)).select(db.questions.question).first().question
    except:
        q_text = "Error: Could not find source for {} in the database".format(qname)

    if q_text[0:2] == '\\x':  # workaround Python2/3 SQLAlchemy/DAL incompatibility with text
        q_text = q_text[2:].decode('hex')
    logger.debug(q_text)
    return json.dumps(unicode(q_text, encoding="utf8"))


@auth.requires(lambda: verifyInstructorStatus(auth.user.course_name, auth.user), requires_login=True)
def searchstudents():
    if request.args[0] == "_":
        #seperate the students from instructors in a hopefully more efficient way
        cur_students = db(db.user_courses.course_id == auth.user.course_id).select(db.user_courses.user_id)
        searchdict = {}
        for row in cur_students:
            isinstructor = db((db.course_instructor.course == auth.user.course_id) & (db.course_instructor.instructor == row.user_id)).select()
            instructorlist = []
            for line in isinstructor:
                instructorlist.append(line.instructor)
            if row.user_id not in instructorlist:
                person = db(db.auth_user.id == row.user_id).select(db.auth_user.username, db.auth_user.first_name,
                                                               db.auth_user.last_name)
                for identity in person:
                    name = identity.first_name + " " + identity.last_name
                    searchdict[row.user_id] = name

    else:
        cur_students = db(db.user_courses.course_id == auth.user.course_id).select(db.user_courses.user_id)
        searchdict = {}
        for row in cur_students:
            isinstructor = db((db.course_instructor.course == auth.user.course_id) & (
            db.course_instructor.instructor == row.user_id)).select()
            instructorlist = []
            for line in isinstructor:
                instructorlist.append(line.instructor)
            if row.user_id not in instructorlist:
                person = db(db.auth_user.id == row.user_id).select(db.auth_user.username, db.auth_user.first_name, db.auth_user.last_name)
                for identity in person:
                    if request.args[0] in identity.first_name or request.args[0] in identity.last_name:
                        name = identity.first_name + " " + identity.last_name
                        searchdict[row.user_id] = name

    return json.dumps(searchdict)


@auth.requires(lambda: verifyInstructorStatus(auth.user.course_name, auth.user), requires_login=True)
def gettemplate():
    template = request.args[0]
    returndict = {}
    base = ''

    returndict['template'] = base + cmap.get(template,'').__doc__

    chapters = []
    chaptersrow = db(db.chapters.course_id == auth.user.course_name).select(db.chapters.chapter_name, db.chapters.chapter_label)
    for row in chaptersrow:
        chapters.append((row['chapter_label'], row['chapter_name']))
    logger.debug(chapters)
    returndict['chapters'] = chapters

    return json.dumps(returndict)


@auth.requires(lambda: verifyInstructorStatus(auth.user.course_name, auth.user), requires_login=True)
def createquestion():
    row = db(db.courses.id == auth.user.course_id).select(db.courses.course_name, db.courses.base_course).first()
    base_course = row.base_course
    tab = request.vars['tab']
    aid = request.vars['assignmentid']
    if aid == 'undefined':
        logger.error("undefined assignmentid by {} for name {} subchap {} question {}".format(auth.user.username,
                                                                        request.vars.name,
                                                                        request.vars.subchapter,
                                                                        request.vars.question))
        return json.dumps("ERROR")

    assignmentid = int(aid)
    points = int(request.vars['points']) if request.vars['points'] else 1
    timed = request.vars['timed']

    try:
        newqID = db.questions.insert(base_course=base_course, name=request.vars['name'], chapter=request.vars['chapter'],
                 subchapter=request.vars['subchapter'], author=auth.user.first_name + " " + auth.user.last_name, difficulty=request.vars['difficulty'],
                 question=request.vars['question'], timestamp=datetime.datetime.now(), question_type=request.vars['template'],
                 is_private=request.vars['isprivate'], htmlsrc=request.vars['htmlsrc'])

        assignment_question = db.assignment_questions.insert(assignment_id=assignmentid, question_id=newqID, timed=timed, points=points)

        returndict = {request.vars['name']: newqID, 'timed':timed, 'points': points}

        return json.dumps(returndict)
    except Exception as ex:
        logger.error(ex)
        return json.dumps('ERROR')

@auth.requires(lambda: verifyInstructorStatus(auth.user.course_name, auth.user), requires_login=True)
def htmlsrc():
    acid = request.vars['acid']
    htmlsrc = ""
    res = db(
        (db.questions.name == acid) &
        (db.questions.base_course == db.courses.base_course) &
        (db.courses.course_name == auth.user.course_name)
         ).select(db.questions.htmlsrc).first()
    if res and res.htmlsrc:
        htmlsrc = res.htmlsrc
    else:
        logger.error("HTML Source not found for %s in course %s", acid, auth.user.course_name)
        htmlsrc = "<p>No preview Available</p>"
    if htmlsrc and htmlsrc[0:2] == '\\x':    # Workaround Python3/Python2  SQLAlchemy/DAL incompatibility with text columns
        htmlsrc = htmlsrc.decode('hex')
    return json.dumps(unicode(htmlsrc, encoding='utf8', errors='ignore'))


@auth.requires(lambda: verifyInstructorStatus(auth.user.course_name, auth.user), requires_login=True)
def getStudentCode():
    try:
        acid = request.vars['acid']
        sid = request.vars['sid']
        c = db((db.code.acid == acid) & (db.code.sid == sid)).select(orderby = db.code.id).last()
        return json.dumps(c.code)
    except Exception as ex:
        logger.error(ex)


@auth.requires(lambda: verifyInstructorStatus(auth.user.course_name, auth.user), requires_login=True)
def getGradeComments():

    acid = request.vars['acid']
    sid = request.vars['sid']

    c =  db((db.question_grades.sid == sid) \
             & (db.question_grades.div_id == acid) \
             & (db.question_grades.course_name == auth.user.course_name)\
            ).select().first()
    if c != None:
        return json.dumps({'grade':c.score, 'comments':c.comment})
    else:
        return json.dumps("Error")



@auth.requires(lambda: verifyInstructorStatus(auth.user.course_name, auth.user), requires_login=True)
def coursename():
    row = db(db.courses.id == auth.user.course_id).select(db.courses.course_name, db.courses.base_course).first()
    return json.dumps(row.course_name)


@auth.requires(lambda: verifyInstructorStatus(auth.user.course_name, auth.user), requires_login=True)
def indexrst():
    try:
        row = db(db.courses.id == auth.user.course_id).select(db.courses.course_name, db.courses.base_course).first()
        course_name = row.course_name
        file = open(os.path.join(os.path.split(os.path.dirname(__file__))[0], 'custom_courses/' + course_name + '/index.rst'))
        filetxt = file.read()
    except Exception as ex:
        logger.error(ex)
        filetxt = "Sorry, no index.rst file could be found"
    return json.dumps(filetxt)

@auth.requires(lambda: verifyInstructorStatus(auth.user.course_name, auth.user), requires_login=True)
def editindexrst():
    try:
        row = db(db.courses.id == auth.user.course_id).select(db.courses.course_name, db.courses.base_course).first()
        course_name = row.course_name
        newtext = request.vars['newtext']
        file = open(os.path.join(os.path.split(os.path.dirname(__file__))[0], 'custom_courses/' + course_name + '/index.rst'),'w')
        file.write(newtext)
        file.close()
        return 'ok'
    except Exception as ex:
        logger.error(ex)

@auth.requires(lambda: verifyInstructorStatus(auth.user.course_name, auth.user), requires_login=True)
def releasegrades():
    try:
        assignmentid = request.vars['assignmentid']
        released = (request.vars['released'] == 'yes')
        assignment = db(db.assignments.id == assignmentid).select().first()
        assignment.update_record(released=released)

    except Exception as ex:
        logger.error(ex)

    if released:
        # send lti grades
        assignment = db(db.assignments.id == assignmentid).select().first()
        if assignment:
            send_lti_grades(assignment, auth.user.course_id, db, settings, session.oauth_consumer_key)
    return "Success"


@auth.requires(lambda: verifyInstructorStatus(auth.user.course_name, auth.user), requires_login=True)
def get_assignment_release_states():
    # return a dictionary with the release status of whether grades have been
    # released for each of the assignments for the current course
    try:
        assignments_query = db(db.assignments.course == auth.user.course_id).select()
        return json.dumps({row.name: row.released for row in assignments_query})
    except Exception as ex:
        print(ex)
        return json.dumps({})

def _get_toc_and_questions():
    # return a dictionary with a nested dictionary representing everything the
    # picker will need in the instructor's assignment authoring tab

    # Format is documented at https://www.jstree.com/docs/json/

    #try:
        # First get the chapters associated with the current course, and insert them into the tree
        # Recurse, with each chapter:
        #   -- get the subchapters associated with it, and insert into the subdictionary
        #   -- Recurse; with each subchapter:
        #      -- get the divs associated with it, and insert into the sub-sub-dictionary

        question_picker = []
        reading_picker = []  # This one doesn't include the questions, but otherwise the same
        practice_picker = []  # This one is similar to reading_picker, but does not include sub-chapters with no practice question.
        # chapters are associated with courses, not with base_courses
        chapters_query = db((db.chapters.course_id == auth.user.course_name)).select(orderby=db.chapters.id)
        subchapters_taught_query = db(db.sub_chapter_taught.course_name == auth.user.course_name).select()
        chapters_and_subchapters_taught = [(row.chapter_name, row.sub_chapter_name) for row in subchapters_taught_query]
        for ch in chapters_query:
            q_ch_info = {}
            question_picker.append(q_ch_info)
            q_ch_info['text'] = ch.chapter_name
            q_ch_info['children'] = []
            # Copy the same stuff for reading picker.
            r_ch_info = {}
            reading_picker.append(r_ch_info)
            r_ch_info['text'] = ch.chapter_name
            r_ch_info['children'] = []
            practice_questions = db((db.questions.chapter == ch.chapter_label) & \
                                    (db.questions.practice == True))
            if not practice_questions.isempty():
                # Copy the same stuff for practice picker.
                p_ch_info = {}
                practice_picker.append(p_ch_info)
                p_ch_info['text'] = ch.chapter_name
                p_ch_info['children'] = []
            subchapters_query = db(db.sub_chapters.chapter_id == ch.id).select(orderby=db.sub_chapters.id)
            for sub_ch in subchapters_query:
                q_sub_ch_info = {}
                q_ch_info['children'].append(q_sub_ch_info)
                q_sub_ch_info['text'] = sub_ch.sub_chapter_name
                # Make the Exercises sub-chapters easy to access, since user-written problems will be added there.
                if sub_ch.sub_chapter_name == 'Exercises':
                    q_sub_ch_info['id'] = ch.chapter_name + ' Exercises'
                q_sub_ch_info['children'] = []
                # Copy the same stuff for reading picker.
                r_sub_ch_info = {}
                r_ch_info['children'].append(r_sub_ch_info)
                r_sub_ch_info['id'] = "{}/{}".format(ch.chapter_name, sub_ch.sub_chapter_name)
                r_sub_ch_info['text'] = sub_ch.sub_chapter_name
                practice_questions = db((db.questions.chapter == ch.chapter_label) & \
                               (db.questions.subchapter == sub_ch.sub_chapter_label) & \
                               (db.questions.practice == True))
                if not practice_questions.isempty():
                    # Copy the same stuff for reading picker.
                    p_sub_ch_info = {}
                    p_ch_info['children'].append(p_sub_ch_info)
                    p_sub_ch_info['id'] = "{}/{}".format(ch.chapter_name, sub_ch.sub_chapter_name)
                    p_sub_ch_info['text'] = sub_ch.sub_chapter_name
                    # checked if
                    p_sub_ch_info['state'] = {'checked':
                                              (ch.chapter_name, sub_ch.sub_chapter_name) in chapters_and_subchapters_taught}
                # include another level for questions only in the question picker
                questions_query = db((db.courses.course_name == auth.user.course_name) & \
                                     (db.questions.base_course == db.courses.base_course) & \
                                  (db.questions.chapter == ch.chapter_label) & \
                                  (db.questions.question_type <> 'page') & \
                                  (db.questions.subchapter == sub_ch.sub_chapter_label)).select(orderby=db.questions.id)
                for question in questions_query:
                    q_info = dict(
                        text=question.questions.name,
                        id=question.questions.name,
                    )
                    q_sub_ch_info['children'].append(q_info)
        return json.dumps({'reading_picker': reading_picker,
                          'practice_picker': practice_picker,
                          'question_picker': question_picker})
    # except Exception as ex:
    #     print ex
    #     return json.dumps({})

@auth.requires(lambda: verifyInstructorStatus(auth.user.course_name, auth.user), requires_login=True)
def get_assignment():
    assignment_id = request.vars['assignmentid']
    # Assemble the assignment-level properties
    if assignment_id == 'undefined':
        logger.error('UNDEFINED assignment {} {}'.format(auth.user.course_name, auth.user.username))
        session.flash = 'Error assignment ID is undefined'
        return redirect(URL('assignments','index'))

    assignment_data = {}
    assignment_row = db(db.assignments.id == assignment_id).select().first()
    assignment_data['assignment_points'] = assignment_row.points
    try:
        assignment_data['due_date'] = assignment_row.duedate.strftime("%Y/%m/%d %H:%M")
    except Exception as ex:
        logger.error(ex)
        assignment_data['due_date'] = None
    assignment_data['description'] = assignment_row.description
    assignment_data['visible'] = assignment_row.visible

    # Still need to get:
    #  -- timed properties of assignment
    #  (See https://github.com/RunestoneInteractive/RunestoneServer/issues/930)
    base_course = db(db.courses.id == auth.user.course_id).select(db.courses.base_course).first().base_course
    # Assemble the readings (subchapters) that are part of the assignment
    a_q_rows = db((db.assignment_questions.assignment_id == assignment_id) &
                  (db.assignment_questions.question_id == db.questions.id) &
                  (db.questions.question_type == 'page')
                  ).select(orderby=db.assignment_questions.sorting_priority)
    pages_data = []
    for row in a_q_rows:
        if row.questions.question_type == 'page':
            # get the count of 'things to do' in this chap/subchap
            activity_count = db((db.questions.chapter==row.questions.chapter) &
                       (db.questions.subchapter==row.questions.subchapter) &
                       (db.questions.base_course == base_course)).count()

        pages_data.append(dict(
            name = row.questions.name,
            points = row.assignment_questions.points,
            autograde = row.assignment_questions.autograde,
            activity_count = activity_count,
            activities_required = row.assignment_questions.activities_required,
            which_to_grade = row.assignment_questions.which_to_grade,
            autograde_possible_values = AUTOGRADE_POSSIBLE_VALUES[row.questions.question_type],
            which_to_grade_possible_values = WHICH_TO_GRADE_POSSIBLE_VALUES[row.questions.question_type]
        ))

    # Assemble the questions that are part of the assignment
    a_q_rows = db((db.assignment_questions.assignment_id == assignment_id) &
                  (db.assignment_questions.question_id == db.questions.id) &
                  (db.assignment_questions.reading_assignment == None)
                  ).select(orderby=db.assignment_questions.sorting_priority)
    #return json.dumps(db._lastsql)
    questions_data = []
    for row in a_q_rows:
        logger.debug(row.questions.question_type)
        if row.questions.question_type != 'page':
            questions_data.append(dict(
                name = row.questions.name,
                points = row.assignment_questions.points,
                autograde = row.assignment_questions.autograde,
                which_to_grade = row.assignment_questions.which_to_grade,
                autograde_possible_values = AUTOGRADE_POSSIBLE_VALUES[row.questions.question_type],
                which_to_grade_possible_values = WHICH_TO_GRADE_POSSIBLE_VALUES[row.questions.question_type]
            ))

    return json.dumps(dict(assignment_data=assignment_data,
                           pages_data=pages_data,
                           questions_data=questions_data))

@auth.requires(lambda: verifyInstructorStatus(auth.user.course_name, auth.user), requires_login=True)
def save_assignment():
    # This endpoint is for saving (updating) an assignment's top-level information, without any
    # questions or readings that might be part of the assignment
    # Should return the id of the assignment, if one is not passed in

    # The following fields must be provided in request.vars (see modesl/grouped_assignments.py for model definition):
    # -- assignment_id (if it's an existing assignment; if none provided, then we insert a new assignment)
    # -- description
    # -- duedate

    assignment_id = request.vars.get('assignment_id')
    isVisible = request.vars['visible']

    try:
        d_str = request.vars['due']
        format_str = "%Y/%m/%d %H:%M"
        due = datetime.datetime.strptime(d_str, format_str)
    except:
        logger.error("Bad Date format for assignment: {}".format(d_str))
        due = datetime.datetime.now() + datetime.timedelta(7)
    try:
        db(db.assignments.id == assignment_id).update(
            course=auth.user.course_id,
            description=request.vars['description'],
            duedate=due,
            visible=request.vars['visible']
        )
        return json.dumps({request.vars['name']: assignment_id})
    except Exception as ex:
        logger.error(ex)
        return json.dumps('ERROR')


@auth.requires(lambda: verifyInstructorStatus(auth.user.course_name, auth.user), requires_login=True)
def add__or_update_assignment_question():
    # This endpoint is for adding a question to an assignment, or updating an existing assignment_question

    # The following fields should be provided in request.vars:
    # -- assignment (an integer)
    # -- question (the question_name)
    # -- points
    # -- autograde
    # -- which_to_grade
    # -- reading_assignment (boolean, true if it's a page to visit rather than a directive to interact with)
    if request.vars.assignment == 'undefined':
        session.flash = "Error: Unable to update assignment in DB. No assignment is selected"
        return redirect(URL('admin','assignments'))

    assignment_id = int(request.vars['assignment'])
    question_name = request.vars['question']
    logger.debug("adding or updating assign id {} question_name {}".format(assignment_id, question_name))
    # This assumes that question will always be in DB already, before an assignment_question is created
    logger.debug("course_id %s",auth.user.course_id)
    question_id = _get_question_id(question_name, auth.user.course_id)
    if question_id == None:
        logger.error("Question Not found for name = {} course = {}".format(question_name, auth.user.course_id))
        session.flash = "Error: Cannot find question {} in the database".format(question_name)
        return redirect(URL('admin','assignments'))

    base_course = db(db.courses.id == auth.user.course_id).select(db.courses.base_course).first().base_course
    logger.debug("base course %s", base_course)
    question_type = db.questions[question_id].question_type
    chapter = db.questions[question_id].chapter
    subchapter = db.questions[question_id].subchapter
    tmpSp = _get_question_sorting_priority(assignment_id, question_id)
    if tmpSp != None:
        sp = 1 + tmpSp
    else:
        sp = 0

    activity_count = 0
    if question_type == 'page':
        reading_assignment = 'T'
        # get the count of 'things to do' in this chap/subchap
        activity_count = db((db.questions.chapter==chapter) &
                   (db.questions.subchapter==subchapter) &
                   (db.questions.base_course == base_course)).count()
        try:
            activities_required = int(request.vars.get('activities_required'))
            if activities_required == -1:
                activities_required = max(int(activity_count * .8),1)
        except:
            logger.error("No Activities set for RA %s", question_name)
            activities_required = None

    else:
        reading_assignment = None
        activities_required = None

    # Have to use try/except here instead of request.vars.get in case the points is '',
    # which doesn't convert to int
    try:
        points = int(request.vars['points'])
    except:
        points = activity_count


    autograde = request.vars.get('autograde')
    which_to_grade = request.vars.get('which_to_grade')
    try:
        # save the assignment_question
        db.assignment_questions.update_or_insert(
            (db.assignment_questions.assignment_id==assignment_id) & (db.assignment_questions.question_id==question_id),
            assignment_id = assignment_id,
            question_id = question_id,
            activities_required=activities_required,
            points=points,
            autograde=autograde,
            which_to_grade = which_to_grade,
            reading_assignment = reading_assignment,
            sorting_priority = sp
        )
        total = _set_assignment_max_points(assignment_id)
        return json.dumps(dict(
            total = total,
            activity_count=activity_count,
            activities_required=activities_required,
            autograde_possible_values=AUTOGRADE_POSSIBLE_VALUES[question_type],
            which_to_grade_possible_values=WHICH_TO_GRADE_POSSIBLE_VALUES[question_type]
        ))
    except Exception as ex:
        logger.error(ex)
        return json.dumps("Error")

def _get_question_id(question_name, course_id):
    question = db((db.questions.name == question_name) &
              (db.questions.base_course == db.courses.base_course) &
              (db.courses.id == course_id)
              ).select(db.questions.id).first()
    if question:
        return int(question.id)
    else:
        # Hmmm, what should we do if not found?
        return None

    # return int(db((db.questions.name == question_name) &
    #           (db.questions.base_course == db.courses.base_course) &
    #           (db.courses.id == course_id)
    #           ).select(db.questions.id).first().id)

def _get_question_sorting_priority(assignment_id, question_id):
    max = db.assignment_questions.sorting_priority.max()
    return db((db.assignment_questions.assignment_id == assignment_id)).select(max).first()[max]

@auth.requires(lambda: verifyInstructorStatus(auth.user.course_name, auth.user), requires_login=True)
def delete_assignment_question():
    ## Deletes one assignment_question
    try:
        question_name = request.vars['name']
        assignment_id = int(request.vars['assignment_id'])
        question_id = _get_question_id(question_name, auth.user.course_id)
        logger.debug("DELETEING A: %s Q:%s ", assignment_id, question_id)
        db((db.assignment_questions.assignment_id == assignment_id) & \
           (db.assignment_questions.question_id == question_id)).delete()
        total = _set_assignment_max_points(assignment_id)
        return json.dumps({'total': total})
    except Exception as ex:
        logger.error(ex)
        return json.dumps("Error")

def _set_assignment_max_points(assignment_id):
    """Called after a change to assignment questions.
    Recalculate the total, save it in the assignment row
    and return it."""
    sum_op = db.assignment_questions.points.sum()
    total = db(db.assignment_questions.assignment_id == assignment_id).select(sum_op).first()[sum_op]
    db(db.assignments.id == assignment_id).update(
        points=total
    )
    return total


@auth.requires(lambda: verifyInstructorStatus(auth.user.course_name, auth.user), requires_login=True)
def reorder_assignment_questions():
    """Called when the questions are reordered in the instructor assignments interface.
    request.vars must include:
    -- names: a list of strings for question_names
    -- assignment_id: a database record id

    The names list should be a list of *all* assignment_questions of that type (i.e., all that have the
    boolean reading_assignment flag set to True, or all that have it set to False).
    We will reassign sorting_priorities to all of them.
    """
    question_names = request.vars['names[]']  # a list of question_names
    assignment_id = int(request.vars['assignment_id'])
    i = 0
    for name in question_names:
        i += 1
        question_id = _get_question_id(name, auth.user.course_id)
        db((db.assignment_questions.question_id == question_id) &
           (db.assignment_questions.assignment_id == assignment_id)) \
           .update(sorting_priority = i)

    return json.dumps("Reordered in DB")

@auth.requires(lambda: verifyInstructorStatus(auth.user.course_name, auth.user), requires_login=True)
def checkQType():
    acid = request.vars['acid']
    sid = request.vars['sid']
    answer = None
    useinfoquery = db((db.useinfo.div_id == acid) & (db.useinfo.sid == sid)).select(db.useinfo.event, db.useinfo.act).first()
    if useinfoquery != None:
        if useinfoquery.event == 'shortanswer':
            answer = useinfoquery.act

    return json.dumps(answer)<|MERGE_RESOLUTION|>--- conflicted
+++ resolved
@@ -310,21 +310,10 @@
             else:
                 if not subchapterTaught.isempty():
                     subchapterTaught.delete()
-<<<<<<< HEAD
-                    for student in students:
-                        flashcards = db((db.user_topic_practice.user_id == student.id) & \
-                                        (db.user_topic_practice.course_name == course.course_name) &
-                                        (db.user_topic_practice.chapter_label == chapter.chapter_label) & \
-                                        (db.user_topic_practice.sub_chapter_label == subchapter.sub_chapter_label))
-                        if not flashcards.isempty():
-                            flashcards.delete()
-    return json.dumps(dict())
-=======
                     db((db.user_topic_practice.course_name == course.course_name) &
                        (db.user_topic_practice.chapter_label == chapter.chapter_label) & \
                        (db.user_topic_practice.sub_chapter_label == subchapter.sub_chapter_label)).delete()
     return json.dumps(dict(complete=True))
->>>>>>> 3b16db59
 
 
 @auth.requires(lambda: verifyInstructorStatus(auth.user.course_name, auth.user), requires_login=True)
