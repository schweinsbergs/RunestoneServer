--- conflicted
+++ resolved
@@ -2403,7 +2403,6 @@
     return json.dumps(res)
 
 
-<<<<<<< HEAD
 @auth.requires_membership("editor")
 def manage_exercises():
     books = db(db.editor_basecourse.editor == auth.user).select()
@@ -2436,7 +2435,8 @@
         get_assignment_release_statesURL=URL("admin", "get_assignment_release_states"),
         course_id=auth.user.course_name,
     )
-=======
+
+
 @auth.requires(
     lambda: verifyInstructorStatus(auth.user.course_name, auth.user),
     requires_login=True,
@@ -2452,7 +2452,6 @@
         res.append({"id": assign.id, "name": assign.name})
 
     return json.dumps(dict(assignments=res))
->>>>>>> 9f91c2ba
 
 
 def killer():
