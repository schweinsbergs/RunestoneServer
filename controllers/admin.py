--- conflicted
+++ resolved
@@ -1,14 +1,10 @@
 from os import path
 import os
-
 from datetime import date, timedelta
 from paver.easy import sh
 import json
 from runestone import cmap
 
-# this is for admin links
-# use auth.requires_membership('manager')
-#
 # create a simple index to provide a page of links
 # - re build the book
 # - list assignments
@@ -31,228 +27,8 @@
         if not verifyInstructorStatus(auth.user.course_name, auth.user):
             session.flash = "You must be an instructor to access this page"
             redirect(URL(c="default"))
-    cwd = os.getcwd()
-    try:
-        os.chdir(path.join('applications',request.application,'books',row.base_course))
-        master_build = sh("git describe --long", capture=True)[:-1]
-        with open('build_info','w') as bc:
-            bc.write(master_build)
-            bc.write("\n")
-    except:
-        master_build = ""
-    finally:
-        os.chdir(cwd)
-
-    try:
-        mbf_path = path.join('applications',request.application,'custom_courses',row.course_name,'build_info')
-        mbf = open(mbf_path,'r')
-        last_build = os.path.getmtime(mbf_path)
-        my_build = mbf.read()[:-1]
-        mbf.close()
-    except:
-        my_build = ""
-        last_build = 0
-
-    my_vers = 0
-    mst_vers = 0
-    rebuild_notice = path.join('applications',request.application,'REBUILD')
-    if os.path.exists(rebuild_notice):
-        rebuild_post = os.path.getmtime(rebuild_notice)
-        if rebuild_post > last_build:
-            response.flash = "Bug Fixes Available \n Rebuild is Recommended"
-    elif master_build and my_build:
-        mst_vers,mst_bld,mst_hsh = master_build.split('-')
-        my_vers,my_bld,my_hsh = my_build.split('-')
-        if my_vers != mst_vers:
-            response.flash = "Updates available, consider rebuilding"
-
-    # Now build the activity bar chart
-    # bar_chart = pygal.Bar(disable_xml_declaration=True, explicit_size=True,
-    #                       show_legend=False, height=400, width=400,
-    #                       style=pygal.style.TurquoiseStyle)
-    # bar_chart.title = 'Class Activities'
-    # bar_chart.x_labels = []
-    # counts = []
-    #
-    # d = date.today() - timedelta(days=10)
-    # query = '''select date(timestamp) xday, count(*)  ycount from useinfo where timestamp > '%s' and course_id = '%s' group by date(timestamp) order by xday''' % (d, row.course_name)
-    # rows = db.executesql(query)
-    # for row in rows:
-    #     bar_chart.x_labels.append(str(row[0]))
-    #     counts.append(row[1])
-    #
-    # bar_chart.add('Class', counts)
-    # chart = bar_chart.render()
-
-
-    return dict(build_info=my_build, master_build=master_build, my_vers=my_vers,
-                mst_vers=mst_vers, bchart=None, course_name=auth.user.course_name)
-
-
-@auth.requires(lambda: verifyInstructorStatus(auth.user.course_name, auth.user), requires_login=True)
-def listassignments():
-    sid = request.vars.student
-    course = db(db.courses.id == auth.user.course_id).select().first()
-    if sid:
-        q = db((db.code.sid == sid)
-             & (db.code.course_id == course.id)
-             & (db.code.timestamp >= course.term_start_date))
-    else:
-        q = db((db.code.course_id == auth.user.course_id)
-             & (db.code.timestamp >= course.term_start_date))
-    prefixes = {}
-    for row in q.select(db.code.acid,orderby=db.code.acid,distinct=True):
-        acid = row.acid
-        acid_prefix = acid.split('_')[0]
-        if acid_prefix not in prefixes.keys():
-            prefixes[acid_prefix] = []
-        prefixes[acid_prefix].append(acid)
-    return dict(sections=prefixes,course_id=course.course_name)
-
-@auth.requires(lambda: verifyInstructorStatus(auth.user.course_name, auth.user), requires_login=True)
-def listassessments():
-    course = db(db.courses.id == auth.user.course_id).select().first()
-
-    # get all the useinfos for this course
-    results = db((db.useinfo.course_id == course.course_name) & (db.useinfo.timestamp > course.term_start_date) & (db.useinfo.event == 'mChoice')).select(orderby=db.useinfo.div_id)
-    # by div_id, calculate percent correct and popularity of answers, taking only the first answer for each user
-    divs = {}
-    for row in results:
-        if row.div_id not in divs:
-            divs[row.div_id] = dict(sids = {}, answers = {}, correct = 0)
-        thisdiv = divs[row.div_id]
-        if row.sid not in thisdiv['sids']:
-            thisdiv['sids'][row.sid] = True
-            ignore, answer, grade = row.act.split(":")
-            thisdiv['answers'][answer] = 1 + thisdiv['answers'].get(answer, 0)
-            if grade == 'correct':
-                thisdiv['correct'] +=1
-    for div in divs.values():
-        div['pct'] = int(100 * float(div['correct']) / len(div['sids']))
-        counts = {}
-        pop_answers = sorted(div['answers'].keys(), key = lambda k: div['answers'][k], reverse = True)
-        try:
-            div['first'] = (pop_answers[0], div['answers'][pop_answers[0]])
-        except:
-            div['first'] = ""
-        try:
-            div['second'] = (pop_answers[1], div['answers'][pop_answers[1]])
-        except:
-            div['second'] = ""
-        try:
-            div['third'] = (pop_answers[2], div['answers'][pop_answers[2]])
-        except:
-            div['third'] = ""
-
-    # group and order by chapter;  using Brad's div_ids table
-    results = db(db.div_ids.course_name == course.course_name).select()
-    by_chapter = {}
-    chapter_ordering = {}
-    for row in results:
-        if row.chapter not in by_chapter:
-            by_chapter[row.chapter] = []
-            chapter_ordering[row.chapter] = row.id
-        if row.div_id in divs:
-            div = divs[row.div_id]
-            div['subchapter'] = row.subchapter
-            div['ordering'] = row.id
-            div['div_id'] = row.div_id   #stick div_id into the div for lookup in templated
-            by_chapter[row.chapter].append(div)
-    for L in by_chapter.values():
-        L.sort(key = lambda div: div['ordering'], reverse = True)
-    # a little hack: sort the chapters by their appearance in div_ids table, which is generated by going through all the divs in a chapter before moving on to next chapter
-    chap_list = sorted(by_chapter.items(), key = lambda (chap, divs): chapter_ordering[chap])
-
-    return dict(solutions=chap_list)
-
-#@auth.requires(lambda: verifyInstructorStatus(auth.user.course_name, auth.user), requires_login=True)
-#def assessdetail():
-#    course = db(db.courses.id == auth.user.course_id).select(db.courses.course_name).first()
-#    q = db( (db.useinfo.div_id == request.vars.id) & (db.useinfo.course_id == course.course_name) )
-#    res = q.select(db.useinfo.sid,db.useinfo.act,orderby=db.useinfo.sid)
-#
-#    currentSid = res[0].sid
-#    currentAnswers = []
-#    answerDict = {}
-#    totalAnswers = 0
-#    resultList = []
-#    correct = ''
-#    for row in res:
-#        answer = row.act.split(':')[1]
-#        answerDict[answer] = answerDict.get(answer,0) + 1
-#        totalAnswers += 1
-#
-#        if row.sid == currentSid:
-#            currentAnswers.append(answer)
-#            if row.act.split(':')[2] == 'correct':
-#                correct = answer
-#        else:
-#            currentAnswers.sort()
-#            resultList.append((currentSid,currentAnswers))
-#            currentAnswers = [row.act.split(':')[1]]
-#
-#            currentSid = row.sid
-#
-#
-#
-#    currentAnswers.sort()
-#    resultList.append((currentSid,currentAnswers))
-#
-#    return dict(reslist=resultList, answerDict=answerDict, correct=correct)
-
-
-
-@auth.requires(lambda: verifyInstructorStatus(auth.user.course_name, auth.user), requires_login=True)
-def gradeassignment():
-    sid = request.vars.student
-    acid = request.vars.id
-    course = db(db.courses.id == auth.user.course_id).select(db.courses.course_name).first()
-
-    section_form=FORM(
-        INPUT(_type="hidden", _name="id", _value=acid),
-        _class="form-inline",
-        _method="GET",
-        )
-    section_form.append(LABEL(
-            INPUT(_name="section_id", _type="radio", _value=""),
-            "All Students",
-            _class="radio-inline",
-            ))
-    for section in db(db.sections.course_id == auth.user.course_id).select():
-        section_form.append(LABEL(
-            INPUT(_name="section_id", _type="radio", _value=section.id),
-            section.name,
-            _class="radio-inline",
-            ))
-
-    section_form.append(INPUT(_type="submit", _value="Filter Students", _class="btn btn-default"))
-
-    joined = db((db.code.sid == db.auth_user.username) & (db.section_users.auth_user == db.auth_user.id))
-    q = joined((db.code.course_id == auth.user.course_id) & (db.code.acid == acid))
-
-    if section_form.accepts(request.vars, session, keepvalues=True) and section_form.vars.section_id != "":
-        q = q(db.section_users.section == section_form.vars.section_id)
-
-    rset = q.select(
-        db.code.acid,
-        db.code.sid,
-        db.code.grade,
-        db.code.id,
-        db.code.language,
-        db.auth_user.first_name,
-        db.auth_user.last_name,
-        db.code.comment,
-        distinct = db.code.sid,
-        orderby = db.code.sid|~db.code.timestamp,
-        )
-    return dict(
-        acid = acid,
-        sid = sid,
-        section_form = section_form,
-        solutions=rset,
-        course_id=course.course_name
-        )
-
+
+    redirect(URL("admin","admin"))
 
 @auth.requires(lambda: verifyInstructorStatus(auth.user.course_name, auth.user), requires_login=True)
 def showlog():
@@ -268,60 +44,6 @@
         formstyle='divs')
     return dict(grid=grid,course_id=course.course_name)
 
-@auth.requires(lambda: verifyInstructorStatus(auth.user.course_name, auth.user), requires_login=True)
-def studentactivity():
-    course = db(db.courses.id == auth.user.course_id).select().first()
-    count = db.useinfo.id.count()
-    last = db.useinfo.timestamp.max()
-    res = db((db.useinfo.course_id==course.course_name) & (db.useinfo.timestamp >= course.term_start_date))\
-            .select(db.useinfo.sid,
-                    count,
-                    last,
-                    groupby=db.useinfo.sid,
-                    orderby=count)
-
-    return dict(grid=res,course_id=course.course_name)
-
-@auth.requires(lambda: verifyInstructorStatus(auth.user.course_name, auth.user), requires_login=True)
-def startdate():
-    course = db(db.courses.id == auth.user.course_id).select().first()
-    if request.vars.startdate:
-        date = request.vars.startdate.split('/')
-        date = datetime.date(int(date[2]), int(date[0]), int(date[1]))
-        course.update_record(term_start_date=date)
-        session.flash = "Course start date changed."
-        redirect(URL('admin','index'))
-    else:
-        current_start_date = course.term_start_date.strftime("%m/%d/%Y")
-        return dict(startdate=current_start_date)
-
-@auth.requires(lambda: verifyInstructorStatus(auth.user.course_name, auth.user), requires_login=True)
-def rebuildcourse():
-    if not request.vars.projectname or not request.vars.startdate:
-        course = db(db.courses.course_name == auth.user.course_name).select().first()
-        curr_start_date = course.term_start_date.strftime("%m/%d/%Y")
-        return dict(curr_start_date=curr_start_date, confirm=True)
-    else:
-        # update the start date
-        course = db(db.courses.id == auth.user.course_id).select().first()
-        date = request.vars.startdate.split('/')
-        date = datetime.date(int(date[2]), int(date[0]), int(date[1]))
-        course.update_record(term_start_date=date)
-
-        # run_sphinx in defined in models/scheduler.py
-        row = scheduler.queue_task(run_sphinx, timeout=300, pvars=dict(folder=request.folder,
-                                                                       rvars=request.vars,
-                                                                       base_course=course.base_course,
-                                                                       application=request.application,
-                                                                       http_host=request.env.http_host))
-        uuid = row['uuid']
-
-
-        course_url=path.join('/',request.application,'static', request.vars.projectname, 'index.html')
-
-        return dict(confirm=False,
-                    task_name=uuid,
-                    course_url=course_url)
 
 #@auth.requires_membership('instructor')
 def buildmodulelist():
@@ -450,132 +172,6 @@
 
 
 
-@auth.requires(lambda: verifyInstructorStatus(auth.user.course_name, auth.user), requires_login=True)
-def cohortprogress():
-    course = db(db.courses.id == auth.user.course_id).select().first()
-    cohort = db(db.cohort_master.course_name == course.course_name).select(db.cohort_master.cohort_name)
-    cohort_plan = db( (db.cohort_plan.cohort_id == db.cohort_master.id) &
-                      (db.cohort_plan.chapter_id == db.chapters.id)).select(db.cohort_master.cohort_name,
-                                                                             db.chapters.chapter_name,
-                                                                             db.cohort_plan.start_date,
-                                                                             db.cohort_plan.end_date,
-                                                                             db.cohort_plan.actual_end_date,
-                                                                             db.cohort_plan.status,
-                                                                             orderby=db.cohort_master.cohort_name|db.cohort_plan.start_date)
-
-    return dict(grid=cohort_plan, course_id=course.course_name)
-
-
-@auth.requires(lambda: verifyInstructorStatus(auth.user.course_name, auth.user), requires_login=True)
-def editcustom():
-    course_name = auth.user.course_name
-    custom_file = request.args[0]
-    try:
-        assignfile = open(path.join('applications', request.application,
-                                'custom_courses', course_name, custom_file+'.rst'), 'r')
-    except IOError as e:
-        session.flash = "Sorry, " + custom_file + " does not exist for this course."
-        redirect(URL('index'))
-
-    form = FORM(TEXTAREA(_id='text', _name='text', value=assignfile.read()),
-                INPUT(_type='submit', _value='submit'))
-
-    assignfile.close()
-
-    if form.process().accepted:
-        session.flash = 'File Updated'
-        assignfile = open(path.join('applications', request.application,
-                                    'custom_courses', course_name, custom_file+'.rst'), 'w')
-        assignfile.write(request.vars.text)
-        assignfile.close()
-        redirect(URL('index'))
-    elif form.errors:
-        response.flash = 'Assignments has errors'
-
-
-    return dict(form=form,cfile=custom_file.capitalize())
-
-
-@auth.requires(lambda: verifyInstructorStatus(auth.user.course_name, auth.user), requires_login=True)
-def chapterprogress():
-    import numpy as np
-    from matplotlib import use, colors
-    from math import ceil
-    use('Agg')
-    import matplotlib.pyplot as plt
-    from collections import OrderedDict
-
-    subcquery = '''
-    select chapter_label, sub_chapter_label, sub_chapter_name
-    from chapters join sub_chapters on chapters.id = sub_chapters.chapter_id
-    WHERE course_id = '{}' order by chapters.id
-    '''.format(auth.user.course_name)
-
-    subs = db.executesql(subcquery)
-
-    idxdict = {}
-    xlabs = []
-    i = 0
-    for row in subs:
-        idxdict[row[0]+row[1]] = i
-        xlabs.append(row[2])
-        i += 1
-
-    subs = None
-
-    spquery = '''
-    select username, chapter_id, sub_chapter_id, status, start_date, end_date
-from user_sub_chapter_progress join auth_user on auth_user.id = user_sub_chapter_progress.user_id join courses on courses.course_name = auth_user.course_name
-where auth_user.course_name = '{}' and auth_user.active = 'T' and sub_chapter_id in
-    (select sub_chapter_label from chapters join sub_chapters on chapters.id = sub_chapters.chapter_id and course_id = '{}' order by chapters.id)
-order by username;
-    '''.format(auth.user.course_name, auth.user.course_name)
-
-    spres = db.executesql(spquery)
-
-    snames = OrderedDict()
-    for row in spres:
-            snames[row[0]] = None
-
-    statmat = [[2 for j in range(len(idxdict))] for i in range(len(snames))]
-    print len(idxdict), len(snames)
-    rowix = -1
-    prev = ""
-    for row in spres:
-        #        statmat[row][idxdict[i[1].subchap]] = i[1].status
-        scidx = row[1]+row[2]
-        if row[0] != prev:
-            rowix += 1
-        if row[3]< 0:
-            status = 2
-        else:
-            status = row[3]
-        if scidx in idxdict:
-            statmat[rowix][idxdict[scidx]] = status
-        prev = row[0]
-
-    final = np.matrix(statmat)
-    ht = int(ceil(len(snames)/4.0)+1)
-    wt = int(ceil(len(xlabs)/4.0)+1)
-    fig,ax = plt.subplots(figsize=(wt,ht))
-    cmap = colors.ListedColormap(['orange', 'green', 'white'])
-
-    #labels = [item.get_text() for item in ax.get_xticklabels()]
-    labels = list(snames.keys())
-    ax.set_yticks(list(range(len(snames))))
-    ax.set_yticklabels(labels)
-
-    ax.set_xticks(list(range(len(xlabs))))
-    ax.set_xticklabels(xlabs)
-
-
-    for i in ax.xaxis.get_major_ticks():
-        i.label.set_rotation(90)
-    ax.imshow(final,interpolation='nearest', cmap=cmap)
-    saveName = path.join('applications',request.application,'static', auth.user.course_name,'_static','progress.png')
-    fig.savefig(saveName)
-
-    return dict(coursename=auth.user.course_name)
 
 
 @auth.requires(lambda: verifyInstructorStatus(auth.user.course_name, auth.user), requires_login=True)
@@ -620,6 +216,42 @@
     date = dateQuery[0].term_start_date
     date = date.strftime("%m/%d/%Y")
 
+    cwd = os.getcwd()
+    try:
+        os.chdir(path.join('applications',request.application,'books',row.base_course))
+        master_build = sh("git describe --long", capture=True)[:-1]
+        with open('build_info','w') as bc:
+            bc.write(master_build)
+            bc.write("\n")
+    except:
+        master_build = ""
+    finally:
+        os.chdir(cwd)
+
+    try:
+        mbf_path = path.join('applications',request.application,'custom_courses',row.course_name,'build_info')
+        mbf = open(mbf_path,'r')
+        last_build = os.path.getmtime(mbf_path)
+        my_build = mbf.read()[:-1]
+        mbf.close()
+    except:
+        my_build = ""
+        last_build = 0
+
+    my_vers = 0
+    mst_vers = 0
+    rebuild_notice = path.join('applications',request.application,'REBUILD')
+    if os.path.exists(rebuild_notice):
+        rebuild_post = os.path.getmtime(rebuild_notice)
+        if rebuild_post > last_build:
+            response.flash = "Bug Fixes Available \n Rebuild is Recommended"
+    elif master_build and my_build:
+        mst_vers,mst_bld,mst_hsh = master_build.split('-')
+        my_vers,my_bld,my_hsh = my_build.split('-')
+        if my_vers != mst_vers:
+            response.flash = "Updates available, consider rebuilding"
+
+#    return dict(, course_name=auth.user.course_name)
 
 
     cur_instructors = db(db.course_instructor.course == auth.user.course_id).select(db.course_instructor.instructor)
@@ -642,9 +274,6 @@
     if not request.vars.projectname or not request.vars.startdate:
         course = db(db.courses.course_name == auth.user.course_name).select().first()
         curr_start_date = course.term_start_date.strftime("%m/%d/%Y")
-<<<<<<< HEAD
-        return dict(sectionInfo=sectionsList,startDate=date,coursename=auth.user.course_name,instructors=instructordict, students=studentdict, curr_start_date=curr_start_date, confirm=True)
-=======
         return dict(sectionInfo=sectionsList,startDate=date,
                     coursename=auth.user.course_name, course_id=auth.user.course_name,
                     instructors=instructordict, students=studentdict,
@@ -652,7 +281,6 @@
                     build_info=my_build, master_build=master_build, my_vers=my_vers,
                     mst_vers=mst_vers
                     )
->>>>>>> 80ef1087
 
     #Rebuilding now
     else:
@@ -664,7 +292,7 @@
         course.update_record(term_start_date=date)
 
         # run_sphinx in defined in models/scheduler.py
-        row = scheduler.queue_task(run_sphinx, timeout=180, pvars=dict(folder=request.folder,
+        row = scheduler.queue_task(run_sphinx, timeout=360, pvars=dict(folder=request.folder,
                                                                        rvars=request.vars,
                                                                        base_course=course.base_course,
                                                                        application=request.application,
