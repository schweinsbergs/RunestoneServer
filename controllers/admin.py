--- conflicted
+++ resolved
@@ -202,9 +202,9 @@
     chapters_query = db(db.chapters.course_id == base_course).select(db.chapters.chapter_label)
     for row in chapters_query:
         chapter_labels.append(row.chapter_label)
-<<<<<<< HEAD
     return dict(coursename=auth.user.course_name,
                 confirm=False,
+                course_id = auth.user.course_name,
                 course_url=course_url,
                 assignments=assigndict,
                 tags=tags,
@@ -214,11 +214,6 @@
                 save_assignmentURL=URL('admin', 'save_assignment'),
                 get_HTML_for_questionURL=URL('admin', 'htmlsrc'),
                 )
-=======
-    return dict(coursename=auth.user.course_name,confirm=False, course_id = auth.user.course_name,
-                    course_url=course_url, assignments=assigndict, tags=tags, chapters=chapter_labels)
-
->>>>>>> 80ef1087
 
 @auth.requires(lambda: verifyInstructorStatus(auth.user.course_name, auth.user), requires_login=True)
 def admin():
@@ -1006,7 +1001,6 @@
     except Exception as ex:
         print ex
         return json.dumps({})
-<<<<<<< HEAD
 
 @auth.requires(lambda: verifyInstructorStatus(auth.user.course_name, auth.user), requires_login=True)
 def get_toc_and_questions():
@@ -1123,8 +1117,6 @@
 def save_assignment():
     return json.dumps("sorry, save_assignment not implemented yet")
 
-=======
->>>>>>> 80ef1087
 
 @auth.requires(lambda: verifyInstructorStatus(auth.user.course_name, auth.user), requires_login=True)
 def checkQType():
