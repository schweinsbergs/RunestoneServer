from os import path
import os
<<<<<<< HEAD
=======

>>>>>>> 50d5acba
from datetime import date, timedelta
from paver.easy import sh
import json
from runestone import cmap

# create a simple index to provide a page of links
# - re build the book
# - list assignments
# - find assignments for a student
# - show totals for all students

# select acid, sid from code as T where timestamp = (select max(timestamp) from code where sid=T.sid and acid=T.acid);


@auth.requires_login()
def index():
    row = db(db.courses.id == auth.user.course_id).select(db.courses.course_name, db.courses.base_course).first()
    # get current build info
    # read build info from application/custom_courses/course/build_info
    if not row:
        session.flash = "You must be registered for a course to access this page"
        redirect(URL(c="default"))

    if row.course_name not in ['thinkcspy','pythonds','webfundamentals','apcsareview', 'JavaReview', 'pip2', 'StudentCSP']:
        if not verifyInstructorStatus(auth.user.course_name, auth.user):
            session.flash = "You must be an instructor to access this page"
            redirect(URL(c="default"))

    redirect(URL("admin","admin"))

@auth.requires(lambda: verifyInstructorStatus(auth.user.course_name, auth.user), requires_login=True)
def showlog():
    course = db(db.courses.id == auth.user.course_id).select().first()
    grid = SQLFORM.grid(
        (db.useinfo.course_id==course.course_name) & (db.useinfo.timestamp >= course.term_start_date),
        fields=[db.useinfo.timestamp,db.useinfo.sid, db.useinfo.event,db.useinfo.act,db.useinfo.div_id],
        editable=False,
        deletable=False,
        details=False,
        orderby=~db.useinfo.timestamp,
        paginate=40,
        formstyle='divs')
    return dict(grid=grid,course_id=course.course_name)


#@auth.requires_membership('instructor')
def buildmodulelist():
    import os.path
    import re
    db.modules.truncate()

    def procrst(arg, dirname, names):
        rstfiles = [x for x in names if '.rst' in x]

        for rf in rstfiles:
            found = 0
            openrf = open(os.path.abspath(os.path.join(dirname,rf)))
            for line in openrf:
                if 'shortname::' in line:
                    first,shortname = line.split('::')
                    found += 1
                if 'description::' in line:
                    first,description = line.split('::')
                    found += 1
                if found > 1:
                    break
            if found > 1:
                dirs = dirname.split('/')
                db.modules.insert(shortname=shortname.strip(),
                                  description=description.strip(),
                                  pathtofile=os.path.join(dirs[-1],rf))




    os.path.walk(os.path.join(request.folder,'source'),procrst,None)

    session.flash = 'Module Database Rebuild Finished'
    redirect('/%s/admin'%request.application)


@auth.requires(lambda: verifyInstructorStatus(auth.user.course_name, auth.user), requires_login=True)
def sections_list():
    course = db(db.courses.id == auth.user.course_id).select().first()
    sections = db(db.sections.course_id == course.id).select()
    # get all sections - for course, list number of users in each section
    return dict(
        course = course,
        sections = sections
        )

@auth.requires(lambda: verifyInstructorStatus(auth.user.course_name, auth.user), requires_login=True)
def sections_create():
    course = db(db.courses.id == auth.user.course_id).select().first()
    form = FORM(
        DIV(
            LABEL("Section Name", _for="section_name"),
            INPUT(_id="section_name" ,_name="name", requires=IS_NOT_EMPTY(),_class="form-control"),
            _class="form-group"
            ),
        INPUT(_type="Submit", _value="Create Section", _class="btn"),
        )
    if form.accepts(request,session):
        section = db.sections.update_or_insert(name=form.vars.name, course_id=course.id)
        session.flash = "Section Created"
        return redirect('/%s/admin/sections_create' % (request.application))
    return dict(
        form = form,
        )

@auth.requires(lambda: verifyInstructorStatus(auth.user.course_name, auth.user), requires_login=True)
def sections_delete():
    course = db(db.courses.id == auth.user.course_id).select().first()
    section = db(db.sections.id == request.vars.id).select().first()
    if not section or section.course_id != course.id:
        return redirect(URL('admin','sections_list'))
    section.clear_users()
    session.flash = "Deleted Section: %s" % (section.name)
    db(db.sections.id == section.id).delete()
    return redirect(URL('admin','sections_list'))

@auth.requires(lambda: verifyInstructorStatus(auth.user.course_name, auth.user), requires_login=True)
def sections_update():
    course = db(db.courses.id == auth.user.course_id).select().first()
    section = db(db.sections.id == request.vars.id).select().first()
    if not section or section.course_id != course.id:
        redirect(URL('admin','sections_list'))
    bulk_email_form = FORM(
        DIV(
            TEXTAREA(_name="emails_csv",
                requires=IS_NOT_EMPTY(),
                _class="form-control",
                ),
            _class="form-group",
            ),
        LABEL(
            INPUT(_name="overwrite", _type="Checkbox"),
            "Overwrite Users In Section",
            _class="checkbox",
            ),
        INPUT(_type='Submit', _class="btn", _value="Update Section"),
        )
    if bulk_email_form.accepts(request,session):
        if bulk_email_form.vars.overwrite:
            section.clear_users()
        users_added_count = 0
        for email_address in bulk_email_form.vars.emails_csv.split(','):
            user = db(db.auth_user.email == email_address.lower()).select().first()
            if user:
                if section.add_user(user):
                    users_added_count += 1
        session.flash = "%d Emails Added" % (users_added_count)
        return redirect('/%s/admin/sections_update?id=%d' % (request.application, section.id))
    elif bulk_email_form.errors:
        response.flash = "Error Processing Request"
    return dict(
        section = section,
        users = section.get_users(),
        bulk_email_form = bulk_email_form,
        )

def diffviewer():
    sid = ""
    div_id = request.vars.divid
    course_name = "thinkcspy"
    if auth.user:
        sid = auth.user.username
        course_name = auth.user.course_name
    return dict(course_id=course_name, sid=sid, divid=div_id)





@auth.requires(lambda: verifyInstructorStatus(auth.user.course_name, auth.user), requires_login=True)
def assignments():
    sidQuery = db(db.courses.course_name == auth.user.course_name).select() #Querying to find the course_id
    courseid = sidQuery[0].id


    cur_assignments = db(db.assignments.course == auth.user.course_id).select()
    assigndict = {}
    for row in cur_assignments:
        assigndict[row.id] = row.name

    tags = []
    tag_query = db(db.tags).select()
    for tag in tag_query:
        tags.append(tag.tag_name)

    course_url = path.join('/',request.application, 'static', auth.user.course_name, 'index.html')

    print("ready")
    row = db(db.courses.id == auth.user.course_id).select(db.courses.course_name, db.courses.base_course).first()
    base_course = row.base_course
    chapter_labels = []
    chapters_query = db(db.chapters.course_id == base_course).select(db.chapters.chapter_label)
    for row in chapters_query:
        chapter_labels.append(row.chapter_label)
    return dict(coursename=auth.user.course_name,confirm=False, course_id = auth.user.course_name,
                    course_url=course_url, assignments=assigndict, tags=tags, chapters=chapter_labels)


@auth.requires(lambda: verifyInstructorStatus(auth.user.course_name, auth.user), requires_login=True)
def admin():
    sidQuery = db(db.courses.course_name == auth.user.course_name).select() #Querying to find the course_id
    courseid = sidQuery[0].id
    sectionsQuery = db(db.sections.course_id == courseid).select() #Querying to find all sections for that given course_id found above
    sectionsList = []
    for row in sectionsQuery:
        sectionsList.append(row.name)
    #Now get the start date
    dateQuery = db(db.courses.course_name == auth.user.course_name).select()
    date = dateQuery[0].term_start_date
    date = date.strftime("%m/%d/%Y")

    cwd = os.getcwd()
    try:
        os.chdir(path.join('applications',request.application,'books',row.base_course))
        master_build = sh("git describe --long", capture=True)[:-1]
        with open('build_info','w') as bc:
            bc.write(master_build)
            bc.write("\n")
    except:
        master_build = ""
    finally:
        os.chdir(cwd)

    try:
        mbf_path = path.join('applications',request.application,'custom_courses',row.course_name,'build_info')
        mbf = open(mbf_path,'r')
        last_build = os.path.getmtime(mbf_path)
        my_build = mbf.read()[:-1]
        mbf.close()
    except:
        my_build = ""
        last_build = 0

    my_vers = 0
    mst_vers = 0
    rebuild_notice = path.join('applications',request.application,'REBUILD')
    if os.path.exists(rebuild_notice):
        rebuild_post = os.path.getmtime(rebuild_notice)
        if rebuild_post > last_build:
            response.flash = "Bug Fixes Available \n Rebuild is Recommended"
    elif master_build and my_build:
        mst_vers,mst_bld,mst_hsh = master_build.split('-')
        my_vers,my_bld,my_hsh = my_build.split('-')
        if my_vers != mst_vers:
            response.flash = "Updates available, consider rebuilding"

#    return dict(, course_name=auth.user.course_name)


    cur_instructors = db(db.course_instructor.course == auth.user.course_id).select(db.course_instructor.instructor)
    instructordict = {}
    for row in cur_instructors:
        name = db(db.auth_user.id == row.instructor).select(db.auth_user.first_name, db.auth_user.last_name)
        for person in name:
            instructordict[str(row.instructor)] = person.first_name + " " + person.last_name

    cur_students = db(db.user_courses.course_id == auth.user.course_id).select(db.user_courses.user_id)
    studentdict = {}
    for row in cur_students:
        person = db(db.auth_user.id == row.user_id).select(db.auth_user.username, db.auth_user.first_name, db.auth_user.last_name)
        for identity in person:
            name = identity.first_name + " " + identity.last_name
            if row.user_id not in instructordict:
                studentdict[row.user_id]= name

    #Not rebuilding
    if not request.vars.projectname or not request.vars.startdate:
        course = db(db.courses.course_name == auth.user.course_name).select().first()
        curr_start_date = course.term_start_date.strftime("%m/%d/%Y")
        return dict(sectionInfo=sectionsList,startDate=date,
                    coursename=auth.user.course_name,
                    instructors=instructordict, students=studentdict,
                    curr_start_date=curr_start_date, confirm=True,
                    build_info=my_build, master_build=master_build, my_vers=my_vers,
                    mst_vers=mst_vers
                    )

    #Rebuilding now
    else:
        # update the start date
        course = db(db.courses.id == auth.user.course_id).select().first()
        due = request.vars.startdate
        format_str = "%m/%d/%Y"
        date = datetime.datetime.strptime(due, format_str).date()
        course.update_record(term_start_date=date)

        # run_sphinx in defined in models/scheduler.py
        row = scheduler.queue_task(run_sphinx, timeout=360, pvars=dict(folder=request.folder,
                                                                       rvars=request.vars,
                                                                       base_course=course.base_course,
                                                                       application=request.application,
                                                                       http_host=request.env.http_host))
        uuid = row['uuid']


        course_url=path.join('/',request.application,'static', request.vars.projectname, 'index.html')


    return dict(sectionInfo=sectionsList, startDate=date.isoformat(), coursename=auth.user.course_name,
                instructors=instructordict, students=studentdict, confirm=False,
                task_name=uuid, course_url=course_url)

@auth.requires(lambda: verifyInstructorStatus(auth.user.course_name, auth.user), requires_login=True)
def course_students():
    cur_students = db(
        (db.user_courses.course_id == auth.user.course_id) &
        (db.auth_user.id == db.user_courses.user_id)
    ).select(db.auth_user.username, db.auth_user.first_name,db.auth_user.last_name)
    searchdict = {}
    for row in cur_students:
        name = row.first_name + " " + row.last_name
        username = row.username
        searchdict[str(username)] = name
    return json.dumps(searchdict)

@auth.requires(lambda: verifyInstructorStatus(auth.user.course_name, auth.user), requires_login=True)
def grading():

    assignments = {}
    assignments_query = db(db.assignments.course == auth.user.course_id).select()
    summative_qid = db(db.assignment_types.name == 'summative').select(db.assignment_types.id).first().id

    assignmentids = {}

    for row in assignments_query:
        assignmentids[row.name] = int(row.id)
        assignment_questions = db((db.assignment_questions.assignment_id == int(row.id)) & (db.assignment_questions.assessment_type == summative_qid)).select()
        questions = []
        for q in assignment_questions:
            question_name = db(db.questions.id == q.question_id).select(db.questions.name).first().name
            questions.append(question_name)
        assignments[row.name] = questions

    cur_students = db(db.user_courses.course_id == auth.user.course_id).select(db.user_courses.user_id)
    searchdict = {}
    for row in cur_students:
        isinstructor = db((db.course_instructor.course == auth.user.course_id) & (db.course_instructor.instructor == row.user_id)).select()
        instructorlist = []
        for line in isinstructor:
            instructorlist.append(line.instructor)
        if row.user_id not in instructorlist:
            person = db(db.auth_user.id == row.user_id).select(db.auth_user.username, db.auth_user.first_name,
                                                               db.auth_user.last_name)
            for identity in person:
                name = identity.first_name + " " + identity.last_name
                username = db(db.auth_user.id == int(row.user_id)).select(db.auth_user.username).first().username
                searchdict[str(username)] = name


    row = db(db.courses.id == auth.user.course_id).select(db.courses.course_name, db.courses.base_course).first()
    base_course = row.base_course
    chapter_labels = {}
    chapters_query = db(db.chapters.course_id == base_course).select()
    for row in chapters_query:
        q_list = []
        chapter_questions = db((db.questions.chapter == row.chapter_label) & (db.questions.base_course == base_course) & (db.questions.question_type == 'question')).select()
        for chapter_q in chapter_questions:
            q_list.append(chapter_q.name)
        chapter_labels[row.chapter_label] = q_list
    return dict(assignmentinfo=assignments, students=searchdict, chapters=chapter_labels, gradingUrl = URL('assignments', 'get_problem'), autogradingUrl = URL('assignments', 'autograde'),gradeRecordingUrl = URL('assignments', 'record_grade'), calcTotalsURL = URL('assignments', 'calculate_totals'), setTotalURL=URL('assignments', 'record_assignment_score'), getCourseStudentsURL = URL('admin', 'course_students'), get_assignment_release_statesURL= URL('admin', 'get_assignment_release_states'), course_id = auth.user.course_name, assignmentids = assignmentids
)

@auth.requires(lambda: verifyInstructorStatus(auth.user.course_name, auth.user), requires_login=True)
def getChangeLog():
    bookQuery = db(db.courses.course_name == auth.user.course_name).select()
    base_course = bookQuery[0].base_course
    #The stuff below looks messy but it's necessary because the ChangeLog.rst will not be located in the same directory as this Python file
    #so we have to move up to find the correct log file
    try:
        file = open(os.path.join(os.path.split(os.path.dirname(__file__))[0], 'books/' + base_course + '/ChangeLog.rst'))
        logFile = file.read()
        return str(logFile)
    except:
        return "No ChangeLog for this book\n\n\n"

@auth.requires(lambda: verifyInstructorStatus(auth.user.course_name, auth.user), requires_login=True)
def backup():
    #Begin the process of zipping up a backup file
    #This function will put the backup book in runestone/static/bookname/backup.zip
    import zipfile
    bookQuery = db(db.courses.course_name == auth.user.course_name).select()
    base_course = bookQuery[0].base_course
    toBeZippedPath = os.path.join(os.path.split(os.path.dirname(__file__))[0], 'static/' + base_course + '/backup')
    tobeZippedDirectory = os.path.join(os.path.split(os.path.dirname(__file__))[0], 'books/'+base_course)

    zip = zipfile.ZipFile("%s.zip" % (toBeZippedPath), "w", zipfile.ZIP_DEFLATED)
    abs_src = os.path.abspath(tobeZippedDirectory)
    for dirname, subdirs, files in os.walk(tobeZippedDirectory):
        for filename in files:
            absname = os.path.abspath(os.path.join(dirname, filename))
            arcname = absname[len(abs_src) + 1:]
            zip.write(absname, arcname)
    zip.close()
    directoryPath = os.path.join(os.path.split(os.path.dirname(__file__))[0], 'static/' + base_course + '/backup.zip')
    return response.stream(directoryPath, attachment=True)




@auth.requires(lambda: verifyInstructorStatus(auth.user.course_name, auth.user), requires_login=True)
def removeinstructor():
    removed = []
    if request.args[0] != str(auth.user.id):
        db((db.course_instructor.instructor == request.args[0]) & (db.course_instructor.course == auth.user.course_id)).delete()
        removed.append(True)
        return json.dumps(removed)
    else:
        session.flash = T("You cannot remove yourself as an instructor.")
        removed.append(False)
        return json.dumps(removed)

@auth.requires(lambda: verifyInstructorStatus(auth.user.course_name, auth.user), requires_login=True)
def addinstructor():
    db.executesql('''
        INSERT INTO course_instructor(course, instructor)
        SELECT %s, %s
        ''' % (auth.user.course_id, request.args[0]))


@auth.requires(lambda: verifyInstructorStatus(auth.user.course_name, auth.user), requires_login=True)
def deletecourse():
    course_name = auth.user.course_name
    cset = db(db.courses.course_name == course_name)
    if not cset.isempty():
        courseid = cset.select(db.courses.id).first()
        qset = db((db.course_instructor.course == courseid) & (db.course_instructor.instructor == auth.user.id))
        if not qset.isempty():
            qset.delete()
            students = db(db.auth_user.course_id == courseid)
            students.update(course_id=1)
            uset=db(db.user_courses.course_id == courseid.id)
            uset.delete()
            db(db.courses.id == courseid).delete()
            try:
                shutil.rmtree(path.join('applications', request.application, 'static', course_name))
                shutil.rmtree(path.join('applications', request.application, 'custom_courses', course_name))
                session.clear()
            except:
                response.flash = 'Error, %s does not appear to exist' % course_name
        else:
            response.flash = 'You are not the instructor of %s' % course_name
    else:
        response.flash = 'course, %s, not found' % course_name

    redirect(URL('default','index'))


@auth.requires(lambda: verifyInstructorStatus(auth.user.course_name, auth.user), requires_login=True)
def removeassign():
    db(db.assignments.id == request.args[0]).delete()

@auth.requires(lambda: verifyInstructorStatus(auth.user.course_name, auth.user), requires_login=True)
def createAssignment():
    try:
        d_str = request.vars['due']
        format_str = "%Y/%m/%d %H:%M"
        due = datetime.datetime.strptime(d_str, format_str)
        print(due)
        newassignID = db.assignments.insert(course=auth.user.course_id, name=request.vars['name'], duedate=due, description=request.vars['description'])
        returndict = {request.vars['name']: newassignID}
        return json.dumps(returndict)

    except Exception as ex:
        print(ex)
        return json.dumps('ERROR')


@auth.requires(lambda: verifyInstructorStatus(auth.user.course_name, auth.user), requires_login=True)
def assignmentInfo():
    assignment_id = request.vars['assignmentid']
    assignment_points = db(db.assignments.id == assignment_id).select(db.assignments.points).first().points
    assignment_questions = db(db.assignment_questions.assignment_id == assignment_id).select()
    allquestion_info = {}
    allquestion_info['assignment_points'] = assignment_points
    date = db(db.assignments.id == assignment_id).select(db.assignments.duedate).first().duedate
    try:
        due = date.strftime("%Y/%m/%d %H:%M")
    except Exception as ex:
        print(ex)
        due = 'No due date set for this assignment'
    allquestion_info['due_date'] = due
    description = db(db.assignments.id == assignment_id).select(db.assignments.description).first().description
    if description == None:
        allquestion_info['description'] = 'No description available for this assignment'
    else:
        allquestion_info['description'] = description


    try:
        for row in assignment_questions:
            timed = row.timed
            try:
                question_points = int(row.points)
            except:
                question_points = 0
            question_info_query = db(db.questions.id == int(row.question_id)).select()
            for row in question_info_query:
                question_dict = {}
                #question_dict['base course'] = row.base_course
                #question_dict['chapter'] = row.chapter
                #question_dict['author'] = row.author
                #question_dict['difficulty'] = int(row.difficulty)
                #question_dict['question'] = row.question
                question_id = int(row.id)
                question_dict['name'] = row.name
                question_dict['timed'] = timed
                question_dict['points'] = question_points
                type_id = db((db.assignment_questions.question_id == question_id) & (db.assignment_questions.assignment_id == assignment_id)).select(db.assignment_questions.assessment_type).first().assessment_type
                type = db(db.assignment_types.id == type_id).select(db.assignment_types.name).first().name
                question_dict['type'] = type
                allquestion_info[int(row.id)] = question_dict
    except Exception as ex:
        print(ex)

    return json.dumps(allquestion_info)

@auth.requires(lambda: verifyInstructorStatus(auth.user.course_name, auth.user), requires_login=True)
def getQuestions():
    assignment_id = request.vars['assignmentid']
    assignment_questions = db(db.assignment_questions.assignment_id == assignment_id).select()
    questions = []
    for row in assignment_questions:
        question_info_query = db(db.questions.id == int(row.question_id)).select()
        for q in question_info_query:
            questions.append(q.name)
    return json.dumps(questions)



@auth.requires(lambda: verifyInstructorStatus(auth.user.course_name, auth.user), requires_login=True)
def removeQuestion():
    question_name = request.vars['name']
    assignment_id = request.vars['assignment_id']
    question_id = db(db.questions.name == question_name).select(db.questions.id).first().id
    question_points = db((db.assignment_questions.assignment_id == int(assignment_id)) & (db.assignment_questions.question_id == int(question_id))).select(db.assignment_questions.points).first().points

    assignment = db(db.assignments.id == int(assignment_id)).select().first()
    assignment_points = db(db.assignments.id == int(assignment_id)).select(db.assignments.points).first().points
    new_points = int(assignment_points) - int(question_points)
    assignment.update_record(points=new_points)
    db((db.assignment_questions.assignment_id == int(assignment_id)) & (db.assignment_questions.question_id == int(question_id))).delete()
    return json.dumps(new_points)

@auth.requires(lambda: verifyInstructorStatus(auth.user.course_name, auth.user), requires_login=True)
def questionBank():
    row = db(db.courses.id == auth.user.course_id).select(db.courses.course_name, db.courses.base_course).first()
    base_course = row.base_course

    tags = False
    if request.vars['tags'] != "null":
        tags = True
    term = False
    if request.vars['term'] != "":
        term = True
    chapterQ = None
    if request.vars['chapter'] != "":
        chapter_label = db(db.chapters.chapter_label == request.vars['chapter']).select(db.chapters.chapter_label).first().chapter_label
        chapterQ =  db.questions.chapter == chapter_label
    difficulty = False
    if request.vars['difficulty'] != "null":
        difficulty = True
    authorQ = None
    if request.vars['author'] != "":
        authorQ = db.questions.author == request.vars['author']
    rows = []
    questions = []

    base_courseQ = db.questions.base_course == base_course
    try:

        if chapterQ != None and authorQ != None:

            questions_query = db(chapterQ & authorQ & base_courseQ).select()

        elif chapterQ == None and authorQ != None:

            questions_query = db(authorQ & base_courseQ).select()

        elif chapterQ != None and authorQ == None:

            questions_query = db(chapterQ & base_courseQ).select()

        else:

            questions_query = db(base_courseQ).select()

        for question in questions_query: #Initially add all questions that we can to the list, and then remove the rows that don't match search criteria
            rows.append(question)
        for row in questions_query:
            removed_row = False
            if term:
                if request.vars['term'] not in row.name and request.vars['term'] not in row.question:
                    try:
                        rows.remove(row)
                        removed_row = True
                    except Exception as err:
                        ex = err

            if removed_row == False:
                if difficulty:
                    if int(request.vars['difficulty']) != row.difficulty:
                        try:
                            rows.remove(row)
                            removed_row = True
                        except Exception as err:
                            ex = err

            if removed_row == False:
                if tags:
                    tags_query = db(db.question_tags.question_id == row.id).select()
                    tag_list = []
                    for q_tag in tags_query:
                        tag_names = db(db.tags.id == q_tag.tag_id).select()
                        for tag_name in tag_names:
                            tag_list.append(tag_name.tag_name)
                    needsRemoved = False
                    for search_tag in request.vars['tags'].split(','):
                        if search_tag not in tag_list:
                            needsRemoved = True
                    if needsRemoved:
                        try:
                            rows.remove(row)
                        except Exception as err:
                            print(err)
        for q_row in rows:
            questions.append(q_row.name)

    except Exception as ex:
        print(ex)
        return 'Error'
    return json.dumps(questions)



@auth.requires(lambda: verifyInstructorStatus(auth.user.course_name, auth.user), requires_login=True)
def addToAssignment():
    assignment_id = int(request.vars['assignment'])
    question_name = request.vars['question']
    qtype = request.vars['type']
    question_id = db((db.questions.name == question_name)).select(db.questions.id).first().id

    timed = request.vars['timed']
    try:
        points = int(request.vars['points'])
    except:
        points = 0

    try:
        type_id = db(db.assignment_types.name == qtype).select(db.assignment_types.id).first().id
    except Exception as ex:
        print(ex)

    try:
        db.assignment_questions.insert(assignment_id=assignment_id, question_id=question_id, points=points, timed=timed, assessment_type=type_id)
        assignment = db(db.assignments.id == assignment_id).select().first()
        assignment_points = db(db.assignments.id == assignment_id).select(db.assignments.points).first().points
        if assignment_points == None:
            new_points = points
        else:
            new_points = int(assignment_points) + points

        assignment.update_record(points=new_points)
        return json.dumps([new_points,qtype])
    except Exception as ex:
        print(ex)



@auth.requires(lambda: verifyInstructorStatus(auth.user.course_name, auth.user), requires_login=True)
def getQuestionInfo():
    assignment_id = int(request.vars['assignment'])
    question_name = request.vars['question']
    try:
        question_code = db((db.questions.name == question_name)).select(db.questions.question).first().question
        question_author = db((db.questions.name == question_name)).select(db.questions.author).first().author
        question_difficulty = db((db.questions.name == question_name)).select(db.questions.difficulty).first().difficulty
        question_id = db((db.questions.name == question_name)).select(db.questions.id).first().id
        tags = []
        question_tags = db((db.question_tags.question_id == question_id)).select()
        for row in question_tags:
            tag_id = row.tag_id
            tag_name = db((db.tags.id == tag_id)).select(db.tags.tag_name).first().tag_name
            tags.append(" " + str(tag_name))
        if question_difficulty != None:
            returnDict = {'code':question_code, 'author':question_author, 'difficulty':int(question_difficulty), 'tags': tags}
        else:
            returnDict = {'code':question_code, 'author':question_author, 'difficulty':None, 'tags': tags}

        return json.dumps(returnDict)

    except Exception as ex:
        print(ex)



@auth.requires(lambda: verifyInstructorStatus(auth.user.course_name, auth.user), requires_login=True)
def edit_question():
    vars = request.vars
    old_qname = vars['question']
    new_qname = vars['name']
    try:
        difficulty = int(vars['difficulty'])
    except:
        difficulty = 0
    tags = vars['tags']
    old_question = db(db.questions.name == old_qname).select().first()
    author = auth.user.first_name + " " + auth.user.last_name
    base_course = old_question.base_course
    timestamp = datetime.datetime.now()
    chapter = old_question.chapter
    question_type = old_question.question_type
    subchapter = old_question.subchapter

    question = vars['questiontext']

    try:
        if new_qname != "" and new_qname != old_qname:
            new_qid = db.questions.insert(difficulty=difficulty, question=question, name=new_qname, author=author, base_course=base_course, timestamp=timestamp,
            chapter=chapter, subchapter=subchapter, question_type=question_type)
            if tags != 'null':
                tags = tags.split(',')
                for tag in tags:
                    tag_id = db(db.tags.tag_name == tag).select(db.tags.id).first().id
                    db.question_tags.insert(question_id = new_qid, tag_id=tag_id)
            return "Success"

    except Exception as ex:
        print(ex)


@auth.requires(lambda: verifyInstructorStatus(auth.user.course_name, auth.user), requires_login=True)
def question_text():
    qname = request.vars['question_name']
    q_text = db(db.questions.name == qname).select(db.questions.question).first().question
    return q_text


@auth.requires(lambda: verifyInstructorStatus(auth.user.course_name, auth.user), requires_login=True)
def searchstudents():
    if request.args[0] == "_":
        #seperate the students from instructors in a hopefully more efficient way
        cur_students = db(db.user_courses.course_id == auth.user.course_id).select(db.user_courses.user_id)
        searchdict = {}
        for row in cur_students:
            isinstructor = db((db.course_instructor.course == auth.user.course_id) & (db.course_instructor.instructor == row.user_id)).select()
            instructorlist = []
            for line in isinstructor:
                instructorlist.append(line.instructor)
            if row.user_id not in instructorlist:
                person = db(db.auth_user.id == row.user_id).select(db.auth_user.username, db.auth_user.first_name,
                                                               db.auth_user.last_name)
                for identity in person:
                    name = identity.first_name + " " + identity.last_name
                    searchdict[row.user_id] = name

    else:
        cur_students = db(db.user_courses.course_id == auth.user.course_id).select(db.user_courses.user_id)
        searchdict = {}
        for row in cur_students:
            isinstructor = db((db.course_instructor.course == auth.user.course_id) & (
            db.course_instructor.instructor == row.user_id)).select()
            instructorlist = []
            for line in isinstructor:
                instructorlist.append(line.instructor)
            if row.user_id not in instructorlist:
                person = db(db.auth_user.id == row.user_id).select(db.auth_user.username, db.auth_user.first_name, db.auth_user.last_name)
                for identity in person:
                    if request.args[0] in identity.first_name or request.args[0] in identity.last_name:
                        name = identity.first_name + " " + identity.last_name
                        searchdict[row.user_id] = name

    return json.dumps(searchdict)


@auth.requires(lambda: verifyInstructorStatus(auth.user.course_name, auth.user), requires_login=True)
def gettemplate():
    template = request.args[0]
    returndict = {}
    base = ''

    returndict['template'] = base + cmap.get(template,'').__doc__

    chapters = []
    chaptersrow = db(db.chapters.course_id == auth.user.course_name).select(db.chapters.chapter_name)
    for row in chaptersrow:
        chapters.append(row['chapter_name'])
    print(chapters)
    returndict['chapters'] = chapters

    return json.dumps(returndict)


@auth.requires(lambda: verifyInstructorStatus(auth.user.course_name, auth.user), requires_login=True)
def createquestion():
    row = db(db.courses.id == auth.user.course_id).select(db.courses.course_name, db.courses.base_course).first()
    base_course = row.base_course
    tab = request.vars['tab']
    typeid = db(db.assignment_types.name == tab).select(db.assignment_types.id).first().id
    assignmentid = int(request.vars['assignmentid'])
    points = int(request.vars['points'])
    timed = request.vars['timed']

    try:
        newqID = db.questions.insert(base_course=base_course, name=request.vars['name'], chapter=request.vars['chapter'],
                 author=auth.user.first_name + " " + auth.user.last_name, difficulty=request.vars['difficulty'],
                 question=request.vars['question'], timestamp=datetime.datetime.now(), question_type=request.vars['template'], is_private=request.vars['isprivate'])

        assignment_question = db.assignment_questions.insert(assignment_id=assignmentid, question_id=newqID, timed=timed, points=points, assessment_type=typeid)

        returndict = {request.vars['name']: newqID, 'timed':timed, 'points': points}

        return json.dumps(returndict)
    except Exception as ex:
        print(ex)
        return json.dumps('ERROR')

@auth.requires(lambda: verifyInstructorStatus(auth.user.course_name, auth.user), requires_login=True)
def questions2rst():
    assignmentId = request.args[0]

    custom_dir = os.path.join('applications', request.application, 'custom_courses', auth.user.course_name)
    assignment_folder = os.path.join(custom_dir,'assignments')
    if not os.path.exists(assignment_folder):
        os.mkdir(assignment_folder)

    assignment_file = os.path.join(assignment_folder,'assignment_{}.rst'.format(assignmentId))

    questions = db(db.assignment_questions.assignment_id == assignmentId).select(db.assignment_questions.id,db.questions.question, join=db.questions.on(db.assignment_questions.question_id == db.questions.id) )

    assignment = db(db.assignments.id == assignmentId).select().first()
    points = assignment.points if assignment.points else 0
    due = assignment.duedate if assignment.duedate else "None given"
    description = assignment.description if assignment.description else "No Description"

    with open(assignment_file,'w') as af:
        af.write(assignment.name+'\n')
        af.write("="*len(assignment.name)+'\n\n')
        af.write("**Points**: {}\n\n".format(points))
        af.write("**Due**: {}\n\n".format(due))
        af.write(description+"\n\n")
        for q in questions:
            af.write(q.questions.question)
            af.write("\n\n")

    assign_list = db(db.assignments.course == auth.user.course_id).select(orderby=db.assignments.duedate)

    with open(os.path.join(custom_dir,'assignments.rst'),'w') as af:
        af.write("Assignments\n===========\n\n")
        af.write(".. toctree::\n\n")
        for a in assign_list:
            af.write("   assignments/assignment_{}.rst\n".format(a.id))




@auth.requires(lambda: verifyInstructorStatus(auth.user.course_name, auth.user), requires_login=True)
def htmlsrc():
    acid = request.vars['acid']
    htmlsrc = db(
        (db.questions.name == acid) &
        (db.questions.base_course == db.courses.base_course) &
        (db.courses.course_name == auth.user.course_name)
         ).select(db.questions.htmlsrc).first().htmlsrc
    return json.dumps(htmlsrc)


@auth.requires(lambda: verifyInstructorStatus(auth.user.course_name, auth.user), requires_login=True)
def changeDate():
    try:
        newdate = request.vars['newdate']
        format_str = "%Y/%m/%d %H:%M"
        due = datetime.datetime.strptime(newdate, format_str)
        assignmentid = int(request.vars['assignmentid'])
        assignment = db(db.assignments.id == assignmentid).select().first()
        assignment.update_record(duedate=due)
        return 'success'
    except:
        return 'error'


@auth.requires(lambda: verifyInstructorStatus(auth.user.course_name, auth.user), requires_login=True)
def changeDescription():
    try:
        newdescription = request.vars['newdescription']
        assignmentid = int(request.vars['assignmentid'])
        assignment = db(db.assignments.id == assignmentid).select().first()
        assignment.update_record(description=newdescription)
        return 'success'
    except:
        return 'error'


@auth.requires(lambda: verifyInstructorStatus(auth.user.course_name, auth.user), requires_login=True)
def getStudentCode():
    try:
        acid = request.vars['acid']
        sid = request.vars['sid']
        c = db((db.code.acid == acid) & (db.code.sid == sid)).select(orderby = db.code.id).last()
        return json.dumps(c.code)
    except Exception as ex:
        print(ex)


@auth.requires(lambda: verifyInstructorStatus(auth.user.course_name, auth.user), requires_login=True)
def getGradeComments():

    acid = request.vars['acid']
    sid = request.vars['sid']

    c =  db((db.question_grades.sid == sid) \
             & (db.question_grades.div_id == acid) \
             & (db.question_grades.course_name == auth.user.course_name)\
            ).select().first()
    if c != None:
        return json.dumps({'grade':c.score, 'comments':c.comment})
    else:
        return json.dumps("Error")



@auth.requires(lambda: verifyInstructorStatus(auth.user.course_name, auth.user), requires_login=True)
def coursename():
    row = db(db.courses.id == auth.user.course_id).select(db.courses.course_name, db.courses.base_course).first()
    return json.dumps(row.course_name)


@auth.requires(lambda: verifyInstructorStatus(auth.user.course_name, auth.user), requires_login=True)
def indexrst():
    try:
        row = db(db.courses.id == auth.user.course_id).select(db.courses.course_name, db.courses.base_course).first()
        course_name = row.course_name
        file = open(os.path.join(os.path.split(os.path.dirname(__file__))[0], 'custom_courses/' + course_name + '/index.rst'))
        filetxt = file.read()
    except Exception as ex:
        print(ex)
        filetxt = "Sorry, no index.rst file could be found"
    return json.dumps(filetxt)

@auth.requires(lambda: verifyInstructorStatus(auth.user.course_name, auth.user), requires_login=True)
def editindexrst():
    try:
        row = db(db.courses.id == auth.user.course_id).select(db.courses.course_name, db.courses.base_course).first()
        course_name = row.course_name
        newtext = request.vars['newtext']
        file = open(os.path.join(os.path.split(os.path.dirname(__file__))[0], 'custom_courses/' + course_name + '/index.rst'),'w')
        file.write(newtext)
        file.close()
        return 'ok'
    except Exception as ex:
        print(ex)


@auth.requires(lambda: verifyInstructorStatus(auth.user.course_name, auth.user), requires_login=True)
def releasegrades():
    try:
        assignmentid = request.vars['assignmentid']
        released = (request.vars['released'] == 'yes')
        assignment = db(db.assignments.id == assignmentid).select().first()
        assignment.update_record(released=released)
        return "Success"
    except Exception as ex:
        print(ex)

@auth.requires(lambda: verifyInstructorStatus(auth.user.course_name, auth.user), requires_login=True)
def get_assignment_release_states():
    # return a dictionary with the release status of whether grades have been
    # released for each of the assignments for the current course
    try:
        assignments_query = db(db.assignments.course == auth.user.course_id).select()
        return json.dumps({row.name: row.released for row in assignments_query})
    except Exception as ex:
        print ex
        return json.dumps({})

@auth.requires(lambda: verifyInstructorStatus(auth.user.course_name, auth.user), requires_login=True)
def checkQType():
    acid = request.vars['acid']
    sid = request.vars['sid']
    answer = None
    useinfoquery = db((db.useinfo.div_id == acid) & (db.useinfo.sid == sid)).select(db.useinfo.event, db.useinfo.act).first()
    if useinfoquery != None:
        if useinfoquery.event == 'shortanswer':
            answer = useinfoquery.act

    return json.dumps(answer)<|MERGE_RESOLUTION|>--- conflicted
+++ resolved
@@ -1,9 +1,5 @@
 from os import path
 import os
-<<<<<<< HEAD
-=======
-
->>>>>>> 50d5acba
 from datetime import date, timedelta
 from paver.easy import sh
 import json
