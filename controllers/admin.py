from os import path
import os
import shutil
import sys
from sphinx.application import Sphinx

# this is for admin links
# use auth.requires_membership('manager')
#
# create a simple index to provide a page of links
# - re build the book
# - list assignments
# - find assignments for a student
# - show totals for all students

# select acid, sid from code as T where timestamp = (select max(timestamp) from code where sid=T.sid and acid=T.acid);


@auth.requires(lambda: verifyInstructorStatus(auth.user.course_name, auth.user), requires_login=True)
def index():
    row = db(db.courses.id == auth.user.course_id).select(db.courses.course_name).first()
    # get current build info
    # read build info from application/custom_courses/course/build_info
    try:
        mbf = open(path.join('applications',request.application,'build_info'),'r')
        master_build = mbf.read()[:-1]
        mbf.close()
    except:
        master_build = ""

    try:
        mbf = open(path.join('applications',request.application,'custom_courses',row.course_name,'build_info'),'r')
        my_build = mbf.read()[:-1]
        mbf.close()
    except:
        my_build = ""

    my_vers = 0
    mst_vers = 0
    if master_build and my_build:
        mst_vers,mst_bld,mst_hsh = master_build.split('-')
        my_vers,my_bld,my_hsh = my_build.split('-')
        if my_vers != mst_vers:
            response.flash = "Updates available, consider rebuilding"

    return dict(build_info=my_build, master_build=master_build, my_vers=my_vers, mst_vers=mst_vers )

@auth.requires(lambda: verifyInstructorStatus(auth.user.course_name, auth.user), requires_login=True)
def listassignments():
    sid = request.vars.student
    course = db(db.courses.id == auth.user.course_id).select().first()
    if sid:
        q = db((db.code.sid == sid)
             & (db.code.course_id == course.course_name)
             & (db.code.timestamp >= course.term_start_date))
    else:
        q = db((db.code.course_id == auth.user.course_id)
             & (db.code.timestamp >= course.term_start_date))
    prefixes = {}
    for row in q.select(db.code.acid,orderby=db.code.acid,distinct=True):
        acid = row.acid
        acid_prefix = acid.split('_')[0]
        if acid_prefix not in prefixes.keys():
            prefixes[acid_prefix] = []
        prefixes[acid_prefix].append(acid)
    return dict(sections=prefixes,course_id=course.course_name)

@auth.requires(lambda: verifyInstructorStatus(auth.user.course_name, auth.user), requires_login=True)
def listassessments():
    course = db(db.courses.id == auth.user.course_id).select().first()

    query = '''select div_id,
                     (select count(*) from useinfo where div_id = oui.div_id
                     and course_id = '%(course_name)s'),
                     (select count(*) * 1.0 from useinfo where div_id = oui
                     .div_id  and course_id='%(course_name)s' and position(
                     'correct' in
                     act) > 0) /
                         (select count(*)
                          from useinfo
                          where div_id = oui.div_id and course_id = '%(course_name)s' ) as
                          pct
               from useinfo oui
               where event = 'mChoice'
                     and DATE(timestamp) >= DATE('%(start_date)s')
                     and course_id = '%(course_name)s' group by div_id order
                     by pct''' % dict(course_name=course.course_name, start_date=course.term_start_date)
    rset = db.executesql(query)
    return dict(solutions=rset)

@auth.requires(lambda: verifyInstructorStatus(auth.user.course_name, auth.user), requires_login=True)
def assessdetail():
    course = db(db.courses.id == auth.user.course_id).select(db.courses.course_name).first()
    q = db( (db.useinfo.div_id == request.vars.id) & (db.useinfo.course_id == course.course_name) )
    res = q.select(db.useinfo.sid,db.useinfo.act,orderby=db.useinfo.sid)
    
    currentSid = res[0].sid
    currentAnswers = []
    answerDict = {}
    totalAnswers = 0
    resultList = []
    correct = ''
    for row in res:
        answer = row.act.split(':')[1]
        answerDict[answer] = answerDict.get(answer,0) + 1
        totalAnswers += 1
        
        if row.sid == currentSid:
            currentAnswers.append(answer)
            if row.act.split(':')[2] == 'correct':
                correct = answer
        else:
            currentAnswers.sort()
            resultList.append((currentSid,currentAnswers))
            currentAnswers = [row.act.split(':')[1]]
            
            currentSid = row.sid

    
    
    currentAnswers.sort()
    resultList.append((currentSid,currentAnswers))
    
    return dict(reslist=resultList, answerDict=answerDict, correct=correct)



@auth.requires(lambda: verifyInstructorStatus(auth.user.course_name, auth.user), requires_login=True)
def gradeassignment():
    sid = request.vars.student
    acid = request.vars.id
    course = db(db.courses.id == auth.user.course_id).select(db.courses.course_name).first()

    section_form=FORM(
        INPUT(_type="hidden", _name="id", _value=acid),
        _class="form-inline",
        _method="GET",
        )
    section_form.append(LABEL(
            INPUT(_name="section_id", _type="radio", _value=""),
            "All Students",
            _class="radio-inline",
            ))
    for section in db(db.sections.course_id == auth.user.course_id).select():
        section_form.append(LABEL(
            INPUT(_name="section_id", _type="radio", _value=section.id),
            section.name,
            _class="radio-inline",
            ))

    section_form.append(INPUT(_type="submit", _value="Filter Students", _class="btn btn-default"))

    joined = db((db.code.sid == db.auth_user.username) & (db.section_users.auth_user == db.auth_user.id))
    q = joined((db.code.course_id == auth.user.course_id) & (db.code.acid == acid))

    if section_form.accepts(request.vars, session, keepvalues=True) and section_form.vars.section_id != "":
        q = q(db.section_users.section == section_form.vars.section_id)

    rset = q.select(
        db.code.acid,
        db.code.sid,
        db.code.grade,
        db.code.id,
        db.auth_user.first_name,
        db.auth_user.last_name,
        db.code.comment,
        distinct = db.code.sid,
        orderby = db.code.sid|db.code.timestamp,
        )
    return dict(
        acid = acid,
        sid = sid,
        section_form = section_form,
        solutions=rset,
        course_id=course.course_name
        )


@auth.requires(lambda: verifyInstructorStatus(auth.user.course_name, auth.user), requires_login=True)
def showlog():
    course = db(db.courses.id == auth.user.course_id).select().first()
    grid = SQLFORM.grid(
        (db.useinfo.course_id==course.course_name) & (db.useinfo.timestamp >= course.term_start_date),
        fields=[db.useinfo.timestamp,db.useinfo.sid, db.useinfo.event,db.useinfo.act,db.useinfo.div_id],
        editable=False,
        deletable=False,
        details=False,
        orderby=~db.useinfo.timestamp,
        paginate=40,
        formstyle='divs')
    return dict(grid=grid,course_id=course.course_name)

@auth.requires(lambda: verifyInstructorStatus(auth.user.course_name, auth.user), requires_login=True)
def studentactivity():
    course = db(db.courses.id == auth.user.course_id).select().first()
    count = db.useinfo.id.count()
    last = db.useinfo.timestamp.max()
    res = db((db.useinfo.course_id==course.course_name) & (db.useinfo.timestamp >= course.term_start_date))\
            .select(db.useinfo.sid,
                    count,
                    last,
                    groupby=db.useinfo.sid,
                    orderby=count)

    return dict(grid=res,course_id=course.course_name)
    
@auth.requires(lambda: verifyInstructorStatus(auth.user.course_name, auth.user), requires_login=True)
def startdate():
    course = db(db.courses.id == auth.user.course_id).select().first()
    if request.vars.startdate:
        date = request.vars.startdate.split('/')
        date = datetime.date(int(date[2]), int(date[0]), int(date[1]))
        course.update_record(term_start_date=date)
        session.flash = "Course start date changed."
        redirect(URL('admin','index'))
    else:
        current_start_date = course.term_start_date.strftime("%m/%d/%Y")
        return dict(startdate=current_start_date)

@auth.requires(lambda: verifyInstructorStatus(auth.user.course_name, auth.user), requires_login=True)
def rebuildcourse():
    if not request.vars.projectname or not request.vars.startdate:
        course = db(db.courses.course_name == auth.user.course_name).select().first()
        curr_start_date = course.term_start_date.strftime("%m/%d/%Y")
        return dict(curr_start_date=curr_start_date, confirm=True)
    else:
        # update the start date
        course = db(db.courses.id == auth.user.course_id).select().first()
        date = request.vars.startdate.split('/')
        date = datetime.date(int(date[2]), int(date[0]), int(date[1]))
        course.update_record(term_start_date=date)
        
        # run_sphinx in defined in models/scheduler.py
        row = scheduler.queue_task(run_sphinx, timeout=300, pvars=dict(folder=request.folder,
                                                                       rvars=request.vars,
                                                                       application=request.application,
                                                                       http_host=request.env.http_host))
        uuid = row['uuid']


        course_url=path.join('/',request.application,'static', request.vars.projectname, 'index.html')

        return dict(confirm=False,
                    task_name=uuid,
                    course_url=course_url)

#@auth.requires_membership('instructor')
def buildmodulelist():
    import os.path
    import re
    db.modules.truncate()
    
    def procrst(arg, dirname, names):
        rstfiles = [x for x in names if '.rst' in x]
        
        for rf in rstfiles:
            found = 0
            openrf = open(os.path.abspath(os.path.join(dirname,rf)))
            for line in openrf:
                if 'shortname::' in line:
                    first,shortname = line.split('::')
                    found += 1
                if 'description::' in line:
                    first,description = line.split('::')
                    found += 1
                if found > 1:
                    break
            if found > 1:
                dirs = dirname.split('/')
                db.modules.insert(shortname=shortname.strip(),
                                  description=description.strip(),
                                  pathtofile=os.path.join(dirs[-1],rf))


    
    
    os.path.walk(os.path.join(request.folder,'source'),procrst,None)
    
    session.flash = 'Module Database Rebuild Finished'
    redirect('/%s/admin'%request.application)

@auth.requires(lambda: verifyInstructorStatus(auth.user.course_name, auth.user), requires_login=True)
def sections_list():
    course = db(db.courses.id == auth.user.course_id).select().first()
    sections = db(db.sections.course_id == course.id).select()
    # get all sections - for course, list number of users in each section
    return dict(
        course = course,
        sections = sections
        )

@auth.requires(lambda: verifyInstructorStatus(auth.user.course_name, auth.user), requires_login=True)
def sections_create():
    course = db(db.courses.id == auth.user.course_id).select().first()
    form = FORM(
        DIV(
            LABEL("Section Name", _for="section_name"),
            INPUT(_id="section_name" ,_name="name", requires=IS_NOT_EMPTY(),_class="form-control"),
            _class="form-group"
            ),
        INPUT(_type="Submit", _value="Create Section", _class="btn"),
        )
    if form.accepts(request,session):
        section = db.sections.update_or_insert(name=form.vars.name, course_id=course.id)
        session.flash = "Section Created"
        return redirect('/%s/admin/sections_update?id=%d' % (request.application, section.id))
    return dict(
        form = form,
        )

@auth.requires(lambda: verifyInstructorStatus(auth.user.course_name, auth.user), requires_login=True)
def sections_delete():
    course = db(db.courses.id == auth.user.course_id).select().first()
    section = db(db.sections.id == request.vars.id).select().first()
    if not section or section.course_id != course.id:
        return redirect(URL('admin','sections_list'))
    section.clear_users()
    session.flash = "Deleted Section: %s" % (section.name)
    db(db.sections.id == section.id).delete()
    return redirect(URL('admin','sections_list'))

<<<<<<< HEAD
def diffviewer():
    return dict(course_id="overview")
    
=======
@auth.requires(lambda: verifyInstructorStatus(auth.user.course_name, auth.user), requires_login=True)
def sections_update():
    course = db(db.courses.id == auth.user.course_id).select().first()
    section = db(db.sections.id == request.vars.id).select().first()
    if not section or section.course_id != course.id:
        redirect(URL('admin','sections_list'))
    bulk_email_form = FORM(
        DIV(
            TEXTAREA(_name="emails_csv",
                requires=IS_NOT_EMPTY(),
                _class="form-control",
                ),
            _class="form-group",
            ),
        LABEL(
            INPUT(_name="overwrite", _type="Checkbox"),
            "Overwrite Users In Section",
            _class="checkbox",
            ),
        INPUT(_type='Submit', _class="btn", _value="Update Section"),
        )
    if bulk_email_form.accepts(request,session):
        if bulk_email_form.vars.overwrite:
            section.clear_users()
        users_added_count = 0
        for email_address in bulk_email_form.vars.emails_csv.split(','):
            user = db(db.auth_user.email == email_address.lower()).select().first()
            if user:
                if section.add_user(user):
                    users_added_count += 1
        session.flash = "%d Emails Added" % (users_added_count)
        return redirect('/%s/admin/sections_update?id=%d' % (request.application, section.id))
    elif bulk_email_form.errors:
        response.flash = "Error Processing Request"
    return dict(
        section = section,
        users = section.get_users(),
        bulk_email_form = bulk_email_form,
        )
>>>>>>> da7d7493
<|MERGE_RESOLUTION|>--- conflicted
+++ resolved
@@ -289,6 +289,10 @@
         sections = sections
         )
 
+
+def diffviewer():
+    return dict(course_id="overview")
+    
 @auth.requires(lambda: verifyInstructorStatus(auth.user.course_name, auth.user), requires_login=True)
 def sections_create():
     course = db(db.courses.id == auth.user.course_id).select().first()
@@ -319,11 +323,6 @@
     db(db.sections.id == section.id).delete()
     return redirect(URL('admin','sections_list'))
 
-<<<<<<< HEAD
-def diffviewer():
-    return dict(course_id="overview")
-    
-=======
 @auth.requires(lambda: verifyInstructorStatus(auth.user.course_name, auth.user), requires_login=True)
 def sections_update():
     course = db(db.courses.id == auth.user.course_id).select().first()
@@ -363,4 +362,3 @@
         users = section.get_users(),
         bulk_email_form = bulk_email_form,
         )
->>>>>>> da7d7493
