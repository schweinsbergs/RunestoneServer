# *************************
# |docname| - Runestone API
# *************************
# This module implements the API that the Runestone Components use to communicate with a Runestone Server.
#
# Imports
# =======
# These are listed in the order prescribed by `PEP 8
# <http://www.python.org/dev/peps/pep-0008/#imports>`_.
from collections import Counter
import datetime
from io import open
import json
import logging
from lxml import html
import math
import os
import re
import subprocess
from textwrap import dedent
import uuid

# Third-party imports
# -------------------
from bleach import clean
from dateutil.parser import parse

# Local application imports
# -------------------------
from feedback import is_server_feedback, fitb_feedback, lp_feedback
from rs_practice import _get_qualified_questions

logger = logging.getLogger(settings.logger)
logger.setLevel(settings.log_level)


EVENT_TABLE = {
    "mChoice": "mchoice_answers",
    "fillb": "fitb_answers",
    "dragNdrop": "dragndrop_answers",
    "clickableArea": "clickablearea_answers",
    "parsons": "parsons_answers",
    "codelensq": "codelens_answers",
    "shortanswer": "shortanswer_answers",
    "fillintheblank": "fitb_answers",
    "mchoice": "mchoice_answers",
    "dragndrop": "dragndrop_answers",
    "clickablearea": "clickablearea_answers",
    "parsonsprob": "parsons_answers",
}

COMMENT_MAP = {
    "sql": "--",
    "python": "#",
    "java": "//",
    "javascript": "//",
    "c": "//",
    "cpp": "//",
}


def compareAndUpdateCookieData(sid: str):
    if (
        "ipuser" in request.cookies
        and request.cookies["ipuser"].value != sid
        and request.cookies["ipuser"].value.endswith("@" + request.client)
    ):
        db.useinfo.update_or_insert(
            db.useinfo.sid == request.cookies["ipuser"].value, sid=sid
        )


# Endpoints
# =========
#
# .. _hsblog endpoint:
#
# hsblog endpoint
# ---------------
# Given a JSON record of a clickstream event record the event in the ``useinfo`` table.
# If the event is an answer to a runestone question record that answer in the database in
# one of the xxx_answers tables.
#
def hsblog():
    setCookie = False
    if auth.user:
        if request.vars.course != auth.user.course_name:
            return json.dumps(
                dict(
                    log=False,
                    message="You appear to have changed courses in another tab.  Please switch to this course",
                )
            )
        sid = auth.user.username
        compareAndUpdateCookieData(sid)
        setCookie = True  # we set our own cookie anyway to eliminate many of the extraneous anonymous
        # log entries that come from auth timing out even but the user hasn't reloaded
        # the page.
    else:
        if request.vars.clientLoginStatus == "true":
            logger.error("Session Expired")
            return json.dumps(dict(log=False, message="Session Expired"))

        if "ipuser" in request.cookies:
            sid = request.cookies["ipuser"].value
            setCookie = True
        else:
            sid = str(uuid.uuid1().int) + "@" + request.client
            setCookie = True
    act = request.vars.get("act", "")
    div_id = request.vars.div_id
    event = request.vars.event
    course = request.vars.course
    # Get the current time, rounded to the nearest second -- this is how time time will be stored in the database.
    ts = datetime.datetime.utcnow()
    ts -= datetime.timedelta(microseconds=ts.microsecond)
    tt = request.vars.time
    if not tt:
        tt = 0

    try:
        db.useinfo.insert(
            sid=sid,
            act=act[0:512],
            div_id=div_id,
            event=event,
            timestamp=ts,
            course_id=course,
        )
    except Exception as e:
        logger.error(
            "failed to insert log record for {} in {} : {} {} {}".format(
                sid, course, div_id, event, act
            )
        )
        logger.error("Details: {}".format(e))

    if event == "timedExam" and (act == "finish" or act == "reset" or act == "start"):
        logger.debug(act)
        if act == "reset":
            r = "T"
        else:
            r = None

        try:
            db.timed_exam.insert(
                sid=sid,
                course_name=course,
                correct=int(request.vars.correct or 0),
                incorrect=int(request.vars.incorrect or 0),
                skipped=int(request.vars.skipped or 0),
                time_taken=int(tt),
                timestamp=ts,
                div_id=div_id,
                reset=r,
            )
        except Exception as e:
            logger.debug(
                "failed to insert a timed exam record for {} in {} : {}".format(
                    sid, course, div_id
                )
            )
            logger.debug(
                "correct {} incorrect {} skipped {} time {}".format(
                    request.vars.correct,
                    request.vars.incorrect,
                    request.vars.skipped,
                    request.vars.time,
                )
            )
            logger.debug("Error: {}".format(e.message))

    # Produce a default result.
    res = dict(log=True, timestamp=str(ts))
    try:
        pct = float(request.vars.percent)
    except ValueError:
        pct = None
    except TypeError:
        pct = None

    # Process this event.
    if event == "mChoice" and auth.user:
        answer = request.vars.answer
        correct = request.vars.correct
        db.mchoice_answers.insert(
            sid=sid,
            timestamp=ts,
            div_id=div_id,
            answer=answer,
            correct=correct,
            course_name=course,
            percent=pct,
        )
    elif event == "fillb" and auth.user:
        answer_json = request.vars.answer
        correct = request.vars.correct
        # Grade on the server if needed.
        do_server_feedback, feedback = is_server_feedback(div_id, course)
        if do_server_feedback:
            correct, res_update = fitb_feedback(answer_json, feedback)
            res.update(res_update)

        # Save this data.
        db.fitb_answers.insert(
            sid=sid,
            timestamp=ts,
            div_id=div_id,
            answer=answer_json,
            correct=correct,
            course_name=course,
            percent=pct,
        )

    elif event == "dragNdrop" and auth.user:
        answers = request.vars.answer
        minHeight = request.vars.minHeight
        correct = request.vars.correct

        db.dragndrop_answers.insert(
            sid=sid,
            timestamp=ts,
            div_id=div_id,
            answer=answers,
            correct=correct,
            course_name=course,
            min_height=minHeight,
            percent=pct,
        )
    elif event == "clickableArea" and auth.user:
        correct = request.vars.correct
        db.clickablearea_answers.insert(
            sid=sid,
            timestamp=ts,
            div_id=div_id,
            answer=act,
            correct=correct,
            course_name=course,
            percent=pct,
        )

    elif event == "parsons" and auth.user:
        correct = request.vars.correct
        answer = request.vars.answer
        source = request.vars.source
        db.parsons_answers.insert(
            sid=sid,
            timestamp=ts,
            div_id=div_id,
            answer=answer,
            source=source,
            correct=correct,
            course_name=course,
            percent=pct,
        )

    elif event == "codelensq" and auth.user:
        correct = request.vars.correct
        answer = request.vars.answer
        source = request.vars.source
        db.codelens_answers.insert(
            sid=sid,
            timestamp=ts,
            div_id=div_id,
            answer=answer,
            source=source,
            correct=correct,
            course_name=course,
            percent=pct,
        )

    elif event == "shortanswer" and auth.user:
        db.shortanswer_answers.insert(
            sid=sid,
            answer=act,
            div_id=div_id,
            timestamp=ts,
            course_name=course,
        )

    elif event == "unittest" and auth.user:
        statslist = act.split(":")
        if "undefined" not in act:
            pct = float(statslist[1])
            passed = int(statslist[3])
            failed = int(statslist[5])
            if math.isnan(pct):
                pct = 0
        else:
            pct = passed = failed = 0
            logger.error(f"Got undefined unittest results for {div_id} {sid}")
        if pct >= 99.99999:
            correct = "T"
        else:
            correct = "F"
        db.unittest_answers.insert(
            sid=sid,
            timestamp=ts,
            div_id=div_id,
            correct=correct,
            passed=passed,
            failed=failed,
            course_name=course,
            percent=pct,
        )

    elif event == "lp_build" and auth.user:
        ret, new_fields = db.lp_answers._validate_fields(
            dict(sid=sid, timestamp=ts, div_id=div_id, course_name=course)
        )
        if not ret.errors:
            do_server_feedback, feedback = is_server_feedback(div_id, course)
            if do_server_feedback:
                try:
                    code_snippets = json.loads(request.vars.answer)["code_snippets"]
                except Exception:
                    code_snippets = []
                result = lp_feedback(code_snippets, feedback)
                # If an error occurred or we're not testing, pass the answer through.
                res.update(result)

                # Record the results in the database.
                correct = result.get("correct")
                answer = result.get("answer", {})
                answer["code_snippets"] = code_snippets
                ret = db.lp_answers.validate_and_insert(
                    sid=sid,
                    timestamp=ts,
                    div_id=div_id,
                    answer=json.dumps(answer),
                    correct=correct,
                    course_name=course,
                )
                if ret.errors:
                    res.setdefault("errors", []).append(ret.errors.as_dict())
            else:
                res["errors"] = ["No feedback provided."]
        else:
            res.setdefault("errors", []).append(ret.errors.as_dict())

    response.headers["content-type"] = "application/json"
    if setCookie:
        response.cookies["ipuser"] = sid
        response.cookies["ipuser"]["expires"] = 24 * 3600 * 90
        response.cookies["ipuser"]["path"] = "/"
        if auth.user:
            response.cookies["last_course"] = auth.user.course_name
            response.cookies["last_course"]["expires"] = 24 * 3600 * 90
            response.cookies["last_course"]["path"] = "/"

    return json.dumps(res)


# .. _runlog endpoint:
#
# runlog endpoint
# ---------------
# The `logRunEvent` client-side function calls this endpoint to record TODO...
def runlog():  # Log errors and runs with code
    # response.headers['content-type'] = 'application/json'
    setCookie = False
    if auth.user:
        if request.vars.course != auth.user.course_name:
            return json.dumps(
                dict(
                    log=False,
                    message="You appear to have changed courses in another tab.  Please switch to this course",
                )
            )
        sid = auth.user.username
        setCookie = True
    else:
        if request.vars.clientLoginStatus == "true":
            logger.error("Session Expired")
            return json.dumps(dict(log=False, message="Session Expired"))
        if "ipuser" in request.cookies:
            sid = request.cookies["ipuser"].value
            setCookie = True
        else:
            sid = str(uuid.uuid1().int) + "@" + request.client
            setCookie = True
    div_id = request.vars.div_id
    course = request.vars.course
    code = request.vars.code if request.vars.code else ""
    ts = datetime.datetime.utcnow()
    error_info = request.vars.errinfo
    pre = request.vars.prefix if request.vars.prefix else ""
    post = request.vars.suffix if request.vars.suffix else ""
    if error_info != "success":
        event = "ac_error"
        act = str(error_info)[:512]
    else:
        act = "run"
        if request.vars.event:
            event = request.vars.event
        else:
            event = "activecode"
    num_tries = 3
    done = False
    while num_tries > 0 and not done:
        try:
            db.useinfo.insert(
                sid=sid,
                act=act,
                div_id=div_id,
                event=event,
                timestamp=ts,
                course_id=course,
            )
            done = True
        except Exception as e:
            logger.error(
                "probable Too Long problem trying to insert sid={} act={} div_id={} event={} timestamp={} course_id={} exception={}".format(
                    sid, act, div_id, event, ts, course, e
                )
            )
            num_tries -= 1
    if num_tries == 0:
        raise Exception("Runlog Failed to insert into useinfo")

    if auth.user:
        if "to_save" in request.vars and (
            request.vars.to_save == "True" or request.vars.to_save == "true"
        ):
            num_tries = 3
            done = False
            dbcourse = (
                db(db.courses.course_name == course).select(**SELECT_CACHE).first()
            )
            while num_tries > 0 and not done:
                try:
                    db.code.insert(
                        sid=sid,
                        acid=div_id,
                        code=code,
                        emessage=error_info,
                        timestamp=ts,
                        course_id=dbcourse,
                        language=request.vars.lang,
                    )
                    if request.vars.partner:
                        if _same_class(sid, request.vars.partner):
                            comchar = COMMENT_MAP.get(request.vars.lang, "#")
                            newcode = (
                                "{} This code was shared by {}\n\n".format(comchar, sid)
                                + code
                            )
                            db.code.insert(
                                sid=request.vars.partner,
                                acid=div_id,
                                code=newcode,
                                emessage=error_info,
                                timestamp=ts,
                                course_id=dbcourse,
                                language=request.vars.lang,
                            )
                        else:
                            res = {
                                "message": "You must be enrolled in the same class as your partner"
                            }
                            return json.dumps(res)
                    done = True
                except Exception as e:
                    num_tries -= 1
                    logger.error("INSERT into code FAILED retrying -- {}".format(e))
            if num_tries == 0:
                raise Exception("Runlog Failed to insert into code")

    res = {"log": True}
    if setCookie:
        response.cookies["ipuser"] = sid
        response.cookies["ipuser"]["expires"] = 24 * 3600 * 90
        response.cookies["ipuser"]["path"] = "/"
    return json.dumps(res)


# Ajax Handlers for saving and restoring active code blocks


def gethist():

    """
    return the history of saved code by this user for a particular acid
    :Parameters:
        - `acid`: id of the active code block
        - `user`: optional identifier for the owner of the code
    :Return:
        - json object containing a list/array of source texts
    """
    codetbl = db.code
    acid = request.vars.acid

    # if vars.sid then we know this is being called from the grading interface
    if request.vars.sid:
        sid = request.vars.sid
        if auth.user and verifyInstructorStatus(
            auth.user.course_name, auth.user.id
        ):  # noqa: F405
            course_id = auth.user.course_id
        else:
            course_id = None
    elif auth.user:
        sid = auth.user.username
        course_id = auth.user.course_id
    else:
        sid = None
        course_id = None

    res = {}
    if sid:
        query = (
            (codetbl.sid == sid)
            & (codetbl.acid == acid)
            & (codetbl.course_id == course_id)
            & (codetbl.timestamp != None)  # noqa: E711
        )
        res["acid"] = acid
        res["sid"] = sid
        # get the code they saved in chronological order; id order gets that for us
        r = db(query).select(orderby=codetbl.id)
        res["history"] = [row.code for row in r]
        res["timestamps"] = [
            row.timestamp.replace(tzinfo=datetime.timezone.utc).isoformat() for row in r
        ]

    response.headers["content-type"] = "application/json"
    return json.dumps(res)


# @auth.requires_login()
# This function is deprecated as of June 2019
# We need to keep it in place as long as we continue to serve books
# from runestone/static/  When that period is over we can eliminate
def getuser():
    response.headers["content-type"] = "application/json"

    if auth.user:
        try:
            # return the list of courses that auth.user is registered for to keep them from
            # accidentally wandering into courses they are not registered for.
            cres = db(
                (db.user_courses.user_id == auth.user.id)
                & (db.user_courses.course_id == db.courses.id)
            ).select(db.courses.course_name)
            clist = []
            for row in cres:
                clist.append(row.course_name)
            res = {
                "email": auth.user.email,
                "nick": auth.user.username,
                "donated": auth.user.donated,
                "isInstructor": verifyInstructorStatus(  # noqa: F405
                    auth.user.course_name, auth.user.id
                ),
                "course_list": clist,
            }
            session.timezoneoffset = request.vars.timezoneoffset
            logger.debug(
                "setting timezone offset in session %s hours" % session.timezoneoffset
            )
        except Exception:
            res = dict(redirect=auth.settings.login_url)  # ?_next=....
    else:
        res = dict(redirect=auth.settings.login_url)  # ?_next=....
    if session.readings:
        res["readings"] = session.readings
    logger.debug("returning login info: %s" % res)
    return json.dumps([res])


def set_tz_offset():
    session.timezoneoffset = request.vars.timezoneoffset
    logger.debug("setting timezone offset in session %s hours" % session.timezoneoffset)
    return "done"


#
#  Ajax Handlers to update and retrieve the last position of the user in the course
#
def updatelastpage():
    lastPageUrl = request.vars.lastPageUrl
    lastPageScrollLocation = request.vars.lastPageScrollLocation
    if lastPageUrl is None:
        return  # todo:  log request.vars, request.args and request.env.path_info
    course = request.vars.course
    completionFlag = request.vars.completionFlag
    lastPageChapter = lastPageUrl.split("/")[-2]
    lastPageSubchapter = ".".join(lastPageUrl.split("/")[-1].split(".")[:-1])
    if auth.user:
        done = False
        num_tries = 3
        while not done and num_tries > 0:
            try:
                db(
                    (db.user_state.user_id == auth.user.id)
                    & (db.user_state.course_id == course)
                ).update(
                    last_page_url=lastPageUrl,
                    last_page_chapter=lastPageChapter,
                    last_page_subchapter=lastPageSubchapter,
                    last_page_scroll_location=lastPageScrollLocation,
                    last_page_accessed_on=datetime.datetime.utcnow(),
                )
                done = True
            except Exception:
                num_tries -= 1
        if num_tries == 0:
            raise Exception("Failed to save the user state in update_last_page")

        done = False
        num_tries = 3
        while not done and num_tries > 0:
            try:
                db(
                    (db.user_sub_chapter_progress.user_id == auth.user.id)
                    & (db.user_sub_chapter_progress.chapter_id == lastPageChapter)
                    & (
                        db.user_sub_chapter_progress.sub_chapter_id
                        == lastPageSubchapter
                    )
                    & (
                        (db.user_sub_chapter_progress.course_name == course)
                        | (
                            db.user_sub_chapter_progress.course_name == None
                        )  # Back fill for old entries without course
                    )
                ).update(
                    status=completionFlag,
                    end_date=datetime.datetime.utcnow(),
                    course_name=course,
                )
                done = True
            except Exception:
                num_tries -= 1
        if num_tries == 0:
            raise Exception("Failed to save sub chapter progress in update_last_page")

        practice_settings = db(db.course_practice.course_name == auth.user.course_name)
        if (
            practice_settings.count() != 0
            and practice_settings.select().first().flashcard_creation_method == 0
        ):
            # Since each authenticated user has only one active course, we retrieve the course this way.
            course = (
                db(db.courses.id == auth.user.course_id).select(**SELECT_CACHE).first()
            )

            # We only retrieve questions to be used in flashcards if they are marked for practice purpose.
            questions = _get_qualified_questions(
                course.base_course, lastPageChapter, lastPageSubchapter, db
            )
            if len(questions) > 0:
                now = datetime.datetime.utcnow()
                now_local = now - datetime.timedelta(
                    hours=float(session.timezoneoffset)
                    if "timezoneoffset" in session
                    else 0
                )
                existing_flashcards = db(
                    (db.user_topic_practice.user_id == auth.user.id)
                    & (db.user_topic_practice.course_name == auth.user.course_name)
                    & (db.user_topic_practice.chapter_label == lastPageChapter)
                    & (db.user_topic_practice.sub_chapter_label == lastPageSubchapter)
                    & (db.user_topic_practice.question_name == questions[0].name)
                )
                # There is at least one qualified question in this subchapter, so insert a flashcard for the subchapter.
                if completionFlag == "1" and existing_flashcards.isempty():
                    db.user_topic_practice.insert(
                        user_id=auth.user.id,
                        course_name=auth.user.course_name,
                        chapter_label=lastPageChapter,
                        sub_chapter_label=lastPageSubchapter,
                        question_name=questions[0].name,
                        # Treat it as if the first eligible question is the last one asked.
                        i_interval=0,
                        e_factor=2.5,
                        next_eligible_date=now_local.date(),
                        # add as if yesterday, so can practice right away
                        last_presented=now - datetime.timedelta(1),
                        last_completed=now - datetime.timedelta(1),
                        creation_time=now,
                        timezoneoffset=float(session.timezoneoffset)
                        if "timezoneoffset" in session
                        else 0,
                    )
                if completionFlag == "0" and not existing_flashcards.isempty():
                    existing_flashcards.delete()


def getCompletionStatus():
    if auth.user:
        lastPageUrl = request.vars.lastPageUrl
        lastPageChapter = lastPageUrl.split("/")[-2]
        lastPageSubchapter = ".".join(lastPageUrl.split("/")[-1].split(".")[:-1])
        result = db(
            (db.user_sub_chapter_progress.user_id == auth.user.id)
            & (db.user_sub_chapter_progress.chapter_id == lastPageChapter)
            & (db.user_sub_chapter_progress.sub_chapter_id == lastPageSubchapter)
            & (
                (db.user_sub_chapter_progress.course_name == auth.user.course_name)
                | (
                    db.user_sub_chapter_progress.course_name == None
                )  # for backward compatibility
            )
        ).select(db.user_sub_chapter_progress.status)
        rowarray_list = []
        if result:
            for row in result:
                res = {"completionStatus": row.status}
                rowarray_list.append(res)
                # question: since the javascript in user-highlights.js is going to look only at the first row, shouldn't
                # we be returning just the *last* status? Or is there no history of status kept anyway?
            return json.dumps(rowarray_list)
        else:
            # haven't seen this Chapter/Subchapter before
            # make the insertions into the DB as necessary

            # we know the subchapter doesn't exist
            db.user_sub_chapter_progress.insert(
                user_id=auth.user.id,
                chapter_id=lastPageChapter,
                sub_chapter_id=lastPageSubchapter,
                status=-1,
                start_date=datetime.datetime.utcnow(),
                course_name=auth.user.course_name,
            )
            # the chapter might exist without the subchapter
            result = db(
                (db.user_chapter_progress.user_id == auth.user.id)
                & (db.user_chapter_progress.chapter_id == lastPageChapter)
            ).select()
            if not result:
                db.user_chapter_progress.insert(
                    user_id=auth.user.id, chapter_id=lastPageChapter, status=-1
                )
            return json.dumps([{"completionStatus": -1}])


def getAllCompletionStatus():
    if auth.user:
        result = db(
            (db.user_sub_chapter_progress.user_id == auth.user.id)
            & (db.user_sub_chapter_progress.course_name == auth.user.course_name)
        ).select(
            db.user_sub_chapter_progress.chapter_id,
            db.user_sub_chapter_progress.sub_chapter_id,
            db.user_sub_chapter_progress.status,
            db.user_sub_chapter_progress.status,
            db.user_sub_chapter_progress.end_date,
        )
        rowarray_list = []
        if result:
            for row in result:
                if row.end_date is None:
                    endDate = 0
                else:
                    endDate = row.end_date.strftime("%d %b, %Y")
                res = {
                    "chapterName": row.chapter_id,
                    "subChapterName": row.sub_chapter_id,
                    "completionStatus": row.status,
                    "endDate": endDate,
                }
                rowarray_list.append(res)
            return json.dumps(rowarray_list)


@auth.requires_login()
def getlastpage():
    course = request.vars.course
    course = db(db.courses.course_name == course).select(**SELECT_CACHE).first()

    result = db(
        (db.user_state.user_id == auth.user.id)
        & (db.user_state.course_id == course.course_name)
        & (db.chapters.course_id == course.base_course)
        & (db.user_state.last_page_chapter == db.chapters.chapter_label)
        & (db.sub_chapters.chapter_id == db.chapters.id)
        & (db.user_state.last_page_subchapter == db.sub_chapters.sub_chapter_label)
    ).select(
        db.user_state.last_page_url,
        db.user_state.last_page_hash,
        db.chapters.chapter_name,
        db.user_state.last_page_scroll_location,
        db.sub_chapters.sub_chapter_name,
    )
    rowarray_list = []
    if result:
        for row in result:
            res = {
                "lastPageUrl": row.user_state.last_page_url,
                "lastPageHash": row.user_state.last_page_hash,
                "lastPageChapter": row.chapters.chapter_name,
                "lastPageSubchapter": row.sub_chapters.sub_chapter_name,
                "lastPageScrollLocation": row.user_state.last_page_scroll_location,
            }
            rowarray_list.append(res)
        return json.dumps(rowarray_list)
    else:
        db.user_state.insert(user_id=auth.user.id, course_id=course.course_name)


def _getCorrectStats(miscdata, event):
    # TODO: update this to use the xxx_answer table
    # select and count grouping by the correct column
    # this version can suffer from division by zero error
    sid = None
    dbtable = EVENT_TABLE[event]  # translate event to correct table

    if auth.user:
        sid = auth.user.username
    else:
        if "ipuser" in request.cookies:
            sid = request.cookies["ipuser"].value

    if sid:
        course = (
            db(db.courses.course_name == miscdata["course"])
            .select(**SELECT_CACHE)
            .first()
        )
        tbl = db[dbtable]

        count_expr = tbl.correct.count()
        rows = db((tbl.sid == sid) & (tbl.timestamp > course.term_start_date)).select(
            tbl.correct, count_expr, groupby=tbl.correct
        )
        total = 0
        correct = 0
        for row in rows:
            count = row[count_expr]
            total += count
            if row[dbtable].correct:
                correct = count
        if total > 0:
            pctcorr = round(float(correct) / total * 100)
        else:
            pctcorr = "unavailable"
    else:
        pctcorr = "unavailable"

    miscdata["yourpct"] = pctcorr


def _getStudentResults(question: str):
    """
    Internal function to collect student answers
    """
    cc = db(db.courses.id == auth.user.course_id).select().first()
    qst = (
        db(
            (db.questions.name == question)
            & (db.questions.base_course == cc.base_course)
        )
        .select()
        .first()
    )
    tbl_name = EVENT_TABLE[qst.question_type]
    tbl = db[tbl_name]

    res = db(
        (tbl.div_id == question)
        & (tbl.course_name == cc.course_name)
        & (tbl.timestamp >= cc.term_start_date)
    ).select(tbl.sid, tbl.answer, orderby=tbl.sid)

    resultList = []
    if len(res) > 0:
        currentSid = res[0].sid
        currentAnswers = []

        for row in res:
            if row.answer:
                answer = clean(row.answer)
            else:
                answer = None

            if row.sid == currentSid:
                if answer is not None:
                    currentAnswers.append(answer)
            else:
                currentAnswers.sort()
                resultList.append((currentSid, currentAnswers))
                currentAnswers = [answer] if answer is not None else []
                currentSid = row.sid

        currentAnswers.sort()
        resultList.append((currentSid, currentAnswers))

    return resultList


def getaggregateresults():
    course = request.vars.course
    question = request.vars.div_id
    # select act, count(*) from useinfo where div_id = 'question4_2_1' group by act;
    response.headers["content-type"] = "application/json"

    if not auth.user:
        return json.dumps([dict(answerDict={}, misc={}, emess="You must be logged in")])

    is_instructor = verifyInstructorStatus(course, auth.user.id)  # noqa: F405
    # Yes, these two things could be done as a join.  but this **may** be better for performance
    if course in (
        "thinkcspy",
        "pythonds",
        "fopp",
        "csawesome",
        "apcsareview",
        "StudentCSP",
    ):
        start_date = datetime.datetime.utcnow() - datetime.timedelta(days=90)
    else:
        start_date = (
            db(db.courses.course_name == course)
            .select(db.courses.term_start_date)
            .first()
            .term_start_date
        )
    count = db.useinfo.id.count()
    try:
        result = db(
            (db.useinfo.div_id == question)
            & (db.useinfo.course_id == course)
            & (db.useinfo.timestamp >= start_date)
        ).select(db.useinfo.act, count, groupby=db.useinfo.act)
    except Exception:
        return json.dumps(
            [dict(answerDict={}, misc={}, emess="Sorry, the request timed out")]
        )

    tdata = {}
    tot = 0
    for row in result:
        tdata[clean(row.useinfo.act)] = row[count]
        tot += row[count]

    tot = float(tot)
    rdata = {}
    miscdata = {}
    correct = ""
    if tot > 0:
        for key in tdata:
            all_a = key.split(":")
            try:
                answer = all_a[1]
                if "correct" in key:
                    correct = answer
                count = int(tdata[key])
                if answer in rdata:
                    count += rdata[answer] / 100.0 * tot
                pct = round(count / tot * 100.0)

                if answer != "undefined" and answer != "":
                    rdata[answer] = pct
            except Exception as e:
                logger.error("Bad data for %s data is %s -- %s" % (question, key, e))

    miscdata["correct"] = correct
    miscdata["course"] = course

    _getCorrectStats(miscdata, "mChoice")

    returnDict = dict(answerDict=rdata, misc=miscdata)

    if auth.user and is_instructor:
        resultList = _getStudentResults(question)
        returnDict["reslist"] = resultList

    return json.dumps([returnDict])


def getpollresults():
    course = request.vars.course
    div_id = request.vars.div_id

    response.headers["content-type"] = "application/json"

    query = """select act from useinfo
        join (select sid,  max(id) mid
        from useinfo where event='poll' and div_id = %s and course_id = %s group by sid) as T
        on id = T.mid"""

    rows = db.executesql(query, (div_id, course))

    result_list = []
    for row in rows:
        val = row[0].split(":")[0]
        result_list.append(int(val))

    # maps option : count
    opt_counts = Counter(result_list)

    if result_list:
        for i in range(max(result_list)):
            if i not in opt_counts:
                opt_counts[i] = 0
    # opt_list holds the option numbers from smallest to largest
    # count_list[i] holds the count of responses that chose option i
    opt_list = sorted(opt_counts.keys())
    count_list = []
    for i in opt_list:
        count_list.append(opt_counts[i])

    user_res = None
    if auth.user:
        user_res = (
            db(
                (db.useinfo.sid == auth.user.username)
                & (db.useinfo.course_id == course)
                & (db.useinfo.div_id == div_id)
            )
            .select(db.useinfo.act, orderby=~db.useinfo.id)
            .first()
        )

    if user_res:
        my_vote = user_res.act
    else:
        my_vote = -1

    return json.dumps([len(result_list), opt_list, count_list, div_id, my_vote])


def gettop10Answers():
    course = request.vars.course
    question = request.vars.div_id
    response.headers["content-type"] = "application/json"
    rows = []

    try:
        dbcourse = db(db.courses.course_name == course).select(**SELECT_CACHE).first()
        count_expr = db.fitb_answers.answer.count()
        rows = db(
            (db.fitb_answers.div_id == question)
            & (db.fitb_answers.course_name == course)
            & (db.fitb_answers.timestamp > dbcourse.term_start_date)
        ).select(
            db.fitb_answers.answer,
            count_expr,
            groupby=db.fitb_answers.answer,
            orderby=~count_expr,
            limitby=(0, 10),
        )
        res = [
            {"answer": clean(row.fitb_answers.answer), "count": row[count_expr]}
            for row in rows
        ]
    except Exception as e:
        logger.debug(e)
        res = "error in query"

    miscdata = {"course": course}
    _getCorrectStats(
        miscdata, "fillb"
    )  # TODO: rewrite _getCorrectStats to use xxx_answers

    if auth.user and verifyInstructorStatus(course, auth.user.id):  # noqa: F405
        resultList = _getStudentResults(question)
        miscdata["reslist"] = resultList

    return json.dumps([res, miscdata])


def getassignmentgrade():
    response.headers["content-type"] = "application/json"
    if not auth.user:
        return json.dumps([dict(message="not logged in")])

    divid = request.vars.div_id

    ret = {
        "grade": "Not graded yet",
        "comment": "No Comments",
        "avg": "None",
        "count": "None",
        "released": False,
    }

    # check that the assignment is released
    #
    a_q = (
        db(
            (db.assignments.course == auth.user.course_id)
            & (db.assignment_questions.assignment_id == db.assignments.id)
            & (db.assignment_questions.question_id == db.questions.id)
            & (db.questions.name == divid)
        )
        .select(
            db.assignments.released, db.assignments.id, db.assignment_questions.points
        )
        .first()
    )

    # if there is no assignment_question
    # try new way that we store scores and comments
    # divid is a question; find question_grades row
    result = (
        db(
            (db.question_grades.sid == auth.user.username)
            & (db.question_grades.course_name == auth.user.course_name)
            & (db.question_grades.div_id == divid)
        )
        .select(db.question_grades.score, db.question_grades.comment)
        .first()
    )
    logger.debug(result)
    if result:
        # say that we're sending back result styles in new version, so they can be processed differently without affecting old way during transition.
        ret["version"] = 2
        ret["released"] = a_q.assignments.released if a_q else False
        if a_q and not a_q.assignments.released:
            ret["grade"] = "Not graded yet"
        elif a_q and a_q.assignments.released:
            ret["grade"] = result.score or "Written Feedback Only"

        if a_q and a_q.assignments.released == True:
            ret["max"] = a_q.assignment_questions.points
        else:
            ret["max"] = ""

        if result.comment:
            ret["comment"] = result.comment

    return json.dumps([ret])


def _canonicalize_tz(tstring):
    x = re.search(r"\((.*)\)", tstring)
    x = x.group(1)
    y = x.split()
    if len(y) == 1:
        return tstring
    else:
        zstring = "".join([i[0] for i in y])
        return re.sub(r"(.*)\((.*)\)", r"\1({})".format(zstring), tstring)


# .. _getAssessResults:
#
# getAssessResults
# ----------------
def getAssessResults():
    if not auth.user:
        # can't query for user's answers if we don't know who the user is, so just load from local storage
        return ""

    course = request.vars.course
    div_id = request.vars.div_id
    event = request.vars.event
    if (
        verifyInstructorStatus(auth.user.course_name, auth.user) and request.vars.sid
    ):  # retrieving results for grader
        sid = request.vars.sid
    else:
        sid = auth.user.username

    # TODO This whole thing is messy - get the deadline from the assignment in the db
    if request.vars.deadline:
        try:
            deadline = parse(_canonicalize_tz(request.vars.deadline))
            tzoff = session.timezoneoffset if session.timezoneoffset else 0
            deadline = deadline + datetime.timedelta(hours=float(tzoff))
            deadline = deadline.replace(tzinfo=None)
        except Exception:
            logger.error("Bad Timezone - {}".format(request.vars.deadline))
            deadline = datetime.datetime.utcnow()
    else:
        deadline = datetime.datetime.utcnow()

    response.headers["content-type"] = "application/json"

    # Identify the correct event and query the database so we can load it from the server
    if event == "fillb":
        rows = (
            db(
                (db.fitb_answers.div_id == div_id)
                & (db.fitb_answers.course_name == course)
                & (db.fitb_answers.sid == sid)
            )
            .select(
                db.fitb_answers.answer,
                db.fitb_answers.timestamp,
                orderby=~db.fitb_answers.id,
            )
            .first()
        )
        if not rows:
            return ""  # server doesn't have it so we load from local storage instead
        #
        res = {"answer": rows.answer, "timestamp": str(rows.timestamp)}
        do_server_feedback, feedback = is_server_feedback(div_id, course)
        if do_server_feedback:
            correct, res_update = fitb_feedback(rows.answer, feedback)
            res.update(res_update)
        return json.dumps(res)
    elif event == "mChoice":
        rows = (
            db(
                (db.mchoice_answers.div_id == div_id)
                & (db.mchoice_answers.course_name == course)
                & (db.mchoice_answers.sid == sid)
            )
            .select(
                db.mchoice_answers.answer,
                db.mchoice_answers.timestamp,
                db.mchoice_answers.correct,
                orderby=~db.mchoice_answers.id,
            )
            .first()
        )
        if not rows:
            return ""
        res = {
            "answer": rows.answer,
            "timestamp": str(rows.timestamp),
            "correct": rows.correct,
        }
        return json.dumps(res)
    elif event == "dragNdrop":
        rows = (
            db(
                (db.dragndrop_answers.div_id == div_id)
                & (db.dragndrop_answers.course_name == course)
                & (db.dragndrop_answers.sid == sid)
            )
            .select(
                db.dragndrop_answers.answer,
                db.dragndrop_answers.timestamp,
                db.dragndrop_answers.correct,
                db.dragndrop_answers.min_height,
                orderby=~db.dragndrop_answers.id,
            )
            .first()
        )
        if not rows:
            return ""
        res = {
            "answer": rows.answer,
            "timestamp": str(rows.timestamp),
            "correct": rows.correct,
            "minHeight": str(rows.min_height),
        }
        return json.dumps(res)
    elif event == "clickableArea":
        rows = (
            db(
                (db.clickablearea_answers.div_id == div_id)
                & (db.clickablearea_answers.course_name == course)
                & (db.clickablearea_answers.sid == sid)
            )
            .select(
                db.clickablearea_answers.answer,
                db.clickablearea_answers.timestamp,
                db.clickablearea_answers.correct,
                orderby=~db.clickablearea_answers.id,
            )
            .first()
        )
        if not rows:
            return ""
        res = {
            "answer": rows.answer,
            "timestamp": str(rows.timestamp),
            "correct": rows.correct,
        }
        return json.dumps(res)
    elif event == "timedExam":
        rows = (
            db(
                (db.timed_exam.reset == None)  # noqa: E711
                & (db.timed_exam.div_id == div_id)
                & (db.timed_exam.course_name == course)
                & (db.timed_exam.sid == sid)
            )
            .select(
                db.timed_exam.correct,
                db.timed_exam.incorrect,
                db.timed_exam.skipped,
                db.timed_exam.time_taken,
                db.timed_exam.timestamp,
                db.timed_exam.reset,
                orderby=~db.timed_exam.id,
            )
            .first()
        )
        if not rows:
            return ""
        res = {
            "correct": rows.correct,
            "incorrect": rows.incorrect,
            "skipped": str(rows.skipped),
            "timeTaken": str(rows.time_taken),
            "timestamp": str(rows.timestamp),
            "reset": str(rows.reset),
        }
        return json.dumps(res)
    elif event == "parsons":
        rows = (
            db(
                (db.parsons_answers.div_id == div_id)
                & (db.parsons_answers.course_name == course)
                & (db.parsons_answers.sid == sid)
            )
            .select(
                db.parsons_answers.answer,
                db.parsons_answers.source,
                db.parsons_answers.timestamp,
                orderby=~db.parsons_answers.id,
            )
            .first()
        )
        if not rows:
            return ""
        res = {
            "answer": rows.answer,
            "source": rows.source,
            "timestamp": str(rows.timestamp),
        }
        return json.dumps(res)
    elif event == "shortanswer":
        logger.debug(f"Getting shortanswer: deadline is {deadline} ")
        rows = db(
            (db.shortanswer_answers.sid == sid)
            & (db.shortanswer_answers.div_id == div_id)
            & (db.shortanswer_answers.course_name == course)
        ).select(orderby=~db.shortanswer_answers.id)
        if not rows:
            return ""
        last_answer = None
        if not request.vars.deadline:
            row = rows[0]
        else:
            last_answer = rows[0]
            for row in rows:
                if row.timestamp <= deadline:
                    break
            if row.timestamp > deadline:
                row = None

        if row and row == last_answer:
            res = {"answer": row.answer, "timestamp": row.timestamp.isoformat()}
        else:
            if row and row.timestamp <= deadline:
                res = {"answer": row.answer, "timestamp": row.timestamp.isoformat()}
            else:
                res = {
                    "answer": "",
                    "timestamp": None,
                    "last_answer": last_answer.answer,
                    "last_timestamp": last_answer.timestamp.isoformat(),
                }
        srow = (
            db(
                (db.question_grades.sid == sid)
                & (db.question_grades.div_id == div_id)
                & (db.question_grades.course_name == course)
            )
            .select()
            .first()
        )
        if srow:
            res["score"] = srow.score
            res["comment"] = srow.comment

        return json.dumps(res)
    elif event == "lp_build":
        rows = (
            db(
                (db.lp_answers.div_id == div_id)
                & (db.lp_answers.course_name == course)
                & (db.lp_answers.sid == sid)
            )
            .select(
                db.lp_answers.answer,
                db.lp_answers.timestamp,
                db.lp_answers.correct,
                orderby=~db.lp_answers.id,
            )
            .first()
        )
        if not rows:
            return ""  # server doesn't have it so we load from local storage instead
        answer = json.loads(rows.answer)
        correct = rows.correct
        return json.dumps(
            {"answer": answer, "timestamp": str(rows.timestamp), "correct": correct}
        )


def tookTimedAssessment():
    if auth.user:
        sid = auth.user.username
    else:
        return json.dumps({"tookAssessment": False})

    exam_id = request.vars.div_id
    course = request.vars.course_name
    rows = (
        db(
            (db.timed_exam.div_id == exam_id)
            & (db.timed_exam.sid == sid)
            & (db.timed_exam.course_name == course)
        )
        .select(orderby=~db.timed_exam.id)
        .first()
    )
    logger.debug(f"checking {exam_id} {sid} {course} {rows}")
    if rows:
        return json.dumps({"tookAssessment": True})
    else:
        return json.dumps({"tookAssessment": False})


# The request variable ``code`` must contain JSON-encoded RST to be rendered by Runestone. Only the HTML containing the actual Runestone component will be returned.
def preview_question():

    begin = """
.. raw:: html

    <begin_directive>

"""
    end = """

.. raw:: html

    <end_directive>

"""

    try:
        code = begin + dedent(json.loads(request.vars.code)) + end
        with open(
            "applications/{}/build/preview/_sources/index.rst".format(
                request.application
            ),
            "w",
            encoding="utf-8",
        ) as ixf:
            ixf.write(code)

        # Note that ``os.environ`` isn't a dict, it's an object whose setter modifies environment variables. So, modifications of a copy/deepcopy still `modify the original environment <https://stackoverflow.com/questions/13142972/using-copy-deepcopy-on-os-environ-in-python-appears-broken>`_. Therefore, convert it to a dict, where modifications will not affect the environment.
        env = dict(os.environ)
        # Prevent any changes to the database when building a preview question.
        env.pop("DBURL", None)
        # Run a runestone build.
        # We would like to use sys.executable But when we run web2py
        # in uwsgi then sys.executable is uwsgi which doesn't work.
        # Why not just run runestone?
        if "python" not in settings.python_interpreter:
            logger.error(f"Error {settings.python_interpreter} is not a valid python")
            return json.dumps(
                f"Error: settings.python_interpreter must be set to a valid interpreter not {settings.python_interpreter}"
            )
        popen_obj = subprocess.Popen(
            [settings.python_interpreter, "-m", "runestone", "build"],
            # The build must be run from the directory containing a ``conf.py`` and all the needed support files.
            cwd="applications/{}/build/preview".format(request.application),
            # Capture the build output as text in case of an error.
            stdout=subprocess.PIPE,
            stderr=subprocess.PIPE,
            universal_newlines=True,
            # Pass the modified environment which doesn't contain ``DBURL``.
            env=env,
        )
        stdout, stderr = popen_obj.communicate()
        # If there was an error, return stdout and stderr from the build.
        if popen_obj.returncode != 0:
            return json.dumps(
                "Error: Runestone build failed:\n\n" + stdout + "\n" + stderr
            )

        with open(
            "applications/{}/build/preview/build/preview/index.html".format(
                request.application
            ),
            "r",
            encoding="utf-8",
        ) as ixf:
            src = ixf.read()
            tree = html.fromstring(src)
            if len(tree.cssselect(".runestone")) == 0:
                src = ""
            result = re.search(
                "<begin_directive>(.*)<end_directive>", src, flags=re.DOTALL
            )
            if result:
                ctext = result.group(1)
            else:
                component = tree.cssselect(".system-message")
                if len(component) > 0:
                    ctext = html.tostring(component[0]).decode("utf-8")
                    logger.debug("error - ", ctext)
                else:
                    ctext = "Error: Runestone content missing."
            return json.dumps(ctext)
    except Exception as ex:
        return json.dumps("Error: {}".format(ex))


def save_donate():
    if auth.user:
        db(db.auth_user.id == auth.user.id).update(donated=True)


def did_donate():
    if auth.user:
        d_status = (
            db(db.auth_user.id == auth.user.id).select(db.auth_user.donated).first()
        )

        return json.dumps(dict(donate=d_status.donated))
    return json.dumps(dict(donate=False))


def get_datafile():
    """
    course_id - string, the name of the course
    acid -  the acid of this datafile
    """
    course = request.vars.course_id  # the course name
    the_course = db(db.courses.course_name == course).select(**SELECT_CACHE).first()
    acid = request.vars.acid
    file_contents = (
        db(
            (db.source_code.acid == acid)
            & (
                (db.source_code.course_id == the_course.base_course)
                | (db.source_code.course_id == course)
            )
        )
        .select(db.source_code.main_code)
        .first()
    )

    if file_contents:
        file_contents = file_contents.main_code
    else:
        file_contents = None

    return json.dumps(dict(data=file_contents))


@auth.requires(
    lambda: verifyInstructorStatus(auth.user.course_name, auth.user),
    requires_login=True,
)
def broadcast_code():
    """
    Callable by an instructor to send the code in their scratch activecode
    to all students in the class.
    """
    the_course = (
        db(db.courses.course_name == auth.user.course_name)
        .select(**SELECT_CACHE)
        .first()
    )
    cid = the_course.id
    student_list = db(
        (db.user_courses.course_id == cid)
        & (db.auth_user.id == db.user_courses.user_id)
    ).select()
    shared_code = (
        "{} Instructor shared code on {}\n".format(
            COMMENT_MAP.get(request.vars.lang, "#"), datetime.datetime.utcnow().date()
        )
        + request.vars.code
    )
    counter = 0
    for student in student_list:
        if student.auth_user.id == auth.user.id:
            continue
        sid = student.auth_user.username
        try:
            db.code.insert(
                sid=sid,
                acid=request.vars.divid,
                code=shared_code,
                emessage="",
                timestamp=datetime.datetime.utcnow(),
                course_id=cid,
                language=request.vars.lang,
                comment="Instructor shared code",
            )
        except Exception as e:
            logger.error("Failed to insert instructor code! details: {}".format(e))
            return json.dumps(dict(mess="failed"))

        counter += 1

    return json.dumps(dict(mess="success", share_count=counter))


def _same_class(user1: str, user2: str) -> bool:
    user1_course = (
        db(db.auth_user.username == user1).select(db.auth_user.course_id).first()
    )
    user2_course = (
        db(db.auth_user.username == user2).select(db.auth_user.course_id).first()
    )

    return user1_course == user2_course


def login_status():
    if auth.user:
        return json.dumps(dict(status="loggedin", course_name=auth.user.course_name))
    else:
        return json.dumps(dict(status="loggedout", course_name=auth.user.course_name))


auto_gradable_q = [
    "clickablearea",
    "mchoice",
    "parsonsprob",
    "dragndrop",
    "fillintheblank",
]


@auth.requires_login()
def get_question_source():
    """Called from the selectquestion directive
    There are 4 cases:

    1. If there is only 1 question in the question list then return the html source for it.
    2. If there are multiple questions then choose a question at random
    3. If a proficiency is selected then select a random question that tests that proficiency
    4. If the question is an AB question then see if this student is an A or a B or assign them to one randomly.

    In the last two cases, first check to see if there is a question for this student for this
    component that was previously selected.

    Returns:
        json: html source for this question
    """
    prof = False
    points = request.vars.points
    logger.debug(f"POINTS = {points}")
    min_difficulty = request.vars.min_difficulty
    max_difficulty = request.vars.max_difficulty
    not_seen_ever = request.vars.not_seen_ever
    autogradable = request.vars.autogradable
    is_primary = request.vars.primary
    is_ab = request.vars.AB
    selector_id = request.vars["selector_id"]
<<<<<<< HEAD
    assignment_name = request.vars["timedWrapper"]

    # If the question has a :points: option then those points are the default
    # however sometimes questions are entered in the web ui without the :points:
    # and points are assigned in the UI instead.  If this is part of an
    # assignment or timed exam AND the points are set in the web UI we will
    # use the points from the UI over the :points:  If this is an assignment
    # or exam that is totally written in RST then  the points in the UI will match
    # the points from the assignment anyway.
    if assignment_name:
        ui_points = (
            db(
                (db.assignments.name == assignment_name)
                & (db.assignments.id == db.assignment_questions.assignment_id)
                & (db.assignment_questions.question_id == db.questions.id)
                & (db.questions.name == selector_id)
            )
            .select(db.assignment_questions.points)
            .first()
        )
        logger.debug(
            f"Assignment Points for {assignment_name}, {selector_id} = {ui_points}"
        )
        points = ui_points.points
=======
    toggle = request.vars["toggle"]
>>>>>>> 1a171dfa

    if request.vars["questions"]:
        questionlist = request.vars["questions"].split(",")
        questionlist = [q.strip() for q in questionlist]
    elif request.vars["proficiency"]:
        prof = request.vars["proficiency"]

        query = (db.competency.competency == prof) & (
            db.competency.question == db.questions.id
        )
        if is_primary:
            query = query & (db.competency.is_primary == True)
        if min_difficulty:
            query = query & (db.questions.difficulty >= float(min_difficulty))
        if max_difficulty:
            query = query & (db.questions.difficulty <= float(max_difficulty))
        if autogradable:
            query = query & (
                (db.questions.autograde == "unittest")
                | db.questions.question_type.contains(auto_gradable_q, all=False)
            )
        res = db(query).select(db.questions.name)
        logger.debug(f"Query was {db._lastsql}")
        if res:
            questionlist = [row.name for row in res]
        else:
            questionlist = []
            logger.error(f"No questions found for proficiency {prof}")
            return json.dumps(f"<p>No Questions found for proficiency: {prof}</p>")

    logger.debug(f"is_ab is {is_ab}")
    if is_ab:

        res = db(
            (db.user_experiment.sid == auth.user.username)
            & (db.user_experiment.experiment_id == is_ab)
        ).select(orderby=db.user_experiment.id)

        if not res:
            exp_group = random.randrange(2)
            db.user_experiment.insert(
                sid=auth.user.username, experiment_id=is_ab, exp_group=exp_group
            )
            logger.debug(f"added {auth.user.username} to {is_ab} group {exp_group}")

        else:
            exp_group = res[0].exp_group

        logger.debug(f"experimental group is {exp_group}")

        prev_selection = (
            db(
                (db.selected_questions.sid == auth.user.username)
                & (db.selected_questions.selector_id == selector_id)
            )
            .select()
            .first()
        )

        if prev_selection:
            questionid = prev_selection.selected_id
        else:
            questionid = questionlist[exp_group]

    if not is_ab:
        poss = set()
        if not_seen_ever:
            seenq = db(
                (db.useinfo.sid == auth.user.username)
                & (db.useinfo.div_id.contains(questionlist, all=False))
            ).select(db.useinfo.div_id)
            seen = set([x.div_id for x in seenq])
            poss = set(questionlist)
            questionlist = list(poss - seen)

        if len(questionlist) == 0 and len(poss) > 0:
            questionlist = list(poss)

        htmlsrc = ""

        prev_selection = (
            db(
                (db.selected_questions.sid == auth.user.username)
                & (db.selected_questions.selector_id == selector_id)
            )
            .select()
            .first()
        )

        if prev_selection:
            questionid = prev_selection.selected_id
        else:
            # Eliminate any previous exam questions for this student
            prev_questions = db(db.selected_questions.sid == auth.user.username).select(
                db.selected_questions.selected_id
            )
            prev_questions = set([row.selected_id for row in prev_questions])
            possible = set(questionlist)
            questionlist = list(possible - prev_questions)
            if questionlist:
                questionid = random.choice(questionlist)
            else:
                # If there are no questions left we should still return a random question.
                questionid = random.choice(list(possible))

    logger.debug(f"toggle is {toggle}")
    if toggle:
        prev_selection = (
            db(
                (db.selected_questions.sid == auth.user.username)
                & (db.selected_questions.selector_id == selector_id)
            )
            .select()
            .first()
        )
        if prev_selection:
            questionid = prev_selection.selected_id
        else:
            questionid = request.vars["questions"].split(",")[0]
    else:
        logger.error(f"Question ID '{questionid}' not found in select question list of '{selector_id}'.")
        return json.dumps(f"<p>Question ID '{questionid}' not found in select question list of '{selector_id}'.</p>")

    res = db((db.questions.name == questionid)).select(db.questions.htmlsrc).first()

    if res and not prev_selection:
        qid = db.selected_questions.insert(
            selector_id=selector_id,
            sid=auth.user.username,
            selected_id=questionid,
            points=points,
        )
        if not qid:
            logger.error(
                f"Failed to insert a selected question for {selector_id} and {auth.user.username}"
            )
    else:
        logger.debug(
            f"Did not insert a record for {selector_id}, {questionid} Conditions are {res} QL: {questionlist} PREV: {prev_selection}"
        )

    if res and res.htmlsrc:
        htmlsrc = res.htmlsrc
    else:
        logger.error(
            f"HTML Source not found for {questionid} in course {auth.user.course_name} for {auth.user.username}"
        )
        htmlsrc = "<p>No preview available</p>"
    return json.dumps(htmlsrc)


@auth.requires_login()
def update_selected_question():
    """
    This endpoint is used by the selectquestion problems that allow the
    student to select the problem they work on.  For example they may have
    a programming problem that can be solved with writing code, or they
    can switch to a parsons problem if necessary.

    Caller must provide:
    * ``metaid`` -- the id of the selectquestion
    * ``selected`` -- the id of the real question chosen by the student
    """
    sid = auth.user.username
    selector_id = request.vars.metaid
    selected_id = request.vars.selected
    logger.debug(f"USQ - {selector_id} --> {selected_id} for {sid}")
    db.selected_questions.update_or_insert(
        (db.selected_questions.selector_id == selector_id)
        & (db.selected_questions.sid == sid),
        selected_id=selected_id,
        selector_id=selector_id,
        sid=sid,
    )<|MERGE_RESOLUTION|>--- conflicted
+++ resolved
@@ -1645,8 +1645,8 @@
     is_primary = request.vars.primary
     is_ab = request.vars.AB
     selector_id = request.vars["selector_id"]
-<<<<<<< HEAD
     assignment_name = request.vars["timedWrapper"]
+    toggle = request.vars["toggle"]
 
     # If the question has a :points: option then those points are the default
     # however sometimes questions are entered in the web ui without the :points:
@@ -1670,9 +1670,6 @@
             f"Assignment Points for {assignment_name}, {selector_id} = {ui_points}"
         )
         points = ui_points.points
-=======
-    toggle = request.vars["toggle"]
->>>>>>> 1a171dfa
 
     if request.vars["questions"]:
         questionlist = request.vars["questions"].split(",")
@@ -1792,9 +1789,13 @@
             questionid = prev_selection.selected_id
         else:
             questionid = request.vars["questions"].split(",")[0]
-    else:
-        logger.error(f"Question ID '{questionid}' not found in select question list of '{selector_id}'.")
-        return json.dumps(f"<p>Question ID '{questionid}' not found in select question list of '{selector_id}'.</p>")
+    # else:
+    #     logger.error(
+    #         f"Question ID '{questionid}' not found in select question list of '{selector_id}'."
+    #     )
+    #     return json.dumps(
+    #         f"<p>Question ID '{questionid}' not found in select question list of '{selector_id}'.</p>"
+    #     )
 
     res = db((db.questions.name == questionid)).select(db.questions.htmlsrc).first()
 
