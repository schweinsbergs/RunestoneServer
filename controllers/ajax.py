import json
import datetime
import logging
import time
import uuid
from collections import Counter
from diff_match_patch import *
import os, sys
from io import open
from lxml import html

logger = logging.getLogger(settings.logger)
logger.setLevel(settings.log_level)

response.headers['Access-Control-Allow-Origin'] = '*'

def compareAndUpdateCookieData(sid):
    if request.cookies.has_key('ipuser') and request.cookies['ipuser'].value != sid:
        db.useinfo(db.useinfo.sid == request.cookies['ipuser'].value).update(sid=sid)

def hsblog():    # Human Subjects Board Log
    setCookie = False
    if auth.user:
        sid = auth.user.username
        compareAndUpdateCookieData(sid)
        setCookie = True    # we set our own cookie anyway to eliminate many of the extraneous anonymous
                            # log entries that come from auth timing out even but the user hasn't reloaded
                            # the page.
    else:
        if request.cookies.has_key('ipuser'):
            sid = request.cookies['ipuser'].value
            setCookie = True
        else:
            sid = str(uuid.uuid1().int)+"@"+request.client
            setCookie = True
    act = request.vars.act
    div_id = request.vars.div_id
    event = request.vars.event
    course = request.vars.course
    ts = datetime.datetime.now()
    tt = request.vars.time
    if not tt:
        tt = 0

    try:
        db.useinfo.insert(sid=sid,act=act,div_id=div_id,event=event,timestamp=ts,course_id=course)
    except:
        logger.debug('failed to insert log record for {} in {} : {} {} {}'.format(sid, course, div_id, event, act))

    if event == 'timedExam' and (act == 'finish' or act == 'reset'):
        logger.debug(act)
        if act == 'reset':
            r = 'T'
        else:
            r = None

        try:
            db.timed_exam.insert(sid=sid, course_name=course, correct=int(request.vars.correct),
                             incorrect=int(request.vars.incorrect), skipped=int(request.vars.skipped),
                             time_taken=int(tt), timestamp=ts,
                             div_id=div_id,reset=r)
        except Exception as e:
            logger.debug('failed to insert a timed exam record for {} in {} : {}'.format(sid, course, div_id))
            logger.debug('correct {} incorrect {} skipped {} time {}'.format(request.vars.correct, request.vars.incorrect, request.vars.skipped, request.vars.time))
            logger.debug('Error: {}'.format(e.message))

    if event == 'mChoice' and auth.user:
        # # has user already submitted a correct answer for this question?
        # if db((db.mchoice_answers.sid == sid) &
        #       (db.mchoice_answers.div_id == div_id) &
        #       (db.mchoice_answers.course_name == auth.user.course_name) &
        #       (db.mchoice_answers.correct == 'T')).count() == 0:
            answer = request.vars.answer
            correct = request.vars.correct
            db.mchoice_answers.insert(sid=sid,timestamp=ts, div_id=div_id, answer=answer, correct=correct, course_name=course)
    elif event == "fillb" and auth.user:
<<<<<<< HEAD
        # # Has user already submitted a correct answer for this question? If not, insert a record
        # if db((db.fitb_answers.sid == sid) &
        #       (db.fitb_answers.div_id == div_id) &
        #       (db.fitb_answers.course_name == auth.user.course_name) &
        #       (db.fitb_answers.correct == 'T')).count() == 0:
=======
        # Has user already submitted a correct answer for this question? If not, insert a record
        if db((db.fitb_answers.sid == sid) &
              (db.fitb_answers.div_id == div_id) &
              (db.fitb_answers.course_name == auth.user.course_name) &
              (db.fitb_answers.correct == 'T')).count() == 0:
>>>>>>> 33e4b39b
            answer = request.vars.answer
            correct = request.vars.correct
            db.fitb_answers.insert(sid=sid, timestamp=ts, div_id=div_id, answer=answer, correct=correct, course_name=course)

    elif event == "dragNdrop" and auth.user:
<<<<<<< HEAD
        # if db((db.dragndrop_answers.sid == sid) &
        #       (db.dragndrop_answers.div_id == div_id) &
        #       (db.dragndrop_answers.course_name == auth.user.course_name) &
        #       (db.dragndrop_answers.correct == 'T')).count() == 0:
=======
        if db((db.dragndrop_answers.sid == sid) &
              (db.dragndrop_answers.div_id == div_id) &
              (db.dragndrop_answers.course_name == auth.user.course_name) &
              (db.dragndrop_answers.correct == 'T')).count() == 0:
>>>>>>> 33e4b39b
            answers = request.vars.answer
            minHeight = request.vars.minHeight
            correct = request.vars.correct

            db.dragndrop_answers.insert(sid=sid, timestamp=ts, div_id=div_id, answer=answers, correct=correct, course_name=course, minHeight=minHeight)
    elif event == "clickableArea" and auth.user:
<<<<<<< HEAD
        # if db((db.clickablearea_answers.sid == sid) &
        #       (db.clickablearea_answers.div_id == div_id) &
        #       (db.clickablearea_answers.course_name == auth.user.course_name) &
        #       (db.clickablearea_answers.correct == 'T')).count() == 0:
=======
        if db((db.clickablearea_answers.sid == sid) &
              (db.clickablearea_answers.div_id == div_id) &
              (db.clickablearea_answers.course_name == auth.user.course_name) &
              (db.clickablearea_answers.correct == 'T')).count() == 0:
>>>>>>> 33e4b39b
            correct = request.vars.correct
            db.clickablearea_answers.insert(sid=sid, timestamp=ts, div_id=div_id, answer=act, correct=correct, course_name=course)

    elif event == "parsons" and auth.user:
<<<<<<< HEAD
        # if db((db.parsons_answers.sid == sid) &
        #       (db.parsons_answers.div_id == div_id) &
        #       (db.parsons_answers.course_name == auth.user.course_name) &
        #       (db.parsons_answers.correct == 'T')).count() == 0:
=======
        if db((db.parsons_answers.sid == sid) &
              (db.parsons_answers.div_id == div_id) &
              (db.parsons_answers.course_name == auth.user.course_name) &
              (db.parsons_answers.correct == 'T')).count() == 0:
>>>>>>> 33e4b39b
            correct = request.vars.correct
            answer = request.vars.answer
            source = request.vars.source
            db.parsons_answers.insert(sid=sid, timestamp=ts, div_id=div_id, answer=answer, source=source, correct=correct, course_name=course)

    elif event == "codelensq" and auth.user:
<<<<<<< HEAD
        # if db((db.codelens_answers.sid == sid) &
        #       (db.codelens_answers.div_id == div_id) &
        #       (db.codelens_answers.course_name == auth.user.course_name) &
        #       (db.codelens_answers.correct == 'T')).count() == 0:
=======
        if db((db.codelens_answers.sid == sid) &
              (db.codelens_answers.div_id == div_id) &
              (db.codelens_answers.course_name == auth.user.course_name) &
              (db.codelens_answers.correct == 'T')).count() == 0:
>>>>>>> 33e4b39b
            correct = request.vars.correct
            answer = request.vars.answer
            source = request.vars.source
            db.codelens_answers.insert(sid=sid, timestamp=ts, div_id=div_id, answer=answer, source=source, correct=correct, course_name=course)

    elif event == "shortanswer" and auth.user:
        # for shortanswers just keep the latest?? -- the history will be in useinfo
        db.shortanswer_answers.update_or_insert((db.shortanswer_answers.sid == sid) & (db.shortanswer_answers.div_id == div_id) & (db.shortanswer_answers.course_name == course),
            sid=sid, answer=act, div_id=div_id, timestamp=ts, course_name=course)

    response.headers['content-type'] = 'application/json'
    res = {'log':True}
    if setCookie:
        response.cookies['ipuser'] = sid
        response.cookies['ipuser']['expires'] = 24*3600*90
        response.cookies['ipuser']['path'] = '/'
    return json.dumps(res)

def runlog():    # Log errors and runs with code
    setCookie = False
    if auth.user:
        sid = auth.user.username
        setCookie = True
    else:
        if request.cookies.has_key('ipuser'):
            sid = request.cookies['ipuser'].value
            setCookie = True
        else:
            sid = str(uuid.uuid1().int)+"@"+request.client
            setCookie = True
    div_id = request.vars.div_id
    course = request.vars.course
    code = request.vars.code if request.vars.code else ""
    ts = datetime.datetime.now()
    error_info = request.vars.errinfo
    pre = request.vars.prefix if request.vars.prefix else ""
    post = request.vars.suffix if request.vars.suffix else ""
    if error_info != 'success':
        event = 'ac_error'
        act = error_info
    else:
        act = 'run'
        if request.vars.event:
            event = request.vars.event
        else:
            event = 'activecode'
    try:
        db.useinfo.insert(sid=sid, act=act, div_id=div_id, event=event, timestamp=ts, course_id=course)
    except Exception as e:
        logger.debug("probable Too Long problem trying to insert sid={} act={} div_id={} event={} timestamp={} course_id={}".format(sid, act, div_id, event, ts, course))

    dbid = db.acerror_log.insert(sid=sid,
                                 div_id=div_id,
                                 timestamp=ts,
                                 course_id=course,
                                 code=pre+code+post,
                                 emessage=error_info)
    #lintAfterSave(dbid, code, div_id, sid)
    if auth.user:
        if 'to_save' in request.vars and (request.vars.to_save == "True" or request.vars.to_save == "true"):
            db.code.insert(sid=sid,
                acid=div_id,
                code=code,
                emessage=error_info,
                timestamp=ts,
                course_id=auth.user.course_id,
                language=request.vars.lang)

    response.headers['content-type'] = 'application/json'
    res = {'log':True}
    if setCookie:
        response.cookies['ipuser'] = sid
        response.cookies['ipuser']['expires'] = 24*3600*90
        response.cookies['ipuser']['path'] = '/'
    return json.dumps(res)

# Ajax Handlers for saving and restoring active code blocks


def gethist():

    """
    return the history of saved code by this user for a particular acid
    :Parameters:
        - `acid`: id of the active code block
        - `user`: optional identifier for the owner of the code
    :Return:
        - json object containing a list/array of source texts
    """
    codetbl = db.code
    acid = request.vars.acid

    if request.vars.sid:
        sid = request.vars.sid
        course_id = db(db.auth_user.username == sid).select(db.auth_user.course_id).first().course_id
    elif auth.user:
        sid = auth.user.username
        course_id = auth.user.course_id
    else:
        sid = None
        course_id = None

    res = {}
    if sid:
        query = ((codetbl.sid == sid) & (codetbl.acid == acid) & (codetbl.course_id == course_id) & (codetbl.timestamp != None))
        res['acid'] = acid
        res['sid'] = sid
        # get the code they saved in chronological order; id order gets that for us
        r = db(query).select(orderby=codetbl.id)
        res['history'] = [row.code for row in r]
        res['timestamps'] = [row.timestamp.isoformat() for row in r]

    response.headers['content-type'] = 'application/json'
    return json.dumps(res)


def getprog():
    """
    return the program code for a particular acid
    :Parameters:
        - `acid`: id of the active code block
        - `user`: optional identifier for the owner of the code
    :Return:
        - json object containing the source text
    """
    codetbl = db.code
    acid = request.vars.acid
    sid = request.vars.sid

    if sid:
        query = ((codetbl.sid == sid) & (codetbl.acid == acid) & (codetbl.timestamp != None))
    else:
        if auth.user:
            query = ((codetbl.sid == auth.user.username) & (codetbl.acid == acid) & (codetbl.timestamp != None))
        else:
            query = None

    res = {}
    if query:
        result = db(query)
        res['acid'] = acid
        if not result.isempty():
            # get the last code they saved; id order gets that for us
            r = result.select(orderby=codetbl.id).last().code
            res['source'] = r
            if sid:
                res['sid'] = sid
        else:
            logger.debug("Did not find anything to load for %s"%sid)
    response.headers['content-type'] = 'application/json'
    return json.dumps([res])

def getlastanswer():
    # get's user's last answer for multiple choice question
    logger.debug("Hello from getlastanswer")
    divid = request.vars.div_id
    if  auth.user:
        sid = auth.user.username
        query = ((db.useinfo.sid == sid) & (db.useinfo.div_id == divid))
        logger.debug("finding last answer for %s %s " % (sid,divid))
    else:
        query = None
        logger.debug("No User, No Query")

    res = {}
    if query:
        result = db(query)
        if not result.isempty():
            r = result.select(orderby=~db.useinfo.timestamp).first()
            res['divid'] = divid
            res['answer'] = r.act
            res['timestamp'] = r.timestamp.isoformat()
        else:
            logger.debug("No saved answers for %s %s" %(sid,divid))
    response.headers['content-type'] = 'application/json'
    return json.dumps(res)



@auth.requires_membership('instructor')
def savegrade():
    res = db(db.code.id == request.vars.id)
    if request.vars.grade:
        res.update(grade = float(request.vars.grade))
    else:
        res.update(comment = request.vars.comment)


#@auth.requires_login()
def getuser():
    response.headers['content-type'] = 'application/json'

    if  auth.user:
        res = {'email':auth.user.email,'nick':auth.user.username,'cohortId':auth.user.cohort_id}
        session.timezoneoffset = request.vars.timezoneoffset
        logger.debug("setting timezone offset in session %s", session.timezoneoffset)
    else:
        res = dict(redirect=auth.settings.login_url) #?_next=....
    logger.debug("returning login info: %s",res)
    return json.dumps([res])

def set_tz_offset():
    session.timezoneoffset = request.vars.timezoneoffset
    logger.debug("setting timezone offset in session %s", session.timezoneoffset)
    return "done"


def getnumonline():
    response.headers['content-type'] = 'application/json'

    try:
        query = """select count(distinct sid) from useinfo where timestamp > current_timestamp - interval '5 minutes'  """
        rows = db.executesql(query)
    except:
        rows = [[21]]

    res = {'online':rows[0][0]}
    return json.dumps([res])


def getnumusers():
    response.headers['content-type'] = 'application/json'

    query = """select count(*) from (select distinct(sid) from useinfo) as X """
    numusers = 'more than 850,000'

    # try:
    #     numusers = cache.disk('numusers', lambda: db.executesql(query)[0][0], time_expire=21600)
    # except:
    #     # sometimes the DB query takes too long and is timed out - return something anyway
    #     numusers = 'more than 250,000'

    res = {'numusers':numusers}
    return json.dumps([res])

#
#  Ajax Handlers to update and retreive the last position of the user in the course
#
def updatelastpage():
    lastPageUrl = request.vars.lastPageUrl
    lastPageScrollLocation = request.vars.lastPageScrollLocation
    if lastPageUrl is None:
        return   # todo:  log request.vars, request.args and request.env.path_info
    course = request.vars.course
    completionFlag = request.vars.completionFlag
    lastPageChapter = lastPageUrl.split("/")[-2]
    lastPageSubchapter = lastPageUrl.split("/")[-1].split(".")[0]
    if auth.user:
        db((db.user_state.user_id == auth.user.id) &
                 (db.user_state.course_id == course)).update(
                   last_page_url = lastPageUrl,
                   last_page_chapter = lastPageChapter,
                   last_page_subchapter = lastPageSubchapter,
                   last_page_scroll_location = lastPageScrollLocation,
                   last_page_accessed_on = datetime.datetime.now())
        db.commit()
        db((db.user_sub_chapter_progress.user_id == auth.user.id) &
           (db.user_sub_chapter_progress.chapter_id == lastPageChapter) &
           (db.user_sub_chapter_progress.sub_chapter_id == lastPageSubchapter)).update(
                   status = completionFlag,
                   end_date = datetime.datetime.now())
        db.commit()

def getCompletionStatus():
    if auth.user:
        lastPageUrl = request.vars.lastPageUrl
        lastPageChapter = lastPageUrl.split("/")[-2]
        lastPageSubchapter = lastPageUrl.split("/")[-1].split(".")[0]
        result = db((db.user_sub_chapter_progress.user_id == auth.user.id) &
                    (db.user_sub_chapter_progress.chapter_id == lastPageChapter) &
                    (db.user_sub_chapter_progress.sub_chapter_id == lastPageSubchapter)).select(db.user_sub_chapter_progress.status)
        rowarray_list = []
        if result:
            for row in result:
                res = {'completionStatus': row.status}
                rowarray_list.append(res)
                #question: since the javascript in user-highlights.js is going to look only at the first row, shouldn't we be returning just the *last* status? Or is there no history of status kept anyway?
            return json.dumps(rowarray_list)
        else:
            # haven't seen this Chapter/Subchapter before
            # make the insertions into the DB as necessary

            # we know the subchapter doesn't exist
            db.user_sub_chapter_progress.insert(user_id=auth.user.id,
                                                chapter_id = lastPageChapter,
                                                sub_chapter_id = lastPageSubchapter,
                                                status = -1)
            # the chapter might exist without the subchapter
            result = db((db.user_chapter_progress.user_id == auth.user.id) & (db.user_chapter_progress.chapter_id == lastPageChapter)).select()
            if not result:
                db.user_chapter_progress.insert(user_id = auth.user.id,
                                               chapter_id = lastPageChapter,
                                               status = -1)
            return json.dumps([{'completionStatus': -1}])

def getAllCompletionStatus():
    if auth.user:
        result = db((db.user_sub_chapter_progress.user_id == auth.user.id)).select(db.user_sub_chapter_progress.chapter_id, db.user_sub_chapter_progress.sub_chapter_id, db.user_sub_chapter_progress.status, db.user_sub_chapter_progress.status, db.user_sub_chapter_progress.end_date)
        rowarray_list = []
        if result:
            for row in result:
                if row.end_date == None:
                    endDate = 0
                else:
                    endDate = row.end_date.strftime('%d %b, %Y')
                res = {'chapterName': row.chapter_id,
                       'subChapterName': row.sub_chapter_id,
                       'completionStatus': row.status,
                       'endDate': endDate}
                rowarray_list.append(res)
            return json.dumps(rowarray_list)

def getlastpage():
    course = request.vars.course
    if auth.user:
        result = db((db.user_state.user_id == auth.user.id) &
                    (db.user_state.course_id == course) &
                    (db.user_state.course_id == db.chapters.course_id) &
                    (db.user_state.last_page_chapter == db.chapters.chapter_label) &
                    (db.sub_chapters.chapter_id == db.chapters.id) &
                    (db.user_state.last_page_subchapter == db.sub_chapters.sub_chapter_label)
                    ).select(db.user_state.last_page_url, db.user_state.last_page_hash,
                             db.chapters.chapter_name,
                             db.user_state.last_page_scroll_location,
                             db.sub_chapters.sub_chapter_name)
        rowarray_list = []
        if result:
            for row in result:
                res = {'lastPageUrl': row.user_state.last_page_url,
                       'lastPageHash': row.user_state.last_page_hash,
                       'lastPageChapter': row.chapters.chapter_name,
                       'lastPageSubchapter': row.sub_chapters.sub_chapter_name,
                       'lastPageScrollLocation': row.user_state.last_page_scroll_location}
                rowarray_list.append(res)
            return json.dumps(rowarray_list)
        else:
            db.user_state.insert(user_id=auth.user.id, course_id=course)


def getCorrectStats(miscdata,event):
    sid = None
    if auth.user:
        sid = auth.user.username
    else:
        if request.cookies.has_key('ipuser'):
            sid = request.cookies['ipuser'].value

    if sid:
        course = db(db.courses.course_name == miscdata['course']).select().first()

        correctquery = '''select
(select cast(count(*) as float) from useinfo where sid='%s'
                                               and event='%s'
                                               and DATE(timestamp) >= DATE('%s')
                                               and position('correct' in act) > 0 )
/
(select cast(count(*) as float) from useinfo where sid='%s'
                                               and event='%s'
                                               and DATE(timestamp) >= DATE('%s')
) as result;
''' % (sid, event, course.term_start_date, sid, event, course.term_start_date)

        try:
            rows = db.executesql(correctquery)
            pctcorr = round(rows[0][0]*100)
        except:
            pctcorr = 'unavailable in sqlite'
    else:
        pctcorr = 'unavailable'

    miscdata['yourpct'] = pctcorr


def _getStudentResults(question):
        course = db(db.courses.id == auth.user.course_id).select(db.courses.course_name).first()

        q = db( (db.useinfo.div_id == question) &
                (db.useinfo.course_id == course.course_name) &
                (db.courses.course_name == course.course_name) &
                (db.useinfo.timestamp >= db.courses.term_start_date) )

        res = q.select(db.useinfo.sid,db.useinfo.act,orderby=db.useinfo.sid)

        resultList = []
        if len(res) > 0:
            currentSid = res[0].sid
            currentAnswers = []

            for row in res:
                if ':' not in row.act:
                    continue  # skip this row
                answer = row.act.split(':')[1]

                if row.sid == currentSid:
                    currentAnswers.append(answer)
                else:
                    currentAnswers.sort()
                    resultList.append((currentSid, currentAnswers))
                    currentAnswers = [row.act.split(':')[1]]

                    currentSid = row.sid

            currentAnswers.sort()
            resultList.append((currentSid, currentAnswers))

        return resultList


def getaggregateresults():
    course = request.vars.course
    question = request.vars.div_id
    # select act, count(*) from useinfo where div_id = 'question4_2_1' group by act;
    response.headers['content-type'] = 'application/json'

    if not auth.user:
        return json.dumps([dict(answerDict={}, misc={}, emess='You must be logged in')])

    is_instructor = verifyInstructorStatus(course,auth.user.id)
    # Yes, these two things could be done as a join.  but this **may** be better for performance
    if course == 'thinkcspy' or course == 'pythonds':
        start_date = datetime.datetime.now() - datetime.timedelta(days=90)
    else:
        start_date = db(db.courses.course_name == course).select(db.courses.term_start_date).first().term_start_date
    count = db.useinfo.id.count()
    try:
        result = db((db.useinfo.div_id == question) &
                    (db.useinfo.course_id == course) &
                    (db.useinfo.timestamp >= start_date)
                    ).select(db.useinfo.act, count, groupby=db.useinfo.act)
    except:
        return json.dumps([dict(answerDict={}, misc={}, emess='Sorry, the request timed out')])

    tdata = {}
    tot = 0
    for row in result:
        tdata[row.useinfo.act] = row[count]
        tot += row[count]

    tot = float(tot)
    rdata = {}
    miscdata = {}
    correct = ""
    if tot > 0:
        for key in tdata:
            l = key.split(':')
            try:
                answer = l[1]
                if 'correct' in key:
                    correct = answer
                count = int(tdata[key])
                if answer in rdata:
                    count += rdata[answer] / 100.0 * tot
                pct = round(count / tot * 100.0)

                if answer != "undefined" and answer != "":
                    rdata[answer] = pct
            except:
                logger.debug("Bad data for %s data is %s " % (question,key))

    miscdata['correct'] = correct
    miscdata['course'] = course

    getCorrectStats(miscdata, 'mChoice')

    returnDict = dict(answerDict=rdata, misc=miscdata)

    if auth.user and is_instructor:  #auth.has_membership('instructor', auth.user.id):
        resultList = _getStudentResults(question)
        returnDict['reslist'] = resultList

    return json.dumps([returnDict])


def getpollresults():
    course = request.vars.course
    div_id = request.vars.div_id

    response.headers['content-type'] = 'application/json'

    query = '''select act from useinfo
               where event = 'poll' and div_id = '%s' and course_id = '%s'
               ''' % (div_id, course)
    rows = db.executesql(query)

    result_list = []
    for row in rows:
        val = row[0].split(":")[0]
        result_list.append(int(val))

    # maps option : count
    opt_counts = Counter(result_list)

    # opt_list holds the option numbers from smallest to largest
    # count_list[i] holds the count of responses that chose option i
    opt_list = sorted(opt_counts.keys())
    count_list = []
    for i in opt_list:
        count_list.append(opt_counts[i])

    return json.dumps([len(result_list), opt_list, count_list, div_id])


def gettop10Answers():
    course = request.vars.course
    question = request.vars.div_id
    # select act, count(*) from useinfo where div_id = 'question4_2_1' group by act;
    response.headers['content-type'] = 'application/json'
    rows = []

    query = '''select act, count(*) from useinfo, courses where event = 'fillb' and div_id = '%s' and useinfo.course_id = '%s' and useinfo.course_id = courses.course_name and timestamp > courses.term_start_date  group by act order by count(*) desc limit 10''' % (question,course)
    try:
        rows = db.executesql(query)
        res = [{'answer':row[0][row[0].index(':')+1:row[0].rindex(':')],
                'count':row[1]} for row in rows ]
    except:
        res = 'error in query'

    miscdata = {'course': course}
    getCorrectStats(miscdata,'fillb')

    if auth.user and auth.has_membership('instructor',auth.user.id):
        resultList = _getStudentResults(question)
        miscdata['reslist'] = resultList

    return json.dumps([res,miscdata])


def getSphinxBuildStatus():
    task_name = request.vars.task_name
    course_url = request.vars.course_url

    response.headers['content-type'] = 'application/json'
    results = {'course_url': course_url}
    row = scheduler.task_status(task_name)
    if row:
        if row['status'] in ['QUEUED', 'ASSIGNED','RUNNING', 'COMPLETED']:
            results['status'] = row['status']
        else:  # task failed
            results['status'] = row['status']
            tb = db(db.scheduler_run.task_id == row.id).select().first()['traceback']
            results['traceback']=tb
    else:
        results['status'] = 'FAILED'
        results['info'] = 'no row'
        results['traceback'] = 'Sorry, no more info'
    return json.dumps(results)

def getassignmentgrade():
    response.headers['content-type'] = 'application/json'
    if not auth.user:
        return json.dumps([dict(message="not logged in")])

    divid = request.vars.div_id

    ret = {
        'grade':"Not graded yet",
        'comment': "No Comments",
        'avg': 'None',
        'count': 'None',
    }

    # check that the assignment is released
    #
    a_q = db(
        (db.assignments.released == True) &
        (db.assignments.course == auth.user.course_id) &
        (db.assignment_questions.assignment_id == db.assignments.id) &
        (db.assignment_questions.question_id == db.questions.id) &
        (db.questions.name == divid)
    ).select(db.assignments.released, db.assignments.id, db.assignment_questions.points).first()
    logger.debug(a_q)
    if not a_q:
        return json.dumps([ret])
    # try new way that we store scores and comments

    # divid is a question; find question_grades row
    result = db(
        (db.question_grades.sid == auth.user.username) &
        (db.question_grades.course_name == auth.user.course_name) &
        (db.question_grades.div_id == divid)
    ).select(db.question_grades.score, db.question_grades.comment).first()
    logger.debug(result)
    if result:
        # say that we're sending back result styles in new version, so they can be processed differently without affecting old way during transition.
        ret['version'] = 2
        ret['grade'] = result.score
        ret['max'] = a_q.assignment_questions.points
        if result.comment:
            ret['comment'] = result.comment

    else:
        # fall back on old way; eventually will deprecate this
        result = db(
            (db.code.sid == auth.user.username) &
            (db.code.acid == db.problems.acid) &
            (db.problems.assignment == db.assignments.id) &
            (db.assignments.released == True) &
            (db.code.acid == divid)
            ).select(
                db.code.grade,
                db.code.comment,
                orderby=~db.code.timestamp
            ).first()

        if result:
            ret['grade'] = result.grade
            if result.comment:
                ret['comment'] = result.comment

            query = '''select avg(grade), count(grade)
                       from code where acid='%s';''' % (divid)

            rows = db.executesql(query)
            ret['avg'] = rows[0][0]
            ret['count'] = rows[0][1]

    return json.dumps([ret])


def diff_prettyHtml(self, diffs):
    """Convert a diff array into a pretty HTML report.

    Args:
      diffs: Array of diff tuples.

    Returns:
      HTML representation.
    """
    html = []
    ct = 1
    for (op, data) in diffs:
        text = (data.replace("&", "&amp;").replace("<", "&lt;")
                .replace(">", "&gt;").replace("\n", "<br>"))
        if op == self.DIFF_INSERT:
            html.append("<ins style=\"background:#e6ffe6;\">%s</ins>" % text)
        elif op == self.DIFF_DELETE:
            html.append("<del style=\"background:#ffe6e6;\">%s</del>" % text)
        elif op == self.DIFF_EQUAL:
            html.append("<span>%s</span>" % text)
    return "".join(html)


def getCodeDiffs():
    if auth.user:
        sid = auth.user.username
    else:
        sid = request.vars['sid']

    divid = request.vars['divid']
    rows = []
    if sid and divid and auth.user:
        q = '''select timestamp, sid, div_id, code, emessage, id
               from acerror_log
               where sid = '%s' and course_id = '%s' and div_id='%s'
               order by timestamp
        ''' % (sid, auth.user.course_name, divid)
        rows = db.executesql(q)
    if len(rows) < 1:
        return json.dumps(dict(timestamps=[0], code=[''],
                               diffs=[''],
                               mess=['No Coaching hints yet.  You need to run the example at least once and be logged in and registered for a course'],
                               chints=['']))

    differ = diff_match_patch()
    ts = []
    newcode = []
    diffcode = []
    messages = []
    coachHints = []

#    diffs = differ.diff_lineMode(rows[0][3], rows[0][3], True)
#    diffcode.append(differ.diff_prettyHtml(diffs).replace('&para;', ''))
    newcode.append(rows[0][3])
    ts.append(str(rows[0][0]))
    coachHints.append(getCoachingHints(int(rows[0][5])))
    messages.append(rows[0][4].replace("success",""))

    for i in range(1,len(rows)):
        diffs = differ.diff_lineMode(rows[i-1][3], rows[i][3],True)
        ts.append(str(rows[i][0]))
        newcode.append(rows[i][3])
        diffcode.append(diff_prettyHtml(differ,diffs).replace('&para;', ''))
        messages.append(rows[i][4].replace("success", ""))
        coachHints.append(getCoachingHints(int(rows[i][5])))
    return json.dumps(dict(timestamps=ts,code=newcode,diffs=diffcode,mess=messages,chints=coachHints))


def getCoachingHints(ecId):
    catToTitle = {"C": "Coding Conventions", "R": "Good Practice", "W": "Minor Programming Issues",
                  "E": "Serious Programming Error", "F": "Fatal Errors"}

    rows = db.executesql("select category,symbol,line,msg from coach_hints where source=%d order by category, line" % ecId)
    res = ''
    catres = {'C':'', 'R':'', 'W':'', 'E':'', 'F':''}
    for k in catres:
        catres[k] = '<h2>%s</h2>' % catToTitle[k]
    for row in rows:
            cat = row[0]
            catres[cat] += "Line: %d %s %s <br>" % (row[2], row[1], row[3])

    for ch in "FEWRC":
        res += catres[ch]
    return res


def lintAfterSave(dbid, code, div_id, sid):
    #dbid = request.args.id
    #entry = db(db.acerror_log.id == dbid).select().first()
    pylint_stdout = get_lint(code, div_id, sid)

    for line in pylint_stdout:
        g = re.match(r"^([RCWEF]):\s(.*?):\s([RCWEF]\d+):\s+(\d+),(\d+):(.*?):\s(.*)$", line)
        if g:
            db.coach_hints.insert(category=g.group(1), symbol=g.group(2), msg_id=g.group(3),
                                  line=g.group(4), col=g.group(5), obj=g.group(6),
                                  msg=g.group(7).replace("'", ""), source=dbid)

def getAssessResults():
    if not auth.user:
        # can't query for user's answers if we don't know who the user is, so just load from local storage
        return ""

    course = request.vars.course
    div_id = request.vars.div_id
    event = request.vars.event
    if request.vars.sid:   # retrieving results for grader
        sid = request.vars.sid
    else:
        sid = auth.user.username

    response.headers['content-type'] = 'application/json'

    # Identify the correct event and query the database so we can load it from the server
    if event == "fillb":
        rows = db((db.fitb_answers.div_id == div_id) & (db.fitb_answers.course_name == course) & (db.fitb_answers.sid == sid)).select(db.fitb_answers.answer, db.fitb_answers.timestamp, db.fitb_answers.correct, orderby=~db.fitb_answers.timestamp).first()
        if not rows:
            return ""   # server doesn't have it so we load from local storage instead
        res = {'answer': rows.answer, 'timestamp': str(rows.timestamp), 'correct': rows.correct}
        return json.dumps(res)
    elif event == "mChoice":
        rows = db((db.mchoice_answers.div_id == div_id) & (db.mchoice_answers.course_name == course) & (db.mchoice_answers.sid == sid)).select(db.mchoice_answers.answer, db.mchoice_answers.timestamp, db.mchoice_answers.correct, orderby=~db.mchoice_answers.timestamp).first()
        if not rows:
            return ""
        res = {'answer': rows.answer, 'timestamp': str(rows.timestamp), 'correct': rows.correct}
        return json.dumps(res)
    elif event == "dragNdrop":
        rows = db((db.dragndrop_answers.div_id == div_id) & (db.dragndrop_answers.course_name == course) & (db.dragndrop_answers.sid == sid)).select(db.dragndrop_answers.answer, db.dragndrop_answers.timestamp, db.dragndrop_answers.correct, db.dragndrop_answers.minHeight, orderby=~db.dragndrop_answers.timestamp).first()
        if not rows:
            return ""
        res = {'answer': rows.answer, 'timestamp': str(rows.timestamp), 'correct': rows.correct, 'minHeight': str(rows.minHeight)}
        return json.dumps(res)
    elif event == "clickableArea":
        rows = db((db.clickablearea_answers.div_id == div_id) & (db.clickablearea_answers.course_name == course) & (db.clickablearea_answers.sid == sid)).select(db.clickablearea_answers.answer, db.clickablearea_answers.timestamp, db.clickablearea_answers.correct, orderby=~db.clickablearea_answers.timestamp).first()
        if not rows:
            return ""
        res = {'answer': rows.answer, 'timestamp': str(rows.timestamp), 'correct': rows.correct}
        return json.dumps(res)
    elif event == "timedExam":
        rows = db((db.timed_exam.reset == None) & (db.timed_exam.div_id == div_id) & (db.timed_exam.course_name == course) & (db.timed_exam.sid == sid)).select(db.timed_exam.correct, db.timed_exam.incorrect, db.timed_exam.skipped, db.timed_exam.time_taken, db.timed_exam.timestamp, db.timed_exam.reset, orderby=~db.timed_exam.timestamp).first()
        if not rows:
            return ""
        res = {'correct': rows.correct, 'incorrect': rows.incorrect, 'skipped': str(rows.skipped), 'timeTaken': str(rows.time_taken), 'timestamp': str(rows.timestamp), 'reset': str(rows.reset)}
        return json.dumps(res)
    elif event == "parsons":
        rows = db((db.parsons_answers.div_id == div_id) & (db.parsons_answers.course_name == course) & (db.parsons_answers.sid == sid)).select(db.parsons_answers.answer, db.parsons_answers.source, db.parsons_answers.timestamp, orderby=~db.parsons_answers.timestamp).first()
        if not rows:
            return ""
        res = {'answer': rows.answer, 'source': rows.source, 'timestamp': str(rows.timestamp)}
        return json.dumps(res)
    elif event == "shortanswer":
        row = db((db.shortanswer_answers.sid == sid) & (db.shortanswer_answers.div_id == div_id) & (db.shortanswer_answers.course_name == course)).select().first()
        if not row:
            return ""
        res = {'answer': row.answer, 'timestamp': str(row.timestamp)}
        return json.dumps(res)

def checkTimedReset():
    if auth.user:
        user = auth.user.username
    else:
        return json.dumps({"canReset":False})

    divId = request.vars.div_id
    course = request.vars.course
    rows = db((db.timed_exam.div_id == divId) & (db.timed_exam.sid == user) & (db.timed_exam.course_name == course)).select(orderby=~db.timed_exam.timestamp).first()

    if rows:        # If there was a scored exam
        if rows.reset == True:
            return json.dumps({"canReset":True})
        else:
            return json.dumps({"canReset":False})
    else:
        return json.dumps({"canReset":True})

def preview_question():
    code = json.loads(request.vars.code)
    with open("applications/runestone/build/preview/_sources/index.rst", "w", encoding="utf-8") as ixf:
        ixf.write(code)

    res = os.system('applications/runestone/scripts/build_preview.sh')
    if res == 0:
        with open('applications/runestone/build/preview/build/preview/index.html','r') as ixf:
            src = ixf.read()
            tree = html.fromstring(src)
            component = tree.cssselect(".runestone")
            if len(component) > 0:
                ctext = html.tostring(component[0])
            else:
                component = tree.cssselect(".system-message")
                if len(component) > 0:
                    ctext = html.tostring(component[0])
                    logger.debug("error - ", ctext)
                else:
                    ctext = "Unknown error occurred"

            return json.dumps(ctext)

    return json.dumps(res)<|MERGE_RESOLUTION|>--- conflicted
+++ resolved
@@ -74,84 +74,48 @@
             correct = request.vars.correct
             db.mchoice_answers.insert(sid=sid,timestamp=ts, div_id=div_id, answer=answer, correct=correct, course_name=course)
     elif event == "fillb" and auth.user:
-<<<<<<< HEAD
         # # Has user already submitted a correct answer for this question? If not, insert a record
         # if db((db.fitb_answers.sid == sid) &
         #       (db.fitb_answers.div_id == div_id) &
         #       (db.fitb_answers.course_name == auth.user.course_name) &
         #       (db.fitb_answers.correct == 'T')).count() == 0:
-=======
-        # Has user already submitted a correct answer for this question? If not, insert a record
-        if db((db.fitb_answers.sid == sid) &
-              (db.fitb_answers.div_id == div_id) &
-              (db.fitb_answers.course_name == auth.user.course_name) &
-              (db.fitb_answers.correct == 'T')).count() == 0:
->>>>>>> 33e4b39b
             answer = request.vars.answer
             correct = request.vars.correct
             db.fitb_answers.insert(sid=sid, timestamp=ts, div_id=div_id, answer=answer, correct=correct, course_name=course)
 
     elif event == "dragNdrop" and auth.user:
-<<<<<<< HEAD
         # if db((db.dragndrop_answers.sid == sid) &
         #       (db.dragndrop_answers.div_id == div_id) &
         #       (db.dragndrop_answers.course_name == auth.user.course_name) &
         #       (db.dragndrop_answers.correct == 'T')).count() == 0:
-=======
-        if db((db.dragndrop_answers.sid == sid) &
-              (db.dragndrop_answers.div_id == div_id) &
-              (db.dragndrop_answers.course_name == auth.user.course_name) &
-              (db.dragndrop_answers.correct == 'T')).count() == 0:
->>>>>>> 33e4b39b
             answers = request.vars.answer
             minHeight = request.vars.minHeight
             correct = request.vars.correct
 
             db.dragndrop_answers.insert(sid=sid, timestamp=ts, div_id=div_id, answer=answers, correct=correct, course_name=course, minHeight=minHeight)
     elif event == "clickableArea" and auth.user:
-<<<<<<< HEAD
         # if db((db.clickablearea_answers.sid == sid) &
         #       (db.clickablearea_answers.div_id == div_id) &
         #       (db.clickablearea_answers.course_name == auth.user.course_name) &
         #       (db.clickablearea_answers.correct == 'T')).count() == 0:
-=======
-        if db((db.clickablearea_answers.sid == sid) &
-              (db.clickablearea_answers.div_id == div_id) &
-              (db.clickablearea_answers.course_name == auth.user.course_name) &
-              (db.clickablearea_answers.correct == 'T')).count() == 0:
->>>>>>> 33e4b39b
             correct = request.vars.correct
             db.clickablearea_answers.insert(sid=sid, timestamp=ts, div_id=div_id, answer=act, correct=correct, course_name=course)
 
     elif event == "parsons" and auth.user:
-<<<<<<< HEAD
         # if db((db.parsons_answers.sid == sid) &
         #       (db.parsons_answers.div_id == div_id) &
         #       (db.parsons_answers.course_name == auth.user.course_name) &
         #       (db.parsons_answers.correct == 'T')).count() == 0:
-=======
-        if db((db.parsons_answers.sid == sid) &
-              (db.parsons_answers.div_id == div_id) &
-              (db.parsons_answers.course_name == auth.user.course_name) &
-              (db.parsons_answers.correct == 'T')).count() == 0:
->>>>>>> 33e4b39b
             correct = request.vars.correct
             answer = request.vars.answer
             source = request.vars.source
             db.parsons_answers.insert(sid=sid, timestamp=ts, div_id=div_id, answer=answer, source=source, correct=correct, course_name=course)
 
     elif event == "codelensq" and auth.user:
-<<<<<<< HEAD
         # if db((db.codelens_answers.sid == sid) &
         #       (db.codelens_answers.div_id == div_id) &
         #       (db.codelens_answers.course_name == auth.user.course_name) &
         #       (db.codelens_answers.correct == 'T')).count() == 0:
-=======
-        if db((db.codelens_answers.sid == sid) &
-              (db.codelens_answers.div_id == div_id) &
-              (db.codelens_answers.course_name == auth.user.course_name) &
-              (db.codelens_answers.correct == 'T')).count() == 0:
->>>>>>> 33e4b39b
             correct = request.vars.correct
             answer = request.vars.answer
             source = request.vars.source
