from os import path
import os
import logging
from datetime import date, timedelta, datetime
from operator import itemgetter
from paver.easy import sh

logger = logging.getLogger("web2py.root")
logger.setLevel(logging.DEBUG)


# this is for admin links
# use auth.requires_membership('manager')
#
# create a simple index to provide a page of links
# - re build the book
# - list assignments
# - find assignments for a student
# - show totals for all students

# select acid, sid from code as T where timestamp = (select max(timestamp) from code where sid=T.sid and acid=T.acid);

@auth.requires_login()
def index():
    selected_chapter = None
    questions = []
    sections = []

    if auth.user.course_name in ['thinkcspy','pythonds','JavaReview','JavaReview-RU', 'StudentCSP']:
        session.flash = "Student Progress page not available for {}".format(auth.user.course_name)
        return redirect(URL('admin','admin'))

    course = db(db.courses.id == auth.user.course_id).select().first()
    assignments = db(db.assignments.course == course.id).select(db.assignments.ALL, orderby=db.assignments.name)
    logger.debug("getting chapters for {}".format(auth.user.course_name))
    chapters = db(db.chapters.course_id == auth.user.course_name).select()
    for chapter in chapters.find(lambda chapter: chapter.chapter_label==request.get_vars['chapter']):
        selected_chapter = chapter
    if selected_chapter is None:
        selected_chapter = chapters.first()

    logger.debug("making an analyzer")
    data_analyzer = DashboardDataAnalyzer(auth.user.course_id)
    logger.debug("loading chapter metrics for course {}".format(auth.user.course_name))
    data_analyzer.load_chapter_metrics(selected_chapter)
    logger.debug("loading problem metrics")
    problem_metrics = data_analyzer.problem_metrics
    logger.debug("loading progress_metrics metrics")
    progress_metrics = data_analyzer.progress_metrics

    logger.debug("starting problem_id, metric loop")
    for problem_id, metric in problem_metrics.problems.iteritems():
        stats = metric.user_response_stats()

        if data_analyzer.questions[problem_id]:
            entry = {
                "id": problem_id,
                "text": metric.problem_text,
                "chapter": data_analyzer.questions[problem_id].chapter,
                "sub_chapter": data_analyzer.questions[problem_id].subchapter,
                "correct": stats[2],
                "correct_mult_attempt": stats[3],
                "incomplete": stats[1],
                "not_attempted": stats[0],
                "attemptedBy": stats[1] + stats[2] + stats[3]
                }
        else:
            entry = {
                "id": problem_id,
                "text": metric.problem_text,
                "correct": stats[2],
                "correct_mult_attempt": stats[3],
                "incomplete": stats[1],
                "not_attempted": stats[0],
                "attemptedBy": stats[1] + stats[2] + stats[3]
                }
        questions.append(entry)

    logger.debug("getting questsions")
    questions = sorted(questions, key=itemgetter("id"))
    logger.debug("starting sub_chapter loop")
    for sub_chapter, metric in progress_metrics.sub_chapters.iteritems():
        sections.append({
            "id": metric.sub_chapter_label,
            "text": metric.sub_chapter_text,
            "readPercent": metric.get_completed_percent(),
            "startedPercent": metric.get_started_percent(),
            "unreadPercent": metric.get_not_started_percent()
            })

    read_data = []
    recent_data = []
    logger.debug("getting user activity")
    user_activity = data_analyzer.user_activity

    for user, activity in user_activity.user_activities.iteritems():
        read_data.append({
            "student":activity.name,  # causes username instead of full name to show in the report, but it works  ?? how to display the name but use the username on click??
            "sid":activity.username,
            "count":activity.get_page_views()
            })

        recent_data.append({
            "student":activity.name,
            "sid":activity.username,
            "count":activity.get_recent_page_views()
            })

    logger.debug("finishing")
    studentactivity = [{
    "data":read_data,
    "name":"Sections Read"
    },{
    "data":read_data,
    "name":"Exercises Correct"
    },{
    "data":read_data,
    "name":"Exercises Missed"
    }]

    recentactivity = [{
    "data":recent_data,
    "name":"Sections Read"
    },{
    "data":recent_data,
    "name":"Exercises Correct"
    },{
    "data":recent_data,
    "name":"Exercises Missed"
    }]

    return dict(assignments=assignments, course_name=auth.user.course_name, course_id=auth.user.course_name, questions=questions, sections=sections, chapters=chapters, selected_chapter=selected_chapter, studentactivity=studentactivity, recentactivity=recentactivity)

@auth.requires_login()
def studentreport():
    data_analyzer = DashboardDataAnalyzer(auth.user.course_id)
    data_analyzer.load_user_metrics(request.get_vars["id"])
    data_analyzer.load_assignment_metrics(request.get_vars["id"])

    chapters = []
    for chapter_label, chapter in data_analyzer.chapter_progress.chapters.iteritems():
        chapters.append({
            "label": chapter.chapter_label,
            "status": chapter.status_text(),
            "subchapters": chapter.get_sub_chapter_progress()
            })
    activity = data_analyzer.formatted_activity.activities

<<<<<<< HEAD
    return dict(course_id=auth.user.course_id, course_name=auth.user.course_name, user=data_analyzer.user, chapters=chapters, activity=activity, assignments=data_analyzer.grades)
=======
    return dict(course_name=auth.user.course_name, course_id=auth.user.course_id, user=data_analyzer.user, chapters=chapters, activity=activity, assignments=data_analyzer.grades)
>>>>>>> 5a69d2c3

def studentprogress():
    return dict(course_name=auth.user.course_name)

def grades():
    row = db(db.courses.id == auth.user.course_id).select(db.courses.course_name, db.courses.base_course).first()
    course = db(db.courses.id == auth.user.course_id).select().first()
    assignments = db(db.assignments.course == course.id).select(db.assignments.ALL, orderby=(db.assignments.duedate, db.assignments.id))
    students = db(
        (db.user_courses.course_id == auth.user.course_id) &
        (db.auth_user.id == db.user_courses.user_id)
    ).select(db.auth_user.username, db.auth_user.first_name,db.auth_user.last_name,db.auth_user.id, orderby=(db.auth_user.last_name, db.auth_user.first_name))
    query = "select score, points, assignments.id, auth_user.id from auth_user join grades on (auth_user.id = grades.auth_user) join assignments on (grades.assignment = assignments.id) where points is not null and assignments.course = '%s' and auth_user.id in (select user_id from user_courses where course_id = '%s') order by last_name, first_name, assignments.duedate, assignments.id;"
    rows = db.executesql(query, [course['id'], course['id']])

    gradetable = []
    averagerow = []

    #now use the query result to form the rows in the table
    currentrow=0
    for student in students:
        studentrow = []
        studentrow.append(student.first_name + " " + student.last_name)
        for assignment in assignments:
            try:
                if rows[currentrow][2] == assignment['id'] and rows[currentrow][3] == student.id and rows[currentrow][1] != None:
                        studentrow.append(100 * rows[currentrow][0]/rows[currentrow][1])
                        currentrow += 1
                else:
                    studentrow.append('n/a')

            except:  #This exception should only trigger when the bottom right slot in the table has a grade of 'n/a'
                studentrow.append('n/a')
        gradetable.append(studentrow)

    #Then build the average row for the table

    for col in range(1, len(assignments)+1):
        applicable = False
        averagedivide = len(students)
        average = 0
        for grade in range(len(students)):
            if gradetable[grade][col] != 'n/a':
                average += gradetable[grade][col]
                gradetable[grade][col] = str(round(gradetable[grade][col], 2))
                applicable = True
            else:
                averagedivide = averagedivide - 1
        if applicable:
            averagerow.append(str(round(average/averagedivide, 2)))
        else:
            averagerow.append('n/a')

    return dict(course_id=auth.user.course_name, course_name=auth.user.course_name, assignments=assignments, students=students, gradetable=gradetable, averagerow=averagerow)

def questiongrades():
    course = db(db.courses.id == auth.user.course_id).select().first()
    assignment = db(db.assignments.id == request.vars.assignment_id)(db.assignments.course == course.id).select().first()
    sid = request.vars.sid
    student = db(db.auth_user.username == sid).select(db.auth_user.first_name, db.auth_user.last_name)

    query = ("select questions.name, score, points from questions join assignment_questions on (questions.id = assignment_questions.question_id) join question_grades on (questions.name = question_grades.div_id) where assignment_id = '%s' and sid = %s;")
    rows = db.executesql(query, [assignment['id'], sid])

    return dict(course_id=auth.user.course_id, course_name=auth.user.course_name, assignment=assignment, student=student, rows=rows, total=0)

def exercisemetrics():
    data_analyzer = DashboardDataAnalyzer(auth.user.course_id)
    data_analyzer.load_exercise_metrics(request.get_vars["id"])
    problem_metrics = data_analyzer.problem_metrics

    prob_id = request.get_vars["id"]
    answers = []
    attempt_histogram = []

    problem_metric = problem_metrics.problems[prob_id]
    response_frequency = problem_metric.aggregate_responses

    for username, user_responses in problem_metric.user_responses.iteritems():
        responses = user_responses.responses[:4]
        responses += [''] * (4 - len(responses))
        answers.append({
            "user":user_responses.user,
            "username": user_responses.username,
            "answers":responses
            })

    for attempts, count in problem_metric.user_number_responses().iteritems():
        attempt_histogram.append({
            "attempts": attempts,
            "frequency": count
            })

    return dict(course_name=auth.user.course_name, answers=answers, response_frequency=response_frequency, attempt_histogram=attempt_histogram, exercise_label=problem_metric.problem_text)<|MERGE_RESOLUTION|>--- conflicted
+++ resolved
@@ -146,11 +146,8 @@
             })
     activity = data_analyzer.formatted_activity.activities
 
-<<<<<<< HEAD
+
     return dict(course_id=auth.user.course_id, course_name=auth.user.course_name, user=data_analyzer.user, chapters=chapters, activity=activity, assignments=data_analyzer.grades)
-=======
-    return dict(course_name=auth.user.course_name, course_id=auth.user.course_id, user=data_analyzer.user, chapters=chapters, activity=activity, assignments=data_analyzer.grades)
->>>>>>> 5a69d2c3
 
 def studentprogress():
     return dict(course_name=auth.user.course_name)
