from os import path
import os
import logging
from datetime import date, timedelta, datetime
from operator import itemgetter
from paver.easy import sh

logger = logging.getLogger("web2py.root")
logger.setLevel(logging.DEBUG)


# this is for admin links
# use auth.requires_membership('manager')
#
# create a simple index to provide a page of links
# - re build the book
# - list assignments
# - find assignments for a student
# - show totals for all students

# select acid, sid from code as T where timestamp = (select max(timestamp) from code where sid=T.sid and acid=T.acid);

@auth.requires_login()
def index():
    selected_chapter = None
    questions = []
    sections = []

    if auth.user.course_name in ['thinkcspy','pythonds','JavaReview','JavaReview-RU', 'StudentCSP']:
        session.flash = "Student Progress page not available for {}".format(auth.user.course_name)
        return redirect(URL('admin','admin'))

    course = db(db.courses.id == auth.user.course_id).select().first()
    assignments = db(db.assignments.course == course.id).select(db.assignments.ALL, orderby=db.assignments.name)
    logger.debug("getting chapters for {}".format(auth.user.course_name))
    chapters = db(db.chapters.course_id == auth.user.course_name).select()
    for chapter in chapters.find(lambda chapter: chapter.chapter_label==request.get_vars['chapter']):
        selected_chapter = chapter
    if selected_chapter is None:
        selected_chapter = chapters.first()

    logger.debug("making an analyzer")
    data_analyzer = DashboardDataAnalyzer(auth.user.course_id)
    logger.debug("loading chapter metrics for course {}".format(auth.user.course_name))
    data_analyzer.load_chapter_metrics(selected_chapter)
    logger.debug("loading problem metrics")
    problem_metrics = data_analyzer.problem_metrics
    logger.debug("loading progress_metrics metrics")
    progress_metrics = data_analyzer.progress_metrics

    logger.debug("starting problem_id, metric loop")
    for problem_id, metric in problem_metrics.problems.iteritems():
        stats = metric.user_response_stats()

        if data_analyzer.questions[problem_id]:
            entry = {
                "id": problem_id,
                "text": metric.problem_text,
                "chapter": data_analyzer.questions[problem_id].chapter,
                "sub_chapter": data_analyzer.questions[problem_id].subchapter,
                "correct": stats[2],
                "correct_mult_attempt": stats[3],
                "incomplete": stats[1],
                "not_attempted": stats[0],
                "attemptedBy": stats[1] + stats[2] + stats[3]
                }
        else:
            entry = {
                "id": problem_id,
                "text": metric.problem_text,
                "correct": stats[2],
                "correct_mult_attempt": stats[3],
                "incomplete": stats[1],
                "not_attempted": stats[0],
                "attemptedBy": stats[1] + stats[2] + stats[3]
                }
        questions.append(entry)

    logger.debug("getting questsions")
    questions = sorted(questions, key=itemgetter("id"))
    logger.debug("starting sub_chapter loop")
    for sub_chapter, metric in progress_metrics.sub_chapters.iteritems():
        sections.append({
            "id": metric.sub_chapter_label,
            "text": metric.sub_chapter_text,
            "readPercent": metric.get_completed_percent(),
            "startedPercent": metric.get_started_percent(),
            "unreadPercent": metric.get_not_started_percent()
            })

    read_data = []
    recent_data = []
    logger.debug("getting user activity")
    user_activity = data_analyzer.user_activity

    for user, activity in user_activity.user_activities.iteritems():
        read_data.append({
            "student":activity.name,  # causes username instead of full name to show in the report, but it works  ?? how to display the name but use the username on click??
            "sid":activity.username,
            "count":activity.get_page_views()
            })

        recent_data.append({
            "student":activity.name,
            "sid":activity.username,
            "count":activity.get_recent_page_views()
            })

    logger.debug("finishing")
    studentactivity = [{
    "data":read_data,
    "name":"Sections Read"
    },{
    "data":read_data,
    "name":"Exercises Correct"
    },{
    "data":read_data,
    "name":"Exercises Missed"
    }]

    recentactivity = [{
    "data":recent_data,
    "name":"Sections Read"
    },{
    "data":recent_data,
    "name":"Exercises Correct"
    },{
    "data":recent_data,
    "name":"Exercises Missed"
    }]

    return dict(assignments=assignments, course_name=auth.user.course_name, course_id=auth.user.course_name, questions=questions, sections=sections, chapters=chapters, selected_chapter=selected_chapter, studentactivity=studentactivity, recentactivity=recentactivity)

@auth.requires_login()
def studentreport():
    data_analyzer = DashboardDataAnalyzer(auth.user.course_id)
    data_analyzer.load_user_metrics(request.get_vars["id"])
    data_analyzer.load_assignment_metrics(request.get_vars["id"])

    chapters = []
    for chapter_label, chapter in data_analyzer.chapter_progress.chapters.iteritems():
        chapters.append({
            "label": chapter.chapter_label,
            "status": chapter.status_text(),
            "subchapters": chapter.get_sub_chapter_progress()
            })
    activity = data_analyzer.formatted_activity.activities

<<<<<<< HEAD
=======

>>>>>>> b6edc9c1
    return dict(course_id=auth.user.course_id, course_name=auth.user.course_name, user=data_analyzer.user, chapters=chapters, activity=activity, assignments=data_analyzer.grades)

def studentprogress():
    return dict(course_name=auth.user.course_name)

def grades():
    row = db(db.courses.id == auth.user.course_id).select(db.courses.course_name, db.courses.base_course).first()
    course = db(db.courses.id == auth.user.course_id).select().first()
    assignments = db(db.assignments.course == course.id).select(db.assignments.ALL, orderby=(db.assignments.duedate, db.assignments.id))
    students = db(
        (db.user_courses.course_id == auth.user.course_id) &
        (db.auth_user.id == db.user_courses.user_id)
    ).select(db.auth_user.username, db.auth_user.first_name,db.auth_user.last_name,db.auth_user.id, orderby=(db.auth_user.last_name, db.auth_user.first_name))
    query = "select score, points, assignments.id, auth_user.id from auth_user join grades on (auth_user.id = grades.auth_user) join assignments on (grades.assignment = assignments.id) where points is not null and assignments.course = '%s' and auth_user.id in (select user_id from user_courses where course_id = '%s') order by last_name, first_name, assignments.duedate, assignments.id;"
    rows = db.executesql(query, [course['id'], course['id']])

    gradetable = []
    averagerow = []

    #now use the query result to form the rows in the table
    currentrow=0
    for student in students:
        studentrow = []
        studentrow.append(student.first_name + " " + student.last_name)
        for assignment in assignments:
            try:
                if rows[currentrow][2] == assignment['id'] and rows[currentrow][3] == student.id and rows[currentrow][1] != None:
                        studentrow.append(100 * rows[currentrow][0]/rows[currentrow][1])
                        currentrow += 1
                else:
                    studentrow.append('n/a')

            except:  #This exception should only trigger when the bottom right slot in the table has a grade of 'n/a'
                studentrow.append('n/a')
        gradetable.append(studentrow)

    #Then build the average row for the table

    for col in range(1, len(assignments)+1):
        applicable = False
        averagedivide = len(students)
        average = 0
        for grade in range(len(students)):
            if gradetable[grade][col] != 'n/a':
                average += gradetable[grade][col]
                gradetable[grade][col] = str(round(gradetable[grade][col], 2))
                applicable = True
            else:
                averagedivide = averagedivide - 1
        if applicable:
            averagerow.append(str(round(average/averagedivide, 2)))
        else:
            averagerow.append('n/a')

    return dict(course_id=auth.user.course_name, course_name=auth.user.course_name, assignments=assignments, students=students, gradetable=gradetable, averagerow=averagerow)

def questiongrades():
    course = db(db.courses.id == auth.user.course_id).select().first()
    assignment = db(db.assignments.id == request.vars.assignment_id)(db.assignments.course == course.id).select().first()
    sid = request.vars.sid
    student = db(db.auth_user.username == sid).select(db.auth_user.first_name, db.auth_user.last_name)

    query = ("select questions.name, score, points from questions join assignment_questions on (questions.id = assignment_questions.question_id) join question_grades on (questions.name = question_grades.div_id) where assignment_id = '%s' and sid = %s;")
    rows = db.executesql(query, [assignment['id'], sid])

    return dict(course_id=auth.user.course_id, course_name=auth.user.course_name, assignment=assignment, student=student, rows=rows, total=0)

def exercisemetrics():
    data_analyzer = DashboardDataAnalyzer(auth.user.course_id)
    data_analyzer.load_exercise_metrics(request.get_vars["id"])
    problem_metrics = data_analyzer.problem_metrics

    prob_id = request.get_vars["id"]
    answers = []
    attempt_histogram = []

    problem_metric = problem_metrics.problems[prob_id]
    response_frequency = problem_metric.aggregate_responses

    for username, user_responses in problem_metric.user_responses.iteritems():
        responses = user_responses.responses[:4]
        responses += [''] * (4 - len(responses))
        answers.append({
            "user":user_responses.user,
            "username": user_responses.username,
            "answers":responses
            })

    for attempts, count in problem_metric.user_number_responses().iteritems():
        attempt_histogram.append({
            "attempts": attempts,
            "frequency": count
            })

    return dict(course_name=auth.user.course_name, answers=answers, response_frequency=response_frequency, attempt_histogram=attempt_histogram, exercise_label=problem_metric.problem_text)<|MERGE_RESOLUTION|>--- conflicted
+++ resolved
@@ -146,10 +146,7 @@
             })
     activity = data_analyzer.formatted_activity.activities
 
-<<<<<<< HEAD
-=======
-
->>>>>>> b6edc9c1
+
     return dict(course_id=auth.user.course_id, course_name=auth.user.course_name, user=data_analyzer.user, chapters=chapters, activity=activity, assignments=data_analyzer.grades)
 
 def studentprogress():
