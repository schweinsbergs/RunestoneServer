--- conflicted
+++ resolved
@@ -21,16 +21,7 @@
     last_name = request.vars.get('lis_person_name_family', None)
     first_name = request.vars.get('lis_person_name_given', None)
     email = request.vars.get('lis_person_contact_email_primary', None)
-    instructor = ("Instructor" in request.vars.get('roles', None)) or \
-                 ("TeachingAssistant" in request.vars.get('roles', None))
-    result_source_did=request.vars.get('lis_result_sourcedid', None)
-    outcome_url=request.vars.get('lis_outcome_service_url', None)
-    print result_source_did, outcome_url
-    assignment_id=request.vars.get('assignment_id', None)
-    if assignment_id:
-        # for some reason, url query parameters are being processed twice and returned as a list, like [23, 23]
-        # so just take the first element in the list
-        assignment_id=assignment_id[0]
+    
     
     if user_id is None :
         lti_errors.append("user_id is required for this tool to function")
@@ -63,10 +54,14 @@
         oauth_server = oauth.OAuthServer(oauth_store.LTI_OAuthDataStore(myrecord.consumer,myrecord.secret))
         oauth_server.add_signature_method(oauth.OAuthSignatureMethod_PLAINTEXT())
         oauth_server.add_signature_method(oauth.OAuthSignatureMethod_HMAC_SHA1())
-
-        full_uri = settings.lti_uri
-        oauth_request = oauth.OAuthRequest.from_request('POST', full_uri, None, dict(request.vars),
-                                                        query_string=request.env.query_string)
+    
+        # Reconstruct the incoming URL
+        if request.is_https : 
+            full_uri = 'https://' 
+        else :
+            full_uri = 'http://'
+        full_uri = full_uri + request.env.http_host + request.env.request_uri
+        oauth_request = oauth.OAuthRequest.from_request('POST', full_uri, None, dict(request.vars))
     
         try:
 #            print "secret: ", myrecord.secret
@@ -76,11 +71,7 @@
         except oauth.OAuthError, err:
             oauth_error = "OAuth Security Validation failed:"+err.message
             lti_errors.append(oauth_error)
-<<<<<<< HEAD
-            # print oauth_error
-=======
             print(oauth_error)
->>>>>>> 22354889
             consumer = None
         # except:
             # print "Unexpected error"
@@ -89,17 +80,16 @@
     
     # Time to create / update / login the user
     if consumer is not None:
-        userinfo['username'] = email
+        userinfo['username'] = consumer.key + ":" + user_id;
         # print db.auth_user.password.validate('1C5CHFA_enUS503US503')
         # pw = db.auth_user.password.validate('2C5CHFA_enUS503US503')[0];
-        pw = db.auth_user.password.validate(str(uuid.uuid4()))[0]
+        pw = db.auth_user.password.validate(str(uuid.uuid4()))[0];
     #    print pw 
         userinfo['password'] = pw
-        # print userinfo
+    #    print userinfo
         user = auth.get_or_create_user(userinfo, update_fields=['email', 'first_name', 'last_name', 'password'])
-        # print user
         if user is None : 
-            lti_errors.append("Unable to create user record")
+            lti_errors.append("Unable to create user record");
         else:
             # user exists; make sure course name and id are set based on custom parameters passed, if this is for runestone
             course_id = request.vars.get('custom_course_id', None)
@@ -110,34 +100,18 @@
                 user['section'] = section_id
                 user.update_record()
                 db.user_courses.update_or_insert(user_id=user.id,course_id=course_id)
-                if instructor:
-                    db.course_instructor.update_or_insert(instructor = user.id, course = course_id)
-                else:
-                    db((db.course_instructor.instructor == user.id) & (db.course_instructor.course == course_id)).delete()
             if section_id:
                 # set the section in the section_users table
                 # test this
                 db.section_users.update_or_insert(db.section_users.auth_user == user['id'], auth_user=user['id'], section = section_id)
 
+                
     #    print user, type(user)
     #    print "Logging in..."
         auth.login_user(user)
     #    print "Logged in..."
         logged_in = True
 
-    if assignment_id:
-        # save the guid and url for reporting back the grade
-        # print user.id, assignment_id
-        db.grades.update_or_insert((db.grades.auth_user == user.id) & (db.grades.assignment == assignment_id),
-                                   auth_user=user.id,
-                                   assignment=assignment_id,
-                                   lis_result_sourcedid=result_source_did,
-                                   lis_outcome_url=outcome_url)
-        # print("redirecting")
-        redirect(URL('assignments', 'doAssignment', vars={'assignment_id':assignment_id}))
-
-
-    # print(lti_errors)
     redirect('/%s/static/%s/index.html' % (request.application, getCourseNameFromId(course_id)))
 
     return dict(logged_in=logged_in, lti_errors=lti_errors, masterapp=masterapp)