# *************************************************
# |docname| - LTI Endpoint for integrating with LMS
# *************************************************
#
# Imports
# =======
# These are listed in the order prescribed by `PEP 8
# <http://www.python.org/dev/peps/pep-0008/#imports>`_.
#
# Standard library
# ----------------
import uuid
import json
import html
import time

# Third-party imports
# -------------------
import oauth2

# Local application imports
# -------------------------
from rs_grading import _try_to_send_lti_grade


# For some reason, URL query parameters are being processed twice by Canvas and returned as a list, like [23, 23]. So, just take the first element in the list.
def _param_converter(param):
    return param[0] if isinstance(param, list) else param


# Main LTI Launch Endpoint
# ------------------------
def index():

    # Basic processing of the LTI request starts here
    # this first block is about getting the user information provided by the LMS
    myrecord = None
    consumer = None
    masterapp = None
    userinfo = None

    user_id = request.vars.get("user_id", None)
    last_name = request.vars.get("lis_person_name_family", None)
    first_name = request.vars.get("lis_person_name_given", None)
    full_name = request.vars.get("lis_person_name_full", None)
    message_type = request.vars.get("lti_message_type")
    course_id = _param_converter(request.vars.get("custom_course_id", None))

    if full_name and not last_name:
        names = full_name.strip().split()
        last_name = names[-1]
        first_name = " ".join(names[:-1])
    email = request.vars.get("lis_person_contact_email_primary", None)
    instructor = ("Instructor" in request.vars.get("roles", [])) or (
        "TeachingAssistant" in request.vars.get("roles", [])
    )
    result_source_did = request.vars.get("lis_result_sourcedid", None)
    outcome_url = request.vars.get("lis_outcome_service_url", None)
    # Deprecated: the use of the non-LTI-compliant name ``assignment_id``. The parameter should be ``custom_assignment_id``.
    assignment_id = _param_converter(
        request.vars.get(
            "custom_assignment_id", request.vars.get("assignment_id", None)
        )
    )
    practice = request.vars.get("practice", None)

    if user_id is None:
        return dict(
            logged_in=False,
            lti_errors=["user_id is required for this tool to function", request.vars],
            masterapp=masterapp,
        )
    elif first_name is None:
        return dict(
            logged_in=False,
            lti_errors=[
                "First Name is required for this tool to function",
                request.vars,
            ],
            masterapp=masterapp,
        )
    elif last_name is None:
        return dict(
            logged_in=False,
            lti_errors=[
                "Last Name is required for this tool to function",
                request.vars,
            ],
            masterapp=masterapp,
        )
    elif email is None:
        return dict(
            logged_in=False,
            lti_errors=["Email is required for this tool to function", request.vars],
            masterapp=masterapp,
        )
    else:
        userinfo = dict()
        userinfo["first_name"] = first_name
        userinfo["last_name"] = last_name
        # In the `Canvas Student View <https://community.canvaslms.com/docs/DOC-13122-415261153>`_ as of 7-Jan-2019, the ``lis_person_contact_email_primary`` is an empty string. In this case, use the userid instead.
        email = email or (user_id + "@junk.com")
        userinfo["email"] = email

    # Now we need to get some security info
    # oauth_consumer_key

    key = request.vars.get("oauth_consumer_key", None)
    if key is not None:
        myrecord = db(db.lti_keys.consumer == key).select().first()
        if myrecord is None:
            return dict(
                logged_in=False,
                lti_errors=["Could not find oauth_consumer_key", request.vars],
                masterapp=masterapp,
            )
        else:
            session.oauth_consumer_key = key
    if myrecord is not None:
        masterapp = myrecord.application
        if len(masterapp) < 1:
            masterapp = "welcome"
        session.connect(request, response, masterapp=masterapp, db=db)

        oauth_server = oauth2.Server()
        oauth_server.add_signature_method(oauth2.SignatureMethod_PLAINTEXT())
        oauth_server.add_signature_method(oauth2.SignatureMethod_HMAC_SHA1())

        # Use ``setting.lti_uri`` if it's defined; otherwise, use the current URI (which must be built from its components). Don't include query parameters, which causes a failure in OAuth security validation.
        full_uri = settings.get(
            "lti_uri",
            "{}://{}{}".format(
                request.env.wsgi_url_scheme, request.env.http_host, request.url
            ),
        )
        oauth_request = oauth2.Request.from_request(
            "POST",
            full_uri,
            None,
            dict(request.vars),
            query_string=request.env.query_string,
        )
        # Fix encoding -- the signed keys are in bytes, but the oauth2 Request constructor translates everything to a string. Therefore, they never compare as equal. ???
        if isinstance(oauth_request.get("oauth_signature"), str):
            oauth_request["oauth_signature"] = oauth_request["oauth_signature"].encode(
                "utf-8"
            )
        consumer = oauth2.Consumer(myrecord.consumer, myrecord.secret)

        try:
            oauth_server.verify_request(oauth_request, consumer, None)
        except oauth2.Error as err:
            return dict(
                logged_in=False,
                lti_errors=[
                    "OAuth Security Validation failed:" + err.message,
                    request.vars,
                ],
                masterapp=masterapp,
            )
            consumer = None
    ###############################################################################
    # I think everything from the beginning to here could/should be refactored into
    # a validate function.  Or make use of the lti package

    # Time to create / update / login the user
    if userinfo and (consumer is not None):
        userinfo["username"] = email
        # Only assign a password if we're creating the user. The
        # ``get_or_create_user`` method checks for an existing user using both
        # the username and the email.
        update_fields = ["email", "first_name", "last_name"]
        if (
            not db(
                (db.auth_user.username == userinfo["username"])
                | (db.auth_user.email == userinfo["email"])
            )
            .select(db.auth_user.id)
            .first()
        ):
            pw = db.auth_user.password.validate(str(uuid.uuid4()))[0]
            userinfo["password"] = pw
            update_fields.append("password")
        user = auth.get_or_create_user(userinfo, update_fields=update_fields)
        if user is None:
            return dict(
                logged_in=False,
                lti_errors=["Unable to create user record", request.vars],
                masterapp=masterapp,
            )
        # user exists; make sure course name and id are set based on custom parameters passed, if this is for runestone. As noted for ``assignment_id``, parameters are passed as a two-element list.
<<<<<<< HEAD
=======
        course_id = _param_converter(request.vars.get("custom_course_id", None))
        # if the instructor uses their course name instead of its id number then get the number.
        if course_id and not course_id.isnumeric():
            course_id = (
                db(db.courses.course_name == course_id).select(**SELECT_CACHE).first()
            )
            course_id = course_id.id

>>>>>>> b22c2ee6
        if course_id:
            user["course_id"] = course_id
            user["course_name"] = getCourseNameFromId(
                course_id
            )  # need to set course_name because calls to verifyInstructor use it
            user.update_record()

            # Update instructor status.
            if instructor:
                # Give the instructor free access to the book.
                db.user_courses.update_or_insert(user_id=user.id, course_id=course_id)
                db.course_instructor.update_or_insert(
                    instructor=user.id, course=course_id
                )
            else:
                # Make sure previous instructors are removed from the instructor list.
                db(
                    (db.course_instructor.instructor == user.id)
                    & (db.course_instructor.course == course_id)
                ).delete()

            # Before creating a new user_courses record:
            if (
                not db(
                    (db.user_courses.user_id == user.id)
                    & (db.user_courses.course_id == course_id)
                )
                .select()
                .first()
            ):
                # In academy mode, present payment or donation options, per the discussion at https://github.com/RunestoneInteractive/RunestoneServer/pull/1322.
                if settings.academy_mode:
                    # To do so, store the current URL, so this request can be completed after creating the user.
                    # TODO: this doesn't work, since the ``course_id``` and ``assignment_id`` aren't saved in this redirect. Therefore, these should be stored (perhaps in ``session``) then used after a user pays / donates.
                    session.lti_url_next = full_uri
                    auth.login_user(user)
                    redirect(URL(c="default"))
                else:
                    # Otherwise, simply create the user.
                    db.user_courses.update_or_insert(
                        user_id=user.id, course_id=course_id
                    )

        auth.login_user(user)

    if message_type == "ContentItemSelectionRequest":
        return _provide_assignment_list(course_id, consumer)

    elif assignment_id:
        # If the assignment is released, but this is the first time a student has visited the assignment, auto-upload the grade.
        _launch_assignment(assignment_id, user, result_source_did, outcome_url)

    elif practice:
        _launch_practice(outcome_url, result_source_did, user, course_id)

    # else just redirect to the book index
    redirect(get_course_url("index.html"))


def _launch_practice(outcome_url, result_source_did, user, course_id):
    if outcome_url and result_source_did:
        db.practice_grades.update_or_insert(
            (db.practice_grades.auth_user == user.id),
            auth_user=user.id,
            lis_result_sourcedid=result_source_did,
            lis_outcome_url=outcome_url,
            course_name=getCourseNameFromId(course_id),
        )
    else:  # don't overwrite outcome_url and result_source_did
        db.practice_grades.update_or_insert(
            (db.practice_grades.auth_user == user.id),
            auth_user=user.id,
            course_name=getCourseNameFromId(course_id),
        )
    redirect(
        URL(
            "assignments",
            "settz_then_practice",
            vars={"course_name": user["course_name"]},
        )
    )


def _launch_assignment(assignment_id, user, result_source_did, outcome_url):
    assignment = (
        db(db.assignments.id == assignment_id).select(db.assignments.released).first()
    )
    grade = (
        db((db.grades.auth_user == user.id) & (db.grades.assignment == assignment_id))
        .select(db.grades.lis_result_sourcedid, db.grades.lis_outcome_url)
        .first()
    )
    send_grade = (
        assignment
        and assignment.released
        and grade
        and not grade.lis_result_sourcedid
        and not grade.lis_outcome_url
    )

    # save the guid and url for reporting back the grade
    db.grades.update_or_insert(
        (db.grades.auth_user == user.id) & (db.grades.assignment == assignment_id),
        auth_user=user.id,
        assignment=assignment_id,
        lis_result_sourcedid=result_source_did,
        lis_outcome_url=outcome_url,
    )
    if send_grade:
        _try_to_send_lti_grade(user.id, assignment_id)

    redirect(URL("assignments", "doAssignment", vars={"assignment_id": assignment_id}))


def _provide_assignment_list(course_id, consumer):
    """Gather all of the assignments for this course package them up
    per https://www.imsglobal.org/specs/lticiv1p0/specification
    and return a form.

    This form is then auto-submitted by javascript
    The key element of the form is the content_items structure which should look like this:
    .. code-block::

        {
        "@context" : "http://purl.imsglobal.org/ctx/lti/v1/ContentItem",
        "@graph" : [
            { "@type" : "LtiLinkItem",
                "@id" : ":item2",
                "icon" : { OPTIONAL
                    "@id" : "http://tool.provider.com/icons/small.png",
                    "width" : 50,
                    "height" : 50
                },
                "thumbnail" : { OPTIONAL
                    "@id" : "http://tool.provider.com/images/thumb.jpg",
                    "width" : 100,
                    "height" : 150
                },
                "title" : "Open sIMSon application",
                "text" : "The &lt;em&gt;sIMSon&lt;/em&gt; application provides a collaborative space for developing semantic modelling skills.",
                "mediaType" : "application/vnd.ims.lti.v1.ltilink",
                "custom" : {
                    "level" : "novice",
                    "mode" : "interactive"
                },
            },
            ]
        }
        keys are to include custom parameters for course_id and assignment_id
        using mediaType as specified will allow the TC to use the usual LTI
        launch mechanism
    """
    rdict = {}
    rdict["oauth_timestamp"] = str(int(time.time()))
    rdict["oauth_nonce"] = str(uuid.uuid1().int)
    rdict["oauth_consumer_key"] = consumer.key
    rdict["oauth_signature_method"] = "HMAC-SHA1"
    rdict["lti_message_type"] = "ContentItemSelection"
    rdict["lti_version"] = "LTI-1p0"
    rdict["oauth_version"] = "1.0"
    rdict["oauth_callback"] = "about:blank"
    extra_data = request.vars.get("data", None)
    if extra_data:
        rdict["data"] = extra_data

    return_url = request.vars.get("content_item_return_url")
    # return_url = "http://dev.runestoneinteractive.org/runestone/lti/fakestore"

    query_res = db(db.assignments.course == course_id).select(
        orderby=~db.assignments.duedate
    )
    result = {
        "@context": "http://purl.imsglobal.org/ctx/lti/v1/ContentItem",
        "@graph": [],
    }
    if query_res:
        for assignment in query_res:
            item = {
                "@type": "LtiLinkItem",
                "mediaType": "application/vnd.ims.lti.v1.ltilink",
                "@id": assignment.id,
                "title": assignment.name,
                "text": assignment.description,
                "custom": {
                    "custom_course_id": course_id,
                    "assignment_id": assignment.id,
                },
            }
            result["@graph"].append(item)

        result = json.dumps(result)
        rdict["content_items"] = result
        # response.view = "/srv/web2py/applications/runestone/views/lti/store.html"
        # req = oauth2.Request("post", return_url, rdict, is_form_encoded=True)
        req = oauth2.Request.from_consumer_and_token(
            consumer,
            token=None,
            http_method="POST",
            http_url=return_url,
            parameters=rdict,
            is_form_encoded=True,
        )
        req.sign_request(oauth2.SignatureMethod_HMAC_SHA1(), consumer, None)
        rdict["return_url"] = return_url
        rdict["oauth_signature"] = req["oauth_signature"].decode("utf8")
        rdict["content_items"] = html.escape(result)
        tplate = """
        <!DOCTYPE html>
        <html>
        <body>
        <form name="storeForm" action="{return_url}" method="post" encType="application/x-www-form-urlencoded">
        <input type="hidden" name="lti_message_type" value="ContentItemSelection" />
        <input type="hidden" name="lti_version" value="LTI-1p0" />
        <input type="hidden" name="content_items" value="{content_items}" />
        """
        tplate += (
            """ <input type="hidden" name="data" value="{data}" /> """
            if extra_data
            else ""
        )
        tplate += """
        <input type="hidden" name="oauth_version" value="1.0" />
        <input type="hidden" name="oauth_nonce" value="{oauth_nonce}" />
        <input type="hidden" name="oauth_timestamp" value="{oauth_timestamp}" />
        <input type="hidden" name="oauth_consumer_key" value="{oauth_consumer_key}" />
        <input type="hidden" name="oauth_callback" value="about:blank" />
        <input type="hidden" name="oauth_signature_method" value="HMAC-SHA1" />
        <input type="hidden" name="oauth_signature" value="{oauth_signature}" />
        </form>
        """
        tplate = tplate.format(**rdict)

        scpt = """
        <script type="text/javascript">
            window.onload=function(){
                var auto = setTimeout(function(){ submitform(); }, 1000);

                function submitform(){
                    console.log(document.forms["storeForm"]);
                    document.forms["storeForm"].submit();
                }
            }
        </script>
        </body>
        </html>
        """
        return tplate + scpt


def fakestore():
    # define this function just to show what is coming through
    # I'm going to keep this around as it may be useful for future debugging.
    content = request.vars.get("content_items")
    consumer = oauth2.Consumer("bnm.runestone", "supersecret")
    return_url = "http://dev.runestoneinteractive.org/runestone/lti/fakestore"
    d = dict(request.vars)
    req = oauth2.Request.from_consumer_and_token(
        consumer,
        token=None,
        http_method="POST",
        http_url=return_url,
        parameters=d,
        is_form_encoded=True,
    )
    req.sign_request(oauth2.SignatureMethod_HMAC_SHA1(), consumer, None)

    for k, v in req.items():
        print(f"{k} : {v}")
    print(req.method)
    print(req.normalized_url)
    print(req.get_normalized_parameters())

    return f" sent sig = {d['oauth_signature']} computed sig {req['oauth_signature'].decode('utf8')} {d}"<|MERGE_RESOLUTION|>--- conflicted
+++ resolved
@@ -189,8 +189,6 @@
                 masterapp=masterapp,
             )
         # user exists; make sure course name and id are set based on custom parameters passed, if this is for runestone. As noted for ``assignment_id``, parameters are passed as a two-element list.
-<<<<<<< HEAD
-=======
         course_id = _param_converter(request.vars.get("custom_course_id", None))
         # if the instructor uses their course name instead of its id number then get the number.
         if course_id and not course_id.isnumeric():
@@ -199,7 +197,6 @@
             )
             course_id = course_id.id
 
->>>>>>> b22c2ee6
         if course_id:
             user["course_id"] = course_id
             user["course_name"] = getCourseNameFromId(
