--- conflicted
+++ resolved
@@ -1249,60 +1249,6 @@
     # For each question, accumulate information, and add it to either the readings or questions data structure
     # If scores have not been released for the question or if there are no scores yet available, the scoring information will be recorded as empty strings
 
-<<<<<<< HEAD
-    questionslist = []
-    readingsDict = {}
-
-    # The next for loop formats the readings information into readingsDict
-    # The keys of readingsDict are ids in the chapters table
-    # Each value is a list of lists detailing the information about each section within the assigned chapter
-    # Chapter ids are used as keys so the dictionary can be iterated in the correct order within doAssignment.html
-
-    # Because readings do not record chapters in the questions table
-    # assigned readings cannot (nicely) be grouped into chapters by a DB query yet
-    # so using a dictionary is a quick short-term solution to group all the sections to each chapter
-    # The chapters will appear in the order that they do in the ToC,
-    # but the sections within each chapter will appear according to the sorting_priority in assignment_questions
-
-    # Once the questions table starts recording chapters for readings, a dictionary may not be needed anymore,
-    # and the labels query won't be needed at all
-
-    for r in readings:
-        logger.debug("READING = %s",r.name)
-        chapterSections = r.name.split('/', 1)
-
-        labels = db((db.chapters.chapter_name == chapterSections[0]) & \
-                    (db.chapters.course_id == auth.user.course_name) & \
-                    (db.chapters.id == db.sub_chapters.chapter_id) & \
-                    (db.sub_chapters.sub_chapter_name == chapterSections[1])) \
-                    .select(db.sub_chapters.chapter_id, db.sub_chapters.sub_chapter_name, db.sub_chapters.sub_chapter_label, db.chapters.chapter_name, db.chapters.chapter_label, db.chapters.id).first()
-        logger.debug("LABELS = %s",labels)
-        logger.debug("user_id = %s labels[chapters] = %s labels[sub_chapters] = %s",auth.user.id,labels['chapters'].chapter_label,labels['sub_chapters'].sub_chapter_label)
-        completion = db((db.user_sub_chapter_progress.user_id == auth.user.id) & \
-            (db.user_sub_chapter_progress.chapter_id == labels['chapters'].chapter_label) & \
-            (db.user_sub_chapter_progress.sub_chapter_id == labels['sub_chapters'].sub_chapter_label)).select().first()
-
-        # Sometimes when a sub-chapter is added to the book after the user has registerd and the
-        # subchapter tables have been created you need to catch that and insert.
-        if not completion:
-            newid = db.user_sub_chapter_progress.insert(chapter_id=labels['chapters'].chapter_label,
-                                                        sub_chapter_id=labels['sub_chapters'].sub_chapter_label,
-                                                        status=-1,
-                                                        user_id=auth.user.id)
-            completion = db(db.user_sub_chapter_progress.id == newid).select().first()
-
-        logger.debug("COMPLETION = %s",completion)
-        chapterPath = (completion.chapter_id + '/toctree.html')
-        sectionPath = (completion.chapter_id + '/' + completion.sub_chapter_id + '.html')
-
-        if labels['chapters'].id not in readingsDict:
-            readingsDict[labels['chapters'].id] = []
-
-        if completion.status == 1:
-            readingsDict[labels['chapters'].id].append([chapterSections[0], chapterPath, chapterSections[1], sectionPath, 'completed'])
-        elif completion.status == 0:
-            readingsDict[labels['chapters'].id].append([chapterSections[0], chapterPath, chapterSections[1], sectionPath, 'started'])
-=======
     for q in questions:
         if q.questions.htmlsrc:
             # This replacement is to render images
@@ -1310,7 +1256,6 @@
                 'course_name'] + '/_static/')
             htmlsrc = htmlsrc.replace("../_images",
                                       "/{}/static/{}/_images".format(request.application, course.course_name))
->>>>>>> a319a025
         else:
             htmlsrc = None
         if assignment['released']:
