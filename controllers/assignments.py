from os import path
import os
import shutil
import sys
import json
import logging
import datetime
<<<<<<< HEAD
from collections import OrderedDict
=======
import math
>>>>>>> 406618f1
from psycopg2 import IntegrityError
from outcome_request import OutcomeRequest

logger = logging.getLogger(settings.logger)
logger.setLevel(settings.log_level)

# controller for "Progress Page" as well as List/create assignments
def index():
    if not auth.user:
        session.flash = "Please Login"
        return redirect(URL('default','index'))
    if 'sid' not in request.vars:
        return redirect(URL('assignments','index') + '?sid=%s' % (auth.user.username))

    student = db(db.auth_user.username == request.vars.sid).select(
        db.auth_user.id,
        db.auth_user.username,
        db.auth_user.first_name,
        db.auth_user.last_name,
        db.auth_user.email,
        ).first()
    if not student:
        return redirect(URL('assignments','index'))

    if auth.user.course_name in ['thinkcspy','pythonds','JavaReview','webfundamentals','StudentCSP','apcsareview']:
        session.flash = "{} is not a graded course".format(auth.user.course_name)
        return redirect(URL('default','user'))

    data_analyzer = DashboardDataAnalyzer(auth.user.course_id)
    data_analyzer.load_user_metrics(request.get_vars["sid"])
    data_analyzer.load_assignment_metrics(request.get_vars["sid"], studentView=True)

    chapters = []
    for chapter_label, chapter in data_analyzer.chapter_progress.chapters.iteritems():
        chapters.append({
            "label": chapter.chapter_label,
            "status": chapter.status_text(),
            "subchapters": chapter.get_sub_chapter_progress()
            })
    activity = data_analyzer.formatted_activity.activities

    return dict(student=student, course_id=auth.user.course_id, course_name=auth.user.course_name, user=data_analyzer.user, chapters=chapters, activity=activity, assignments=data_analyzer.grades)

@auth.requires(lambda: verifyInstructorStatus(auth.user.course_name, auth.user), requires_login=True)
def admin():
    course = db(db.courses.id == auth.user.course_id).select().first()
    assignments = db(db.assignments.course == course.id).select(db.assignments.ALL, orderby=db.assignments.name)
    sections = db(db.sections.course_id == course.id).select()
    students = db((db.auth_user.course_id == course.id) &
                            (db.auth_user.active==True))
    section_id = None
    try:
        section_id = int(request.get_vars.section_id)
        current_section = [x for x in sections if x.id == section_id][0]
        students = students((db.sections.id==db.section_users.section) &
                            (db.auth_user.id==db.section_users.auth_user))
        students = students(db.sections.id == current_section.id)
    except:
        pass
    students = students.select(db.auth_user.ALL, orderby=db.auth_user.last_name)
    return dict(
        assignments = assignments,
        students = students,
        sections = sections,
        section_id = section_id,
        )

@auth.requires(lambda: verifyInstructorStatus(auth.user.course_name, auth.user), requires_login=True)
def create():
    course = db(db.courses.id == auth.user.course_id).select().first()
    assignment = db(db.assignments.id == request.get_vars.id).select().first()
    form = SQLFORM(db.assignments, assignment,
        showid = False,
        fields=['name','points','assignment_type'],
        keepvalues = True,
        formstyle='table3cols',
        )
    form.vars.course = course.id
    if form.process().accepted:
        session.flash = 'form accepted'
        return redirect(URL('assignments','update')+'?id=%d' % (form.vars.id))
    elif form.errors:
        response.flash = 'form has errors'
    return dict(
        form = form,
        )

@auth.requires(lambda: verifyInstructorStatus(auth.user.course_name, auth.user), requires_login=True)
def update():
    course = db(db.courses.id == auth.user.course_id).select().first()
    assignment = db(db.assignments.id == request.get_vars.id).select().first()

    if not assignment:
        return redirect(URL('assignments','admin'))

    else:
        form = SQLFORM(db.assignments, assignment,
            showid = False,
            deletable=True,
            fields=['name','points','assignment_type','released'],
            keepvalues = True,
            formstyle='table3cols',
            )

        form.vars.course = course.id
        if form.process().accepted:
            session.flash = 'form accepted'
            return redirect(URL('assignments','update')+'?id=%d' % (form.vars.id))
        elif form.errors:
            response.flash = 'form has errors'

        db.deadlines.section.requires = IS_IN_DB(db(db.sections.course_id == course),'sections.id','%(name)s')
        new_deadline_form = SQLFORM(db.deadlines,
            showid = False,
            fields=['section','deadline'],
            keepvalues = True,
            formstyle='table3cols',
            )
        new_deadline_form.vars.assignment = assignment
        if new_deadline_form.process().accepted:
            session.flash = 'added new deadline'
        elif new_deadline_form.errors:
            response.flash = 'error adding deadline'

        deadlines = db(db.deadlines.assignment == assignment.id).select()
        delete_deadline_form = FORM()
        for deadline in deadlines:
            deadline_label = "On %s" % (deadline.deadline)
            if deadline.section:
                section = db(db.sections.id == deadline.section).select().first()
                deadline_label = deadline_label + " for %s" % (section.name)
            delete_deadline_form.append(
                DIV(
                    LABEL(
                    INPUT(_type="checkbox", _name=deadline.id, _value="delete"),
                    deadline_label,
                    ),
                    _class="checkbox"
                ))
        delete_deadline_form.append(
            INPUT(
                _type="submit",
                _value="Delete Deadlines",
                _class="btn btn-default"
                ))

        if delete_deadline_form.accepts(request,session, formname="delete_deadline_form"):
            for var in delete_deadline_form.vars:
                if delete_deadline_form.vars[var] == "delete":
                    db(db.deadlines.id == var).delete()
            session.flash = 'Deleted deadline(s)'
            return redirect(URL('assignments','update')+'?id=%d' % (assignment.id))

        problems_delete_form = FORM(
            _method="post",
            _action=URL('assignments','update')+'?id=%d' % (assignment.id)
            )
        for problem in db(db.problems.assignment == assignment.id).select(
            db.problems.id,
            db.problems.acid,
            orderby=db.problems.acid):
            problems_delete_form.append(
            DIV(
                LABEL(
                INPUT(_type="checkbox", _name=problem.id, _value="delete"),
                problem.acid,
                ),
                _class="checkbox"
            ))
        problems_delete_form.append(
            INPUT(
                _type="submit",
                _value="Remove Problems",
                _class="btn btn-default"
                ))
        if problems_delete_form.accepts(request, session, formname="problems_delete_form"):
            count = 0
            for var in problems_delete_form.vars:
                if problems_delete_form.vars[var] == "delete":
                    db(db.problems.id == var).delete()
                    count += 1
            if count > 0:
                session.flash = "Removed %d Problems" % (count)
            else:
                session.flash = "Didn't remove any problems"
            return redirect(URL('assignments','update')+'?id=%d' % (assignment.id))


        problem_query_form = FORM(
            _method="post",
            _action=URL('assignments','update')+'?id=%d' % (assignment.id)
            )
        problem_query_form.append(
            INPUT(
                _type="text",
                _name="acid"
                ))
        problem_query_form.append(
            INPUT(
                _type="submit",
                _value="Search"
                ))
        if problem_query_form.accepts(request,session,formname="problem_query_form"):
            if 'acid' in problem_query_form.vars:
                count = 0
                for acid in problem_query_form.vars['acid'].split(','):
                    acid = acid.replace(' ','')
                    if db(db.problems.acid == acid)(db.problems.assignment == assignment.id).select().first() == None:
                        count += 1
                        db.problems.insert(
                            assignment = assignment.id,
                            acid = acid,
                            )
                session.flash = "Added %d problems" % (count)
            else:
                session.flash = "Didn't add any problems."
            return redirect(URL('assignments','update')+'?id=%d' % (assignment.id))

        return dict(
            assignment = assignment,
            form = form,
            new_deadline_form = new_deadline_form,
            delete_deadline_form = delete_deadline_form,
            problem_query_form = problem_query_form,
            problems_delete_form = problems_delete_form,
            )

@auth.requires(lambda: verifyInstructorStatus(auth.user.course_name, auth.user), requires_login=True)
def grade():
    course = db(db.courses.id == auth.user.course_id).select().first()
    assignment = db(db.assignments.id == request.get_vars.id).select().first()

    count_graded = 0
    for row in db(db.auth_user.course_id == course.id).select():
        assignment.grade(row)
        count_graded += 1
    session.flash = "Graded %d Assignments" % (count_graded)
    if request.env.HTTP_REFERER:
        return redirect(request.env.HTTP_REFERER)
    return redirect("%s?id=%d" % (URL('assignments','detail'), assignment.id))

@auth.requires(lambda: verifyInstructorStatus(auth.user.course_name, auth.user), requires_login=True)
def release_grades():
    course = db(db.courses.id == auth.user.course_id).select().first()
    assignment = db(db.assignments.id == request.get_vars.id).select().first()

    if assignment.release_grades():
        session.flash = "Grades Relased"
    if request.env.HTTP_REFERER:
        return redirect(request.env.HTTP_REFERER)
    return redirect("%s?id=%d" % (URL('assignments','detail'), assignment.id))

def fill_empty_scores(scores=[], students=[], student=None, problems=[], acid=None):
    for student in students:
        found = False
        for sc in scores:
            if sc.user.id == student.id:
                found = True
        if not found:
            scores.append(score(
                user = student,
                acid = acid,
                ))
    for p in problems:
        found = False
        for sc in scores:
            if sc.acid == p.acid:
                found = True
        if not found:
            scores.append(score(
                user = student,
                acid = p.acid,
                ))

@auth.requires(lambda: verifyInstructorStatus(auth.user.course_name, auth.user), requires_login=True)
def detail():
    course = db(db.courses.id == auth.user.course_id).select().first()
    assignment = db(db.assignments.id == request.vars.id)(db.assignments.course == course.id).select().first()
    if not assignment:
        return redirect(URL("assignments","index"))

    sections = db(db.sections.course_id == course.id).select(db.sections.ALL)
    students = db(( db.auth_user.course_id == course.id) &
                            (db.auth_user.active==True))

    section_id = None
    try:
        section_id = int(request.get_vars.section_id)
        current_section = [x for x in sections if x.id == section_id][0]
        students = students((db.sections.id==db.section_users.section) & (db.auth_user.id==db.section_users.auth_user))
        students = students(db.sections.id == current_section.id)
    except:
        pass

    students = students.select(db.auth_user.ALL, orderby=db.auth_user.last_name | db.auth_user.first_name)
    problems = db(db.problems.assignment == assignment.id).select(db.problems.ALL)


    # getting scores
    student = None
    if 'sid' in request.vars:
        student_id = request.vars.sid
        student = db(db.auth_user.id == student_id).select().first()
        acid = None
    acid = None
    if "acid" in request.vars:
        acid = request.vars.acid

    scores = assignment.scores(problem = acid, user=student, section_id=section_id)

    if acid and not student:
        fill_empty_scores(scores = scores, students = students, acid=acid)
    if student and not acid:
        fill_empty_scores(scores = scores, problems = problems, student=student)


    # easy median
    def get_median(lst):
        sorts = sorted(lst)
        length = len(sorts)
        if not length % 2:
            return (sorts[length/2] + sorts[length/2 - 1]) / 2.0
        return sorts[length/2]

    # easy mean (for separating code)
    # will sometimes be ugly - could fix
    def get_mean(lst):
        return round(float(sum([i for i in lst if type(i) == type(2)]+ [i for i in lst if type(i) == type(2.0)]))/len(lst),2)
    # get spread measures of scores for problem set, not counting 0s
    # don't want to look at # of 0s because test users, instructors, etc, throws this off

    problem_points = [s.points for s in scores if s.points > 0]
    score_sum = float(sum(problem_points))

    try:
        mean_score = float("%.02f" % score_sum/len(problem_points))
    except:
        mean_score = 0
    # get min, max, median, count
    if len(problem_points) > 0:
        min_score = min(problem_points)
        max_score = max(problem_points)
        median_score = get_median(problem_points)
        min_score = min(problem_points)
        max_score = max(problem_points)
        avg_score = get_mean(problem_points)
    else:
        min_score = 0
        max_score = 0
        median_score = 0
        min_score,max_score = 0,0
        #real_score_count = 0 # not being used right now
        avg_score = 0
    # get number of problems with any code saved
    #num_problems_with_code = len([p.code for p in problems if p.code is not None])
    num_problems_with_code = "not calculated"

    # Used as a convinence function for navigating within the page template
    def page_args(id=assignment.id, section_id=section_id, student=student, acid=acid):
        arg_str = "?id=%d" % (id)
        if section_id:
            arg_str += "&section_id=%d" % section_id
        if student:
            arg_str += "&sid=%d" % student.id
        if acid:
            arg_str += "&acid=%s" % acid
        return arg_str

    return dict(
        assignment = assignment,
        problems = problems,
        students = students,
        sections = sections,
        section_id = section_id,
        selected_student = student,
        scores = scores,
        page_args = page_args,
        selected_acid = acid,
        course_id = auth.user.course_name,
        avg_score = avg_score,
        min_score = min_score,
        max_score = max_score,
        real_score_count = num_problems_with_code,
        median_score = median_score,
        gradingUrl = URL('assignments', 'problem'),
        massGradingURL = URL('assignments', 'mass_grade_problem'),
        gradeRecordingUrl = URL('assignments', 'record_grade'),
        )


def _score_from_pct_correct(pct_correct, points, autograde):
    # ALL_AUTOGRADE_OPTIONS = ['all_or_nothing', 'pct_correct', 'interact']
    if autograde == 'interact' or autograde == 'visited':
        return points
    elif autograde == 'pct_correct':
        # prorate credit based on percentage correct
        return int(round((pct_correct * points)/100.0))
    elif autograde == 'all_or_nothing' or autograde == 'unittest':
        # 'unittest' is legacy, now deprecated
        # have to get *all* tests to pass in order to get any credit
        if pct_correct == 100:
            return points
        else:
            return 0


def _score_one_code_run(row, points, autograde):
    # row is one row from useinfo table
    # second element of act is the percentage of tests that passed
    if autograde == 'interact':
        return _score_one_interaction(row, points, autograde)

    try:
        (ignore, pct, ignore, passed, ignore, failed) = row.act.split(':')
        pct_correct = 100 * float(passed)/(int(failed) + int(passed))
    except:
        pct_correct = 0 # can still get credit if autograde is 'interact' or 'visited'; but no autograded value
    return _score_from_pct_correct(pct_correct, points, autograde)


def _score_one_mchoice(row, points, autograde):
    # row is from mchoice_answers
    ## It appears that the mchoice_answers is only storing a binary correct_or_not
    ## If that is updated to store a pct_correct, the next few lines can change
    if row.correct:
        pct_correct = 100
    else:
        pct_correct = 0
    return _score_from_pct_correct(pct_correct, points, autograde)


def _score_one_interaction(row, points, autograde):
    # row is from useinfo
    if row:
        return points
    else:
        return 0


def _score_one_parsons(row, points, autograde):
    # row is from parsons_answers
    # Much like mchoice, parsons_answers currently stores a binary correct value
    # So much like in _score_one_mchoice, the next lines can be altered if a pct_correct value is added to parsons_answers
    if row.correct:
        pct_correct = 100
    else:
        pct_correct = 0
    return _score_from_pct_correct(pct_correct, points, autograde)


def _score_one_fitb(row, points, autograde):
    # row is from fitb_answers
    if row.correct:
        pct_correct = 100
    else:
        pct_correct = 0
    return _score_from_pct_correct(pct_correct, points, autograde)


def _score_one_clickablearea(row, points, autograde):
    # row is from clickablearea_answers
    if row.correct:
        pct_correct = 100
    else:
        pct_correct = 0
    return _score_from_pct_correct(pct_correct, points, autograde)


def _score_one_dragndrop(row, points, autograde):
    # row is from dragndrop_answers
    if row.correct:
        pct_correct = 100
    else:
        pct_correct = 0
    return _score_from_pct_correct(pct_correct, points, autograde)


def _score_one_codelens(row, points, autograde):
    # row is from codelens_answers
    if row.correct:
        pct_correct = 100
    else:
        pct_correct = 0
    return _score_from_pct_correct(pct_correct, points, autograde)


def _scorable_mchoice_answers(course_name, sid, question_name, points, deadline, practice_start_time=None):
    query = ((db.mchoice_answers.course_name == course_name) & \
            (db.mchoice_answers.sid == sid) & \
            (db.mchoice_answers.div_id == question_name) \
            )
    if deadline:
        query = query & (db.mchoice_answers.timestamp < deadline)
    if practice_start_time:
        query = query & (db.mchoice_answers.timestamp >= practice_start_time)
    return db(query).select(orderby=db.mchoice_answers.timestamp)


def _scorable_useinfos(course_name, sid, div_id, points, deadline, event_filter=None, question_type=None,
                       practice_start_time=None):
    # look in useinfo, to see if visited (before deadline)
    # sid matches auth_user.username, not auth_user.id
    # if question type is page we must do better with the div_id

    query = ((db.useinfo.course_id == course_name) & \
            (db.useinfo.sid == sid))

    if question_type == 'page':
        quest = db(db.questions.name == div_id).select().first()
        div_id = u"{}/{}".format(quest.chapter, quest.subchapter)
        query = query & (db.useinfo.div_id.contains(div_id))
    else:
        query = query & (db.useinfo.div_id == div_id)

    if event_filter:
        query = query & (db.useinfo.event == event_filter)
    if deadline:
        query = query & (db.useinfo.timestamp < deadline)
    if practice_start_time:
        query = query & (db.useinfo.timestamp >= practice_start_time)
    return db(query).select(orderby=db.useinfo.timestamp)


def _scorable_parsons_answers(course_name, sid, question_name, points, deadline, practice_start_time=None):
    query = ((db.parsons_answers.course_name == course_name) & \
            (db.parsons_answers.sid == sid) & \
            (db.parsons_answers.div_id == question_name) \
            )
    if deadline:
        query = query & (db.parsons_answers.timestamp < deadline)
    if practice_start_time:
        query = query & (db.parsons_answers.timestamp >= practice_start_time)
    return db(query).select(orderby=db.parsons_answers.timestamp)


def _scorable_fitb_answers(course_name, sid, question_name, points, deadline, practice_start_time=None):
    query = ((db.fitb_answers.course_name == course_name) & \
            (db.fitb_answers.sid == sid) & \
            (db.fitb_answers.div_id == question_name) \
            )
    if deadline:
        query = query & (db.fitb_answers.timestamp < deadline)
    if practice_start_time:
        query = query & (db.fitb_answers.timestamp >= practice_start_time)
    return db(query).select(orderby=db.fitb_answers.timestamp)


def _scorable_clickablearea_answers(course_name, sid, question_name, points, deadline, practice_start_time=None):
    query = ((db.clickablearea_answers.course_name == course_name) & \
            (db.clickablearea_answers.sid == sid) & \
            (db.clickablearea_answers.div_id == question_name) \
            )
    if deadline:
        query = query & (db.clickablearea_answers.timestamp < deadline)
    if practice_start_time:
        query = query & (db.clickablearea_answers.timestamp >= practice_start_time)
    return db(query).select(orderby=db.clickablearea_answers.timestamp)


def _scorable_dragndrop_answers(course_name, sid, question_name, points, deadline, practice_start_time=None):
    query = ((db.dragndrop_answers.course_name == course_name) & \
            (db.dragndrop_answers.sid == sid) & \
            (db.dragndrop_answers.div_id == question_name) \
            )
    if deadline:
        query = query & (db.dragndrop_answers.timestamp < deadline)
    if practice_start_time:
        query = query & (db.dragndrop_answers.timestamp >= practice_start_time)
    return db(query).select(orderby=db.dragndrop_answers.timestamp)


def _scorable_codelens_answers(course_name, sid, question_name, points, deadline, practice_start_time=None):
    query = ((db.codelens_answers.course_name == course_name) & \
            (db.codelens_answers.sid == sid) & \
            (db.codelens_answers.div_id == question_name) \
            )
    if deadline:
        query = query & (db.codelens_answers.timestamp < deadline)
    if practice_start_time:
        query = query & (db.codelens_answers.timestamp >= practice_start_time)
    return db(query).select(orderby=db.codelens_answers.timestamp)


def _autograde_one_q(course_name, sid, question_name, points, question_type,
                     deadline=None, autograde=None, which_to_grade=None, save_score=True,
                     practice_start_time = None):
    logger.debug("autograding %s %s %s %s %s %s", course_name, question_name, sid, deadline, autograde, which_to_grade)
    if not autograde:
        logger.debug("autograde not set returning 0")
        return 0

    # If previously manually graded and it is required to save the score, don't overwrite.
    existing = db((db.question_grades.sid == sid) \
       & (db.question_grades.course_name == course_name) \
       & (db.question_grades.div_id == question_name) \
       ).select().first()
    if save_score and existing and (existing.comment != "autograded"):
        logger.debug("skipping; previously manually graded, comment = {}".format(existing.comment))
        return 0


    # For all question types, and values of which_to_grade, we have the same basic structure:
    # 1. Query the appropriate table to get rows representing student responses
    # 2. Apply a scoring function to the first, last, or all rows
    #   2a. if scoring 'best_answer', take the max score
    #   Note that the scoring function will take the autograde parameter as an input, which might
    #      affect how the score is determined.

    # get the results from the right table, and choose the scoring function
    if question_type in ['activecode', 'actex']:
        if autograde in ['pct_correct', 'all_or_nothing', 'unittest']:
            event_filter = 'unittest'
        else:
            event_filter = None
        results = _scorable_useinfos(course_name, sid, question_name, points, deadline, event_filter,
                                     practice_start_time=practice_start_time)
        scoring_fn = _score_one_code_run
    elif question_type == 'mchoice':
        results = _scorable_mchoice_answers(course_name, sid, question_name, points, deadline, practice_start_time)
        scoring_fn = _score_one_mchoice
    elif question_type == 'page':
        # question_name does not help us
        results = _scorable_useinfos(course_name, sid, question_name, points, deadline, question_type='page',
                                     practice_start_time=practice_start_time)
        scoring_fn = _score_one_interaction
    elif question_type == 'parsonsprob':
        results = _scorable_parsons_answers(course_name, sid, question_name, points, deadline, practice_start_time)
        scoring_fn = _score_one_parsons
    elif question_type == 'fillintheblank':
        results = _scorable_fitb_answers(course_name, sid, question_name, points, deadline, practice_start_time)
        scoring_fn = _score_one_fitb
    elif question_type == 'clickablearea':
        results = _scorable_clickablearea_answers(course_name, sid, question_name, points, deadline,
                                                  practice_start_time)
        scoring_fn = _score_one_clickablearea
    elif question_type == 'dragndrop':
        results = _scorable_dragndrop_answers(course_name, sid, question_name, points, deadline, practice_start_time)
        scoring_fn = _score_one_dragndrop
    elif question_type == 'codelens':
        if autograde == 'interact':  # this is probably what we want for *most* codelens it will not be correct when it is an actual codelens question in a reading
            results = _scorable_useinfos(course_name, sid, question_name, points, deadline,
                                         practice_start_time=practice_start_time)
            scoring_fn = _score_one_interaction
        else:
            results = _scorable_codelens_answers(course_name, sid, question_name, points, deadline, practice_start_time)
            scoring_fn = _score_one_codelens
    elif question_type in ['video', 'showeval']:
        # question_name does not help us
        results = _scorable_useinfos(course_name, sid, question_name, points, deadline, question_type='video',
                                     practice_start_time=practice_start_time)
        scoring_fn = _score_one_interaction

    else:
        logger.debug("skipping; question_type = {}".format(question_type))
        return 0

    # use query results and the scoring function
    if results:
        if which_to_grade in ['first_answer', 'last_answer', None]:
            # get single row
            if which_to_grade == 'first_answer':
                row = results.first()
            elif which_to_grade == 'last_answer':
                row = results.last()
            else:
                # default is last
                row = results.last()
            # extract its score and id
            id = row.id
            score = scoring_fn(row, points, autograde)
        elif which_to_grade == 'best_answer':
            # score all rows and take the best one
            best_row = max(results, key = lambda row: scoring_fn(row, points, autograde))
            id = best_row.id
            score = scoring_fn(best_row, points, autograde)
            logger.debug("SCORE = %s by %s", score, scoring_fn)
        else:
            logger.error("Unknown Scoring Scheme %s ", which_to_grade)
            id = 0
            score = 0
    else:
        # no results found, score is 0, not attributed to any row
        id = None
        score = 0

    # Save the score
    if save_score:
        _save_question_grade(sid, course_name, question_name, score, id, deadline)

    if practice_start_time:
        return _score_practice_quality(practice_start_time,
                                       course_name,
                                       sid,
                                       points,
                                       score,
                                       len(results) if results else 0)
    return score


def _save_question_grade(sid, course_name, question_name, score, useinfo_id=None, deadline=None):
    try:
        db.question_grades.update_or_insert(
            ((db.question_grades.sid == sid) &
            (db.question_grades.course_name == course_name) &
            (db.question_grades.div_id == question_name)
            ),
            sid=sid,
            course_name=course_name,
            div_id=question_name,
            score = score,
            comment = "autograded",
            useinfo_id = useinfo_id,
            deadline=deadline
        )
    except IntegrityError:
        logger.error("IntegrityError {} {} {}".format(sid, course_name, question_name))


def _compute_assignment_total(student, assignment, course_name):
    # return the computed score and the manual score if there is one; if no manual score, save computed score
    # student is a row, containing id and username
    # assignment is a row, containing name and id and points

    # Get all question_grades for this sid/assignment_id
    # Retrieve from question_grades table  with right sids and div_ids
    # sid is really a username, so look it up in auth_user
    # div_id is found in questions; questions are associated with assignments, which have assignment_id

    # print (student.id, assignment.id)

    # compute the score
    query =  (db.question_grades.sid == student.username) \
             & (db.question_grades.div_id == db.questions.name) \
             & (db.questions.id == db.assignment_questions.question_id) \
             & (db.assignment_questions.assignment_id == assignment.id) \
             & (db.question_grades.course_name == course_name )
    scores = db(query).select(db.question_grades.score)
    logger.debug("List of scores to add for %s is %s",student.username, scores)
    score = sum([row.score for row in scores if row.score])
    # get total points for assignment, so can compute percentage to send to gradebook via LTI
    record = db.assignments(assignment.id)
    if record:
        points = record.points
    else:
        points = 0
    grade = db(
        (db.grades.auth_user == student.id) &
        (db.grades.assignment == assignment.id)).select().first()

    if grade and grade.manual_total:
        # don't save it; return the calculated and the previous manual score
        return score, grade.score
    else:
        # Write the score to the grades table
        try:
            db.grades.update_or_insert(
                ((db.grades.auth_user == student.id) &
                 (db.grades.assignment == assignment.id)),
                auth_user = student.id,
                assignment = assignment.id,
                score=score)
        except IntegrityError:
            logger.error("IntegrityError update or insert {} {} with score {}"
                         .format(student.id, assignment.id, score))

        if grade and grade.lis_result_sourcedid and grade.lis_outcome_url and session.oauth_consumer_key:
            # send it back to the LMS
            # have to send a percentage of the max score, rather than total points
            pct = score / float(points) if points else 0.0
            lti_record = db(db.lti_keys.consumer == session.oauth_consumer_key).select().first()
            if lti_record:
                print "score", score, points, pct
                request = OutcomeRequest({"consumer_key": session.oauth_consumer_key,
                                          "consumer_secret": lti_record.secret,
                                          "lis_outcome_service_url": grade.lis_outcome_url,
                                          "lis_result_sourcedid": grade.lis_result_sourcedid})
                resp = request.post_replace_result(pct)
                print resp

        return score, None

def _get_students(course_id, sid = None):
    if sid:
        # sid which is passed in is a username, not a row id
        student_rows = db((db.user_courses.course_id == course_id) &
                          (db.user_courses.user_id == db.auth_user.id) &
                          (db.auth_user.username == sid)
                          ).select(db.auth_user.username, db.auth_user.id)
    else:
        # get all student usernames for this course
        student_rows = db((db.user_courses.course_id == course_id) &
                          (db.user_courses.user_id == db.auth_user.id)
                          ).select(db.auth_user.username, db.auth_user.id)
    return student_rows

@auth.requires(lambda: verifyInstructorStatus(auth.user.course_name, auth.user), requires_login=True)
def record_assignment_score():
    score = request.vars.get('score', None)
    assignment_name = request.vars.assignment
    assignment = db((db.assignments.name == assignment_name) & (db.assignments.course == auth.user.course_id)).select().first()
    if assignment:
        assignment_id = assignment.id
    else:
        return json.dumps({'success':False, 'message':"Select an assignment before trying to calculate totals."})

    if score:
        # Write the score to the grades table
        # grades table expects row ids for auth_user and assignment
        sname = request.vars.get('sid', None)
        sid = db((db.auth_user.username == sname)).select(db.auth_user.id).first().id
        db.grades.update_or_insert(
            ((db.grades.auth_user == sid) &
            (db.grades.assignment == assignment_id)),
            auth_user = sid,
            assignment = assignment_id,
            score=score,
            manual_total=True
        )

@auth.requires(lambda: verifyInstructorStatus(auth.user.course_name, auth.user), requires_login=True)
def calculate_totals():
    assignment_name = request.vars.assignment
    assignment = db((db.assignments.name == assignment_name) & (db.assignments.course == auth.user.course_id)).select().first()
    if assignment:
        assignment_id = assignment.id
    else:
        return json.dumps({'success':False, 'message':"Select an assignment before trying to calculate totals."})

    sid = request.vars.get('sid', None)

    student_rows = _get_students(auth.user.course_id, sid)

    results = {'success':True}
    if sid:
        computed_total, manual_score = _compute_assignment_total(student_rows[0], assignment, auth.user.course_name)
        results['message'] = "Total for {} is {}".format(sid, computed_total)
        results['computed_score'] = computed_total
        results['manual_score'] = manual_score
    else:
        # compute total score for the assignment for each sid; also saves in DB unless manual value saved
        scores = [_compute_assignment_total(student, assignment, auth.user.course_name)[0] for student in student_rows]
        results['message'] = "Calculated totals for {} students\n\tmax: {}\n\tmin: {}\n\tmean: {}".format(
            len(scores),
            max(scores),
            min(scores),
            sum(scores)/float(len(scores))
        )

    return json.dumps(results)

@auth.requires(lambda: verifyInstructorStatus(auth.user.course_name, auth.user), requires_login=True)
def autograde():
    ### This endpoint is hit to autograde one or all students or questions for an assignment

    assignment_name = request.vars.assignment
    assignment = db((db.assignments.name == assignment_name) & (db.assignments.course == auth.user.course_id)).select().first()
    if assignment:
        assignment_id = assignment.id
    else:
        return json.dumps({'success':False, 'message':"Select an assignment before trying to autograde."})

    sid = request.vars.get('sid', None)
    question_name = request.vars.get('question', None)
    enforce_deadline = request.vars.get('enforceDeadline', None)
    if enforce_deadline == 'true':
        # get the deadline associated with the assignment
        deadline = assignment.duedate
    else:
        deadline = None

    if 'timezoneoffset' in session and deadline:
        deadline = deadline + datetime.timedelta(hours=int(session.timezoneoffset))
        logger.debug("ASSIGNMENT DEADLINE OFFSET %s",deadline)

    student_rows = _get_students(auth.user.course_id, sid)
    sids = [row.username for row in student_rows]

    if question_name:
        questions_query = db(
            (db.assignment_questions.assignment_id == assignment_id) &
            (db.assignment_questions.question_id == db.questions.id) &
            (db.questions.name == question_name)
            ).select()
    else:
        # get all qids and point values for this assignment
        questions_query = db((db.assignment_questions.assignment_id == assignment_id) &
                             (db.assignment_questions.question_id == db.questions.id)
                             ).select()

    readings = [(row.questions.name,
                 row.questions.chapter,
                 row.questions.subchapter,
                 row.assignment_questions.points,
                 row.assignment_questions.activities_required,
                 row.assignment_questions.autograde,
                 row.assignment_questions.which_to_grade,
                 ) for row in questions_query if row.assignment_questions.reading_assignment == True]
    logger.debug("GRADING READINGS")
    # Now for each reading, get all of the questions in that subsection
    # call _autograde_one_q using the autograde and which to grade for that section. likely interact
    #
    base_course = row = db(db.courses.id == auth.user.course_id).select(db.courses.base_course).first().base_course
    count = 0
    for (name, chapter, subchapter, points, ar, ag, wtg) in readings:
        count += 1
        for s in sids:
            score = 0
            rows = db((db.questions.chapter == chapter) &
                      (db.questions.subchapter == subchapter) &
                      (db.questions.base_course == base_course)).select()
            for row in rows:
                score += _autograde_one_q(auth.user.course_name, s, row.name, 1, row.question_type,
                                          deadline=deadline, autograde=ag, which_to_grade=wtg, save_score=False )
                logger.debug("Score is now %s for %s for %s", score, row.name, auth.user.username)
            if score >= ar:
                save_points = points
                logger.debug("full points for %s on %s", auth.user.username, name)
            else:
                save_points = 0
                logger.debug("no points for %s on %s", auth.user.username, name)

            _save_question_grade(s, auth.user.course_name, name, save_points, useinfo_id=None, deadline=deadline)

    logger.debug("GRADING QUESTIONS")
    questions = [(row.questions.name,
                  row.assignment_questions.points,
                  row.assignment_questions.autograde,
                  row.assignment_questions.which_to_grade,
                  row.questions.question_type) for row in questions_query
                  if row.assignment_questions.reading_assignment == False or
                     row.assignment_questions.reading_assignment == None]

    logger.debug("questions to grade = %s", questions)
    for (qdiv, points, autograde, which_to_grade, question_type) in questions:
        for s in sids:
            if autograde != 'manual':
                _autograde_one_q(auth.user.course_name, s, qdiv, points, question_type,
                                 deadline=deadline, autograde = autograde, which_to_grade = which_to_grade)
                count += 1

    return json.dumps({'message': "autograded {} items".format(count)})




@auth.requires(lambda: verifyInstructorStatus(auth.user.course_name, auth.user), requires_login=True)
def record_grade():
    if 'acid' not in request.vars or 'sid' not in request.vars:
        return json.dumps({'success':False, 'message':"Need problem and user."})

    score_str = request.vars.get('grade', 0)
    if score_str == "":
        score = 0
    else:
        score = float(score_str)
    comment = request.vars.get('comment', None)
    if score_str != "" or ('comment' in request.vars and comment != ""):
        try:
            db.question_grades.update_or_insert((\
                (db.question_grades.sid == request.vars['sid']) \
                & (db.question_grades.div_id == request.vars['acid']) \
                & (db.question_grades.course_name == auth.user.course_name) \
                ),
                sid = request.vars['sid'],
                div_id = request.vars['acid'],
                course_name = auth.user.course_name,
                score = score,
                comment = comment)
        except IntegrityError:
            logger.error("IntegrityError {} {} {}".format(request.vars['sid'], request.vars['acid'], auth.user.course_name))
            return json.dumps({'response': 'not replaced'})
        return json.dumps({'response': 'replaced'})
    else:
        return json.dumps({'response': 'not replaced'})

# create a unique index:  question_grades_sid_course_name_div_id_idx" UNIQUE, btree (sid, course_name, div_id)

@auth.requires(lambda: verifyInstructorStatus(auth.user.course_name, auth.user), requires_login=True)
def get_problem():
    if 'acid' not in request.vars or 'sid' not in request.vars:
        return json.dumps({'success':False, 'message':"Need problem and user."})

    user = db(db.auth_user.username == request.vars.sid).select().first()
    if not user:
        return json.dumps({'success':False, 'message':"User does not exist. Sorry!"})

    res = {
        'id':"%s-%d" % (request.vars.acid, user.id),
        'acid':request.vars.acid,
        'sid':user.id,
        'username':user.username,
        'name':"%s %s" % (user.first_name, user.last_name),
        'code': ""
    }

    # get the deadline associated with the assignment
    assignment_name = request.vars.assignment
    if assignment_name and auth.user.course_id:
        assignment = db((db.assignments.name == assignment_name) & (db.assignments.course == auth.user.course_id)).select().first()
        deadline = assignment.duedate
    else:
        deadline = None

    offset = 0
    if session.timezoneoffset and deadline:
        offset = datetime.timedelta(hours=int(session.timezoneoffset))
        logger.debug("setting offset %s %s", offset, deadline+offset)

    query =  (db.code.acid == request.vars.acid) & (db.code.sid == request.vars.sid) & (db.code.course_id == auth.user.course_id)
    if request.vars.enforceDeadline == "true" and deadline:
        query = query & (db.code.timestamp < deadline + offset)
        logger.debug("DEADLINE QUERY = %s", query)
    c = db(query).select(orderby = db.code.id).last()

    if c:
        res['code'] = c.code

    # add prefixes, suffix_code and files that are available
    # retrieve the db record
    source = db.source_code(acid = request.vars.acid, course_id = auth.user.course_name)

    if source and c and c.code:
        def get_source(acid):
            r = db.source_code(acid=acid)
            if r:
                return r.main_code
            else:
                return ""
        if source.includes:
            # strip off "data-include"
            txt = source.includes[len("data-include="):]
            included_divs = [x.strip() for x in txt.split(',') if x != '']
            # join together code for each of the includes
            res['includes'] = '\n'.join([get_source(acid) for acid in included_divs])
            #logger.debug(res['includes'])
        if source.suffix_code:
            res['suffix_code'] = source.suffix_code
            #logger.debug(source.suffix_code)

        file_divs = [x.strip() for x in source.available_files.split(',') if x != '']
        res['file_includes'] = [{'acid': acid, 'contents': get_source(acid)} for acid in file_divs]
    return json.dumps(res)

@auth.requires(lambda: verifyInstructorStatus(auth.user.course_name, auth.user), requires_login=True)
def problem():
    ### For backward compatibility with old grading interface; shouldn't be used after transition
    ### This endpoint is hit either to update (if 'grade' and 'comment' are in request.vars)
    ### Or just to get the current state of the grade for this acid (if not present)
    if 'acid' not in request.vars or 'sid' not in request.vars:
        return json.dumps({'success':False, 'message':"Need problem and user."})

    user = db(db.auth_user.username == request.vars.sid).select().first()
    if not user:
        return json.dumps({'success':False, 'message':"User does not exist. Sorry!"})

    # get last timestamped record
    # null timestamps come out at the end, so the one we want could be in the middle, whether we sort in reverse order or regular; ugh
    # solution: the last one by id order should be the last timestamped one, as we only create ones without timestamp during grading, and then only if there is no existing record
    c = db((db.code.acid == request.vars.acid) & (db.code.sid == request.vars.sid)).select(orderby = db.code.id).last()
    if 'grade' in request.vars and 'comment' in request.vars:
        # update grade
        try:
            grade = float(request.vars.grade)
        except:
            grade = 0.0
            logger.debug("failed to convert {} to float".format(request.vars.grade))
            session.flash = "Grade must be a float 0.0 is recorded"

        comment = request.vars.comment
        if c:
            c.update_record(grade=grade, comment=comment)
        else:
            id = db.code.insert(
                acid = request.vars.acid,
                sid = user.username,
                grade = request.vars.grade,
                comment = request.vars.comment,
                )
            c = db.code(id)

    res = {
        'id':"%s-%d" % (request.vars.acid, user.id),
        'acid':request.vars.acid,
        'sid':user.id,
        'username':user.username,
        'name':"%s %s" % (user.first_name, user.last_name),
    }

    if c:
        # return the existing code, grade, and comment
        res['code'] = c.code
        res['grade'] = c.grade
        res['comment'] = c.comment
        res['lang'] = c.language
    else:
        # default: return grade of 0.0 if nothing exists
        res['code'] = ""
        res['grade'] = 0.0
        res['comment'] = ""

    # add prefixes, suffix_code and files that are available
    # retrieve the db record
    source = db.source_code(acid = request.vars.acid, course_id = auth.user.course_name)

    if source and c and c.code:
        def get_source(acid):
            r = db.source_code(acid=acid)
            if r:
                return r.main_code
            else:
                return ""
        if source.includes:
            # strip off "data-include"
            txt = source.includes[len("data-include="):]
            included_divs = [x.strip() for x in txt.split(',') if x != '']
            # join together code for each of the includes
            res['includes'] = '\n'.join([get_source(acid) for acid in included_divs])
            #logger.debug(res['includes'])
        if source.suffix_code:
            res['suffix_code'] = source.suffix_code
            #logger.debug(source.suffix_code)

        file_divs = [x.strip() for x in source.available_files.split(',') if x != '']
        res['file_includes'] = [{'acid': acid, 'contents': get_source(acid)} for acid in file_divs]
    return json.dumps(res)

def mass_grade_problem():
    if 'csv' not in request.vars or 'acid' not in request.vars:
        return json.dumps({"success":False})
    scores = []
    for row in request.vars.csv.split("\n"):
        cells = row.split(",")
        if len(cells) < 2:
            continue

        email = cells[0]
        if cells[1]=="":
            cells[1]=0
        grade = float(cells[1])
        if len(cells) == 2:
            comment = ""
        else: # should only ever be 2 or 3
            comment = cells[-1] # comment should be the last element
        user = db(db.auth_user.email == email).select().first()
        if user == None:
            continue
        q = db(db.code.acid == request.vars.acid)(db.code.sid == user.username).select().first()
        if not q:
            db.code.insert(
                acid = request.vars.acid,
                sid = user.username,
                grade = request.vars.grade,
                comment = request.vars.comment,
                )
        else:
            db((db.code.acid == request.vars.acid) &
                (db.code.sid == user.username)
                ).update(
                grade = grade,
                comment = comment,
                )
        scores.append({
            'acid':request.vars.acid,
            'username':user.username,
            'grade':grade,
            'comment':comment,
            })
    return json.dumps({
        "success":True,
        "scores":scores,
        })

def migrate_to_scores():
    """ Temp command to migrate db.code grades to db.score table """

    accumulated_scores = {}
    code_rows = db(db.code.grade != None).select(
        db.code.ALL,
        orderby = db.code.acid|db.code.timestamp,
        distinct = db.code.acid,
        )
    for row in code_rows:
        if row.sid not in accumulated_scores:
            accumulated_scores[row.sid] = {}
        if row.acid not in accumulated_scores[row.sid]:
            accumulated_scores[row.sid][row.acid] = {
                'score':row.grade,
                'comment':row.comment,
                }
    acid_count = 0
    user_count = 0
    for sid in accumulated_scores:
        user = db(db.auth_user.username == sid).select().first()
        if not user:
            continue
        user_count += 1
        for acid in accumulated_scores[sid]:
            db.scores.update_or_insert(
                ((db.scores.acid == acid) & (db.scores.auth_user == user.id)),
                acid = acid,
                auth_user = user.id,
                score = accumulated_scores[sid][acid]['score'],
                comment = accumulated_scores[sid][acid]['comment'],
                )
            acid_count += 1
    session.flash = "Set %d scores for %d users" % (acid_count, user_count)
    return redirect(URL("assignments","index"))

@auth.requires(lambda: verifyInstructorStatus(auth.user.course_name, auth.user), requires_login=True)
def download():
    course = db(db.courses.id == auth.user.course_id).select().first()
    students = db(db.auth_user.course_id == course.id).select()
    assignments = db(db.assignments.course == course.id)(db.assignments.assignment_type==db.assignment_types.id).select(orderby=db.assignments.assignment_type)
    grades = db(db.grades).select()

    field_names = ['Lastname','Firstname','Email','Total']
    type_names = []
    assignment_names = []

    assignment_types = db(db.assignment_types).select(db.assignment_types.ALL, orderby=db.assignment_types.name)
    rows = [CourseGrade(user = student, course=course, assignment_types = assignment_types).csv(type_names, assignment_names) for student in students]
    response.view='generic.csv'
    return dict(filename='grades_download.csv', csvdata=rows,field_names=field_names+type_names+assignment_names)


@auth.requires(lambda: verifyInstructorStatus(auth.user.course_name, auth.user), requires_login=True)
def newtype():
    form = SQLFORM(db.assignment_types,
                   fields=['name', 'grade_type', 'weight', 'points_possible','assignments_dropped'],)

    course = db(db.courses.id == auth.user.course_id).select().first()
    form.vars.course = course.id

    if form.process().accepted:
        session.flash = 'assignment type added'
        return redirect(URL('admin', 'index'))

    return dict(form=form)

def doAssignment():
    if not auth.user:
        session.flash = "Please Login"
        return redirect(URL('default','index'))

    course = db(db.courses.id == auth.user.course_id).select().first()
    assignment_id = request.vars.assignment_id
    if not assignment_id or assignment_id.isdigit() == False:
        logger.error("BAD ASSIGNMENT = %s assignment %s", course, assignment_id)
        session.flash = "Bad Assignment ID"
        return redirect(URL("assignments","chooseAssignment"))

    logger.debug("COURSE = %s assignment %s", course, assignment_id)
    assignment = db((db.assignments.id == assignment_id) & (db.assignments.course == auth.user.course_id)).select().first()

    if not assignment:
        logger.error("NO ASSIGNMENT assign_id = %s course = %s user = %s",assignment_id, course, auth.user.username)
        session.flash = "Could not find login and try again."
        return redirect(URL('default','index'))


    if assignment.visible == 'F' or assignment.visible == None:
        if verifyInstructorStatus(auth.user.course_name, auth.user) == False:
            session.flash = "That assignment is no longer available"
            return redirect(URL('assignments', 'chooseAssignment'))

    questions = db((db.assignment_questions.assignment_id == assignment.id) & \
                        (db.assignment_questions.question_id == db.questions.id)) \
                        .select(db.questions.name,
                                db.questions.htmlsrc,
                                db.questions.id,
                                db.questions.chapter,
                                db.questions.subchapter,
                                db.assignment_questions.points,
                                db.assignment_questions.activities_required,
                                db.assignment_questions.reading_assignment,
                                orderby=db.assignment_questions.sorting_priority)


    questionslist = []
    readings = OrderedDict()
    readings_score = 0

    # For each question, accumulate information, and add it to either the readings or questions data structure
    # If scores have not been released for the question or if there are no scores yet available, the scoring information will be recorded as empty strings

    for q in questions:
        if q.questions.htmlsrc:
            # This replacement is to render images
            htmlsrc = bytes(q.questions.htmlsrc).decode('utf8').replace('src="../_static/', 'src="../static/' + course[
                'course_name'] + '/_static/')
            htmlsrc = htmlsrc.replace("../_images",
                                      "/{}/static/{}/_images".format(request.application, course.course_name))
        else:
            htmlsrc = None
        if assignment['released']:
            # get score and comment
            grade = db((db.question_grades.sid == auth.user.username) &
                       (db.question_grades.div_id == q.questions.name)).select().first()
            if grade:
                score, comment = grade.score, grade.comment
            else:
                score, comment = '' , ''
        else:
            score, comment = '', ''

        info = dict(
            htmlsrc=htmlsrc,
            score=score,
            points=q.assignment_questions.points,
            comment=comment,
            chapter=q.questions.chapter,
            subchapter=q.questions.subchapter,
            name=q.questions.name,
            activities_required=q.assignment_questions.activities_required
            )
        if q.assignment_questions.reading_assignment:
            # add to readings
            if q.questions.chapter not in readings:
                # add chapter info
                completion = db((db.user_chapter_progress.user_id == auth.user.id) & \
                                (db.user_chapter_progress.chapter_id == q.questions.chapter)).select().first()
                if not completion:
                    status = 'notstarted'
                elif completion.status == 1:
                    status = 'completed'
                elif completion.status == 0:
                    status = 'started'
                else:
                    status = 'notstarted'
                readings[q.questions.chapter] = dict(status=status, subchapters = [])

            # add subchapter info
            # add completion status to info
            subch_completion = db((db.user_sub_chapter_progress.user_id == auth.user.id) & \
                                  (db.user_sub_chapter_progress.sub_chapter_id == q.questions.subchapter)).select().first()
            if not subch_completion:
                status = 'notstarted'
            elif subch_completion.status == 1:
                status = 'completed'
            elif subch_completion.status == 0:
                status = 'started'
            else:
                status = 'notstarted'
            info['status']=status

            readings[q.questions.chapter]['subchapters'].append(info)
            if info['score'] != '':
                readings_score += info['score']
        else:
            # add to questions
            questionslist.append(info)



    return dict(course=course,
                course_name=auth.user.course_name,
                assignment=assignment,
                questioninfo=questionslist,
                course_id=auth.user.course_name,
                readings=readings,
                questions_score=sum([info.score for info in questionslist]),
                readings_score=readings_score)

def chooseAssignment():
    if not auth.user:
        session.flash = "Please Login"
        return redirect(URL('default','index'))

    course = db(db.courses.id == auth.user.course_id).select().first()
    assignments = db((db.assignments.course == course.id) & (db.assignments.visible == 'T')).select(orderby=db.assignments.duedate)
<<<<<<< HEAD
    print db._lastsql
    return(dict(assignments=assignments))
=======
    return(dict(assignments=assignments))


# The rest of the file is about the the spaced practice:

def _score_practice_quality(practice_start_time, course_name, sid, points, score, trials_count):
    page_visits = db((db.useinfo.course_id == course_name) & \
                     (db.useinfo.sid == sid) & \
                     (db.useinfo.event == 'page') & \
                     (db.useinfo.timestamp >= practice_start_time)) \
        .select()
    practice_duration = (datetime.datetime.now() - practice_start_time).seconds / 60
    practice_score = 0
    if score == points:
        if len(page_visits) <= 1 and trials_count <= 1 and practice_duration <= 2:
            practice_score = 5
        elif trials_count <= 2 and practice_duration <= 2:
            practice_score = 4
        elif trials_count <= 3 and practice_duration <= 3:
            practice_score = 3
        elif trials_count <= 4 and practice_duration <= 4:
            practice_score = 2
        elif trials_count <= 5 and practice_duration <= 5:
            practice_score = 1
    return (practice_score, trials_count)

# Called when user clicks "I'm done" button or the "I don't know the answer" button
def checkanswer():
    if not auth.user:
        session.flash = "Please Login"
        return redirect(URL('default', 'index'))

    if request.vars.QID:
        lastQuestion = db(db.questions.id == int(request.vars.QID)).select().first()

        flashcard = db((db.user_topic_practice.user_id == auth.user.id) &
                       (db.user_topic_practice.course_name == auth.user.course_name) &
                       (db.user_topic_practice.chapter_label == lastQuestion.chapter) &
                       (db.user_topic_practice.sub_chapter_label == lastQuestion.subchapter) &
                       (db.user_topic_practice.question_name == lastQuestion.name)).select().first()
        if 'q' in request.vars:
            # User clicked on "I don't know the answer" or one of the self-evaluated answer buttons
            q = int(request.vars.q)
            trials_num = 0
        else:
            # Compute q using the auto grader
            autograde = 'pct_correct'
            if lastQuestion.autograde is not None:
                autograde = lastQuestion.autograde
            q, trials_num = _autograde_one_q(auth.user.course_name, auth.user.username, lastQuestion.name, 100,
                                 lastQuestion.question_type, None, autograde, 'last_answer', False,
                                 flashcard.last_practice)
        flashcard = _change_e_factor(flashcard, q)
        flashcard = _get_next_i_interval(flashcard, q)

        db.user_topic_practice_log.insert(
            user_id=auth.user.id,
            course_name=auth.user.course_name,
            chapter_label=flashcard.chapter_label,
            sub_chapter_label=flashcard.sub_chapter_label,
            question_name=flashcard.question_name,
            i_interval=flashcard.i_interval,
            e_factor=flashcard.e_factor,
            trials_num=trials_num,
            start_practice=flashcard.last_practice,
            end_practice=datetime.datetime.now(),
        )

        redirect(URL('practice'))
    session.flash = "Sorry, your score was not saved. Please try submitting your answer again."
    redirect(URL('practice'))


def practice():
    if not auth.user:
        session.flash = "Please Login"
        return redirect(URL('default', 'index'))

    course = db(db.courses.id == auth.user.course_id).select().first()
    flashcards = db(db.user_topic_practice.user_id == auth.user.id).select()

    if len(flashcards) == 0:
        # new student; create flashcards
        subchaptersTaught = db((db.sub_chapter_taught.course_name == auth.user.course_name) & \
                              (db.sub_chapter_taught.chapter_name == db.chapters.chapter_name) & \
                              (db.sub_chapter_taught.sub_chapter_name == db.sub_chapters.sub_chapter_name) & \
                              (db.chapters.course_id == auth.user.course_name) & \
                              (db.sub_chapters.chapter_id == db.chapters.id)) \
            .select(db.chapters.chapter_label, db.chapters.chapter_name, db.sub_chapters.sub_chapter_label,
                    orderby=db.chapters.id | db.sub_chapters.id)
        for subchapterTaught in subchaptersTaught:
            questions = db((db.questions.base_course == course.base_course) & \
                           (db.questions.chapter == subchapterTaught.chapters.chapter_label) & \
                           (db.questions.subchapter == subchapterTaught.sub_chapters.sub_chapter_label) & \
                           (db.questions.practice == True)).select()
            qIndex = 0
            question = _get_next_qualified_question(questions, qIndex)

            if question:
                # there is at least one qualified question in this subchapter, so insert a flashcard for the subchapter
                db.user_topic_practice.insert(
                    user_id=auth.user.id,
                    course_name=auth.user.course_name,
                    chapter_label=subchapterTaught.chapters.chapter_label,
                    sub_chapter_label=subchapterTaught.sub_chapters.sub_chapter_label,
                    question_name=question.name,
                    i_interval=0,
                    e_factor=2.5,
                    last_practice=datetime.date.today() - datetime.timedelta(1), # add as if yesterday, so can practice right away
                )

        flashcards = db(db.user_topic_practice.user_id == auth.user.id).select()

    for counter, flashcard in enumerate(flashcards):
        if (datetime.datetime.now() - flashcard.last_practice).days >= flashcard.i_interval:
            # enough time has passed to present this
            questions = db(db.questions.subchapter == flashcard.sub_chapter_label).select()
            if len(questions) != 0:
                # find index of the last question asked
                qIndex = 0
                while questions[qIndex].name != flashcard.question_name:
                    qIndex += 1
                qIndex += 1
                if qIndex == len(questions):
                    qIndex = 0

                question = _get_next_qualified_question(questions, qIndex)

                if question:
                    # This replacement is to render images
                    question.htmlsrc = bytes(question.htmlsrc).decode('utf8').replace('src="../_static/',
                                                                        'src="../static/' + course[
                                                                            'course_name'] + '/_static/')
                    question.htmlsrc = question.htmlsrc.replace("../_images",
                                                  "/{}/static/{}/_images".format(request.application, course.course_name))

                    autogradable = 1
                    if ((question.autograde is not None) or
                        (question.question_type is not None and question.question_type in ['mchoice', 'parsonsprob', 'fillintheblank', 'clickablearea', 'dragndrop'])):
                        autogradable = 2

                    questioninfo = [question.htmlsrc, question.name, question.id, autogradable]

                    flashcard.question_name = question.name
                    flashcard.last_practice = datetime.datetime.now()
                    flashcard.update_record()

                    return dict(course=course, course_name=auth.user.course_name,
                                course_id=auth.user.course_name, q=questioninfo, questionsExist=1)
    return dict(course=course, course_id=auth.user.course_name, questionsExist=0)


def _get_next_qualified_question(questions, qIndex):
    iterations = 0
    question = questions[qIndex]
    if not _is_qualified_question(question):
        while not _is_qualified_question(question):
            qIndex += 1
            if qIndex == len(questions):
                qIndex = 0
            question = questions[qIndex]
            iterations += 1
            if iterations == len(questions):
                return False
    return question


def _is_qualified_question(question):
    # isQualified = False
    # if (question.htmlsrc is not None and question.htmlsrc != "" and
    #         ((question.question_type is not None and
    #           question.question_type in ['mchoice', 'parsonsprob', 'fillintheblank', 'clickablearea', 'dragndrop']) or
    #         ('exercise' in question.subchapter.lower()))):
    #     isQualified = True
    # return isQualified
    return question.practice


def _get_next_i_interval(flashcard, q):
    """Get next inter-repetition interval after the n-th repetition"""
    if q < 3:
        flashcard.i_interval = 0
    else:
        last_i_interval = flashcard.i_interval
        if last_i_interval == 0:
            flashcard.i_interval = 1
        elif last_i_interval == 1:
            flashcard.i_interval = 6
        else:
            flashcard.i_interval = math.ceil(last_i_interval * flashcard.e_factor)
    flashcard.update_record()
    return flashcard


def _change_e_factor(flashcard, q):
    if flashcard.e_factor >= 1.3:
        flashcard.e_factor = flashcard.e_factor + (0.1 - (5 - q) * (0.08 + (5 - q) * 0.02))
        if flashcard.e_factor < 1.3:
            flashcard.e_factor = 1.3
        flashcard.update_record()
    return flashcard
>>>>>>> 406618f1
<|MERGE_RESOLUTION|>--- conflicted
+++ resolved
@@ -5,11 +5,8 @@
 import json
 import logging
 import datetime
-<<<<<<< HEAD
 from collections import OrderedDict
-=======
 import math
->>>>>>> 406618f1
 from psycopg2 import IntegrityError
 from outcome_request import OutcomeRequest
 
@@ -1380,10 +1377,7 @@
 
     course = db(db.courses.id == auth.user.course_id).select().first()
     assignments = db((db.assignments.course == course.id) & (db.assignments.visible == 'T')).select(orderby=db.assignments.duedate)
-<<<<<<< HEAD
     print db._lastsql
-    return(dict(assignments=assignments))
-=======
     return(dict(assignments=assignments))
 
 
@@ -1584,5 +1578,4 @@
         if flashcard.e_factor < 1.3:
             flashcard.e_factor = 1.3
         flashcard.update_record()
-    return flashcard
->>>>>>> 406618f1
+    return flashcard