from os import path
import os
import shutil
import sys


# controller for "Progress Page" as well as List/create assignments
def index():
    if not auth.user:
        session.flash = "Please Login"
        return redirect(URL('default','index'))
    if 'sid' not in request.vars and verifyInstructorStatus(auth.user.course_name, auth.user):
        return redirect(URL('assignments','admin'))
    if 'sid' not in request.vars:
        return redirect(URL('assignments','index') + '?sid=%d' % (auth.user.id))
    if str(auth.user.id) != request.vars.sid and not verifyInstructorStatus(auth.user.course_name, auth.user):
        return redirect(URL('assignments','index'))
    student = db(db.auth_user.id == request.vars.sid).select(
        db.auth_user.id,
        db.auth_user.username,
        db.auth_user.first_name,
        db.auth_user.last_name,
        db.auth_user.email,
        ).first()
    if not student:
        return redirect(URL('assignments','index'))

    course = db(db.courses.id == auth.user.course_id).select().first()
    assignments = db(db.assignments.id == db.grades.assignment)
    assignments = assignments(db.assignments.course == course.id)
    assignments = assignments(db.grades.auth_user == student.id)
    assignments = assignments(db.assignments.released == True)
    assignments = assignments.select(
        db.assignments.ALL,
        db.grades.ALL,
        orderby = db.assignments.name,
        )

    assignment_types = db(db.assignment_types).select(db.assignment_types.ALL, orderby=db.assignment_types.name)
    grade = CourseGrade(user = student, course=course, assignment_types = assignment_types)
    last_action = db(db.useinfo.sid == student.username)(db.useinfo.course_id == course.course_name).select(orderby=~db.useinfo.timestamp).first()

    # add forms for all of the individual grades that are student-projected, because not yet released or no grade row at all yet
    # use http://web2py.com/books/default/chapter/29/07/forms-and-validators, see section on multiple forms on one page

    for t in grade.assignment_type_grades:
        for a in t.assignments:
            if (not a.released) or (not a.score):
                a.form = SQLFORM(db.grades, 
                                 record=a.grade_record, 
                                 submit_button = 'change my projected grade',
                                 fields = ['projected'],
                                 showid = False
                                 )
                # still need to figure out how to get the right values for inserting; perhaps we should do the insertion on fetching, if the record didn't exist.
                if a.form.process(formname=a.assignment_name + str(a.assignment_id)).accepted:
                    a.projected = float(request.vars.projected)
                    response.flash = 'projected grade updated'
            
        
    return dict(
#        types = assignment_types,
        student = student,
        grade = grade,
        last_action = last_action,
        )

@auth.requires(lambda: verifyInstructorStatus(auth.user.course_name, auth.user), requires_login=True)
def admin():
    course = db(db.courses.id == auth.user.course_id).select().first()
    assignments = db(db.assignments.course == course.id).select(db.assignments.ALL, orderby=db.assignments.name)
    sections = db(db.sections.course_id == course.id).select()
    students = db((db.auth_user.course_id == course.id) &
                            (db.auth_user.active==True))
    section_id = None
    try:
        section_id = int(request.get_vars.section_id)
        current_section = [x for x in sections if x.id == section_id][0]
        students = students((db.sections.id==db.section_users.section) &
                            (db.auth_user.id==db.section_users.auth_user))
        students = students(db.sections.id == current_section.id)
    except:
        pass
    students = students.select(db.auth_user.ALL, orderby=db.auth_user.last_name)
    return dict(
        assignments = assignments,
        students = students,
        sections = sections,
        section_id = section_id,
        )

@auth.requires(lambda: verifyInstructorStatus(auth.user.course_name, auth.user), requires_login=True)
def create():
    course = db(db.courses.id == auth.user.course_id).select().first()
    assignment = db(db.assignments.id == request.get_vars.id).select().first()
    form = SQLFORM(db.assignments, assignment,
        showid = False,
        fields=['name','points','assignment_type','threshold'],
        keepvalues = True,
        formstyle='table3cols',
        )
    form.vars.course = course.id
    if form.process().accepted:
        session.flash = 'form accepted'
        return redirect(URL('assignments','update')+'?id=%d' % (form.vars.id))
    elif form.errors:
        response.flash = 'form has errors'
    return dict(
        form = form,
        )

@auth.requires(lambda: verifyInstructorStatus(auth.user.course_name, auth.user), requires_login=True)
def update():
    course = db(db.courses.id == auth.user.course_id).select().first()
    assignment = db(db.assignments.id == request.get_vars.id).select().first()

    form = SQLFORM(db.assignments, assignment,
        showid = False,
        fields=['name','points','assignment_type','threshold','released'],
        keepvalues = True,
        formstyle='table3cols',
        )

    form.vars.course = course.id
    if form.process().accepted:
        session.flash = 'form accepted'
        return redirect(URL('assignments','update')+'?id=%d' % (form.vars.id))
    elif form.errors:
        response.flash = 'form has errors'

    db.deadlines.section.requires = IS_IN_DB(db(db.sections.course_id == course),'sections.id','%(name)s')
    new_deadline_form = SQLFORM(db.deadlines,
        showid = False,
        fields=['section','deadline'],
        keepvalues = True,
        formstyle='table3cols',
        )
    new_deadline_form.vars.assignment = assignment
    if new_deadline_form.process().accepted:
        session.flash = 'added new deadline'
    elif new_deadline_form.errors:
        response.flash = 'error adding deadline'

    deadlines = db(db.deadlines.assignment == assignment.id).select()
    delete_deadline_form = FORM()
    for deadline in deadlines:
        deadline_label = "On %s" % (deadline.deadline)
        if deadline.section:
            section = db(db.sections.id == deadline.section).select().first()
            deadline_label = deadline_label + " for %s" % (section.name)
        delete_deadline_form.append(
            DIV(
                LABEL(
                INPUT(_type="checkbox", _name=deadline.id, _value="delete"),
                deadline_label,
                ),
                _class="checkbox"
            ))
    delete_deadline_form.append(
        INPUT(
            _type="submit",
            _value="Delete Deadlines",
            _class="btn btn-default"
            ))

    if delete_deadline_form.accepts(request,session, formname="delete_deadline_form"):
        for var in delete_deadline_form.vars:
            if delete_deadline_form.vars[var] == "delete":
                db(db.deadlines.id == var).delete()
        session.flash = 'Deleted deadline(s)'
        return redirect(URL('assignments','update')+'?id=%d' % (assignment.id))

    problems_delete_form = FORM(
        _method="post",
        _action=URL('assignments','update')+'?id=%d' % (assignment.id)
        )
    for problem in db(db.problems.assignment == assignment.id).select(
        db.problems.id,
        db.problems.acid,
        orderby=db.problems.acid):
        problems_delete_form.append(
        DIV(
            LABEL(
            INPUT(_type="checkbox", _name=problem.id, _value="delete"),
            problem.acid,
            ),
            _class="checkbox"
        ))
    problems_delete_form.append(
        INPUT(
            _type="submit",
            _value="Remove Problems",
            _class="btn btn-default"
            ))
    if problems_delete_form.accepts(request, session, formname="problems_delete_form"):
        count = 0
        for var in problems_delete_form.vars:
            if problems_delete_form.vars[var] == "delete":
                db(db.problems.id == var).delete()
                count += 1
        if count > 0:
            session.flash = "Removed %d Problems" % (count)
        else:
            session.flash = "Didn't remove any problems"
        return redirect(URL('assignments','update')+'?id=%d' % (assignment.id))


    problem_query_form = FORM(
        _method="post",
        _action=URL('assignments','update')+'?id=%d' % (assignment.id)
        )
    problem_query_form.append(
        INPUT(
            _type="text",
            _name="acid"
            ))
    problem_query_form.append(
        INPUT(
            _type="submit",
            _value="Search"
            ))
    if problem_query_form.accepts(request,session,formname="problem_query_form"):
        if 'acid' in problem_query_form.vars:
            count = 0
            for acid in problem_query_form.vars['acid'].split(','):
                acid = acid.replace(' ','')
                if db(db.problems.acid == acid)(db.problems.assignment == assignment.id).select().first() == None:
                    count += 1
                    db.problems.insert(
                        assignment = assignment.id,
                        acid = acid,
                        )
            session.flash = "Added %d problems" % (count)
        else:
            session.flash = "Didn't add any problems."
        return redirect(URL('assignments','update')+'?id=%d' % (assignment.id))

    return dict(
        assignment = assignment,
        form = form,
        new_deadline_form = new_deadline_form,
        delete_deadline_form = delete_deadline_form,
        problem_query_form = problem_query_form,
        problems_delete_form = problems_delete_form,
        )

@auth.requires(lambda: verifyInstructorStatus(auth.user.course_name, auth.user), requires_login=True)
def grade():
    course = db(db.courses.id == auth.user.course_id).select().first()
    assignment = db(db.assignments.id == request.get_vars.id).select().first()

    count_graded = 0
    for row in db(db.auth_user.course_id == course.id).select():
        assignment.grade(row)
        count_graded += 1
    session.flash = "Graded %d Assignments" % (count_graded)
    if request.env.HTTP_REFERER:
        return redirect(request.env.HTTP_REFERER)
    return redirect("%s?id=%d" % (URL('assignments','detail'), assignment.id))

@auth.requires(lambda: verifyInstructorStatus(auth.user.course_name, auth.user), requires_login=True)
def release_grades():
    course = db(db.courses.id == auth.user.course_id).select().first()
    assignment = db(db.assignments.id == request.get_vars.id).select().first()

    if assignment.release_grades():
        session.flash = "Grades Relased"
    if request.env.HTTP_REFERER:
        return redirect(request.env.HTTP_REFERER)
    return redirect("%s?id=%d" % (URL('assignments','detail'), assignment.id))

def fill_empty_scores(scores=[], students=[], student=None, problems=[], acid=None):
    for student in students:
        found = False
        for sc in scores:
            if sc.user.id == student.id:
                found = True
        if not found:
            scores.append(score(
                user = student,
                acid = acid,
                ))
    for p in problems:
        found = False
        for sc in scores:
            if sc.acid == p.acid:
                found = True
        if not found:
            scores.append(score(
                user = student,
                acid = p.acid,
                ))

@auth.requires(lambda: verifyInstructorStatus(auth.user.course_name, auth.user), requires_login=True)
def detail():
    course = db(db.courses.id == auth.user.course_id).select().first()
    assignment = db(db.assignments.id == request.vars.id)(db.assignments.course == course.id).select().first()
    if not assignment:
        return redirect(URL("assignments","index"))

    sections = db(db.sections.course_id == course.id).select(db.sections.ALL)
    students = db(( db.auth_user.course_id == course.id) &
                            (db.auth_user.active==True))

    section_id = None
    try:
        section_id = int(request.get_vars.section_id)
        current_section = [x for x in sections if x.id == section_id][0]
        students = students((db.sections.id==db.section_users.section) & (db.auth_user.id==db.section_users.auth_user))
        students = students(db.sections.id == current_section.id)
    except:
        pass

    students = students.select(db.auth_user.ALL, orderby=db.auth_user.last_name | db.auth_user.first_name)
    problems = db(db.problems.assignment == assignment.id).select(db.problems.ALL)


    # getting scores
    student = None
    if 'sid' in request.vars:
        student_id = request.vars.sid
        student = db(db.auth_user.id == student_id).select().first()
        acid = None
    acid = None
    if "acid" in request.vars:
        acid = request.vars.acid

    scores = assignment.scores(problem = acid, user=student, section_id=section_id)

    if acid and not student:
        fill_empty_scores(scores = scores, students = students, acid=acid)
    if student and not acid:
        fill_empty_scores(scores = scores, problems = problems, student=student)


    # easy median
    def get_median(lst):
        sorts = sorted(lst)
        length = len(sorts)
        if not length % 2:
            return (sorts[length/2] + sorts[length/2 - 1]) / 2.0
        return sorts[length/2]

    # easy mean (for separating code)
    # will sometimes be ugly - could fix
    def get_mean(lst):
        return round(float(sum([i for i in lst if type(i) == type(2)]+ [i for i in lst if type(i) == type(2.0)]))/len(lst),2)
    # get spread measures of scores for problem set, not counting 0s
    # don't want to look at # of 0s because test users, instructors, etc, throws this off

    problem_points = [s.points for s in scores if s.points > 0]
    score_sum = float(sum(problem_points))

    try:
        mean_score = float("%.02f" % score_sum/len(problem_points))
    except:
        mean_score = 0
    # get min, max, median, count
    if len(problem_points) > 0:
        min_score = min(problem_points)
        max_score = max(problem_points)
        median_score = get_median(problem_points)
        min_score = min(problem_points)
        max_score = max(problem_points)
        avg_score = get_mean(problem_points)
    else:
        min_score = 0
        max_score = 0
        median_score = 0
        min_score,max_score = 0,0
        #real_score_count = 0 # not being used right now
        avg_score = 0
    # get number of problems with any code saved
    #num_problems_with_code = len([p.code for p in problems if p.code is not None])
    num_problems_with_code = "not calculated"

    # Used as a convinence function for navigating within the page template
    def page_args(id=assignment.id, section_id=section_id, student=student, acid=acid):
        arg_str = "?id=%d" % (id)
        if section_id:
            arg_str += "&section_id=%d" % section_id
        if student:
            arg_str += "&sid=%d" % student.id
        if acid:
            arg_str += "&acid=%s" % acid
        return arg_str

    return dict(
        assignment = assignment,
        problems = problems,
        students = students,
        sections = sections,
        section_id = section_id,
        selected_student = student,
        scores = scores,
        page_args = page_args,
        selected_acid = acid,
        course_id = auth.user.course_name,
        avg_score = avg_score,
        min_score = min_score,
        max_score = max_score,
        real_score_count = num_problems_with_code,
        median_score = median_score,
        gradingUrl = URL('assignments', 'problem'),
        massGradingURL = URL('assignments', 'mass_grade_problem'),
        )

import json
@auth.requires(lambda: verifyInstructorStatus(auth.user.course_name, auth.user), requires_login=True)
def problem():
    ### This endpoint is hit either to update (if 'grade' and 'comment' are in request.vars)
    ### Or just to get the current state of the grade for this acid (if not present)
    if 'acid' not in request.vars or 'sid' not in request.vars:
        return json.dumps({'success':False, 'message':"Need problem and user."})

    user = db(db.auth_user.username == request.vars.sid).select().first()
    if not user:
        return json.dumps({'success':False, 'message':"User does not exist. Sorry!"})

    # get last timestamped record
    # null timestamps come out at the end, so the one we want could be in the middle, whether we sort in reverse order or regular; ugh
    # solution: the last one by id order should be the last timestamped one, as we only create ones without timestamp during grading, and then only if there is no existing record
    c = db((db.code.acid == request.vars.acid) & (db.code.sid == request.vars.sid)).select(orderby = db.code.id).last()
    if 'grade' in request.vars and 'comment' in request.vars:
        # update grade
        grade = float(request.vars.grade)
        comment = request.vars.comment
        if c:
            c.update_record(grade=grade, comment=comment)
        else:
            id = db.code.insert(
                acid = request.vars.acid,
                sid = user.username,
                grade = request.vars.grade,
                comment = request.vars.comment,
                )
            c = db.code(id)
  
    res = {
        'id':"%s-%d" % (request.vars.acid, user.id),
        'acid':request.vars.acid,
        'sid':user.id,
        'username':user.username,
        'name':"%s %s" % (user.first_name, user.last_name),
    }
    
    if c:
        # return the existing code, grade, and comment
        res['code'] = c.code
        res['grade'] = c.grade
        res['comment'] = c.comment
        res['lang'] = c.language
    else:
        # default: return grade of 0.0 if nothing exists
        res['code'] = ""
        res['grade'] = 0.0
        res['comment'] = ""
    
    # add prefixes, suffix_code and files that are available
    # retrieve the db record
    source = db.source_code(acid = request.vars.acid, course_id = auth.user.course_name)
    if source and c and c.code:
        def get_source(acid):
            r = db.source_code(acid=acid)
            if r:
                return r.main_code
            else:
                return ""
        if source.includes:
            # strip off "data-include"
            txt = source.includes[len("data-include="):]
            included_divs = [x.strip() for x in txt.split(',') if x != '']
<<<<<<< HEAD
        # join together code for each of the includes
        res['includes'] = '\n'.join([get_source(acid) for acid in included_divs])
        #print res['includes']
        res['suffix_code'] = source.suffix_code
        #print source.suffix_code
=======
            # join together code for each of the includes
            res['includes'] = '\n'.join([get_source(acid) for acid in included_divs])
            #print res['includes']
            res['suffix_code'] = source.suffix_code
            #print source.suffix_code
>>>>>>> 8946fd5e
        
        file_divs = [x.strip() for x in source.available_files.split(',') if x != '']
        res['file_includes'] = [{'acid': acid, 'contents': get_source(acid)} for acid in file_divs]
    return json.dumps(res)

def mass_grade_problem():
    if 'csv' not in request.vars or 'acid' not in request.vars:
        return json.dumps({"success":False})
    scores = []
    for row in request.vars.csv.split("\n"):
        cells = row.split(",")
        if len(cells) < 2:
            continue
        
        email = cells[0]
        if cells[1]=="":
            cells[1]=0
        grade = float(cells[1])
        if len(cells) == 2:
            comment = ""
        else: # should only ever be 2 or 3
            comment = cells[-1] # comment should be the last element
        user = db(db.auth_user.email == email).select().first()
        if user == None:
            continue
        q = db(db.code.acid == request.vars.acid)(db.code.sid == user.username).select().first()
        if not q:
            db.code.insert(
                acid = request.vars.acid,
                sid = user.username,
                grade = request.vars.grade,
                comment = request.vars.comment,
                )
        else:
            db((db.code.acid == request.vars.acid) &
                (db.code.sid == user.username)
                ).update(
                grade = grade,
                comment = comment,
                )
        scores.append({
            'acid':request.vars.acid,
            'username':user.username,
            'grade':grade,
            'comment':comment,
            })
    return json.dumps({
        "success":True,
        "scores":scores,
        })

def migrate_to_scores():
    """ Temp command to migrate db.code grades to db.score table """

    accumulated_scores = {}
    code_rows = db(db.code.grade != None).select(
        db.code.ALL,
        orderby = db.code.acid|db.code.timestamp,
        distinct = db.code.acid,
        )
    for row in code_rows:
        if row.sid not in accumulated_scores:
            accumulated_scores[row.sid] = {}
        if row.acid not in accumulated_scores[row.sid]:
            accumulated_scores[row.sid][row.acid] = {
                'score':row.grade,
                'comment':row.comment,
                }
    acid_count = 0
    user_count = 0
    for sid in accumulated_scores:
        user = db(db.auth_user.username == sid).select().first()
        if not user:
            continue
        user_count += 1
        for acid in accumulated_scores[sid]:
            db.scores.update_or_insert(
                ((db.scores.acid == acid) & (db.scores.auth_user == user.id)),
                acid = acid,
                auth_user = user.id,
                score = accumulated_scores[sid][acid]['score'],
                comment = accumulated_scores[sid][acid]['comment'],
                )
            acid_count += 1
    session.flash = "Set %d scores for %d users" % (acid_count, user_count)
    return redirect(URL("assignments","index"))

@auth.requires(lambda: verifyInstructorStatus(auth.user.course_name, auth.user), requires_login=True)
def download():
    course = db(db.courses.id == auth.user.course_id).select().first()
    students = db(db.auth_user.course_id == course.id).select()
    assignments = db(db.assignments.course == course.id)(db.assignments.assignment_type==db.assignment_types.id).select(orderby=db.assignments.assignment_type)
    grades = db(db.grades).select()

    field_names = ['Lastname','Firstname','Email','Total']
    type_names = []
    assignment_names = []
    
    assignment_types = db(db.assignment_types).select(db.assignment_types.ALL, orderby=db.assignment_types.name)
    rows = [CourseGrade(user = student, course=course, assignment_types = assignment_types).csv(type_names, assignment_names) for student in students]
    response.view='generic.csv'
    return dict(filename='grades_download.csv', csvdata=rows,field_names=field_names+type_names+assignment_names)


@auth.requires(lambda: verifyInstructorStatus(auth.user.course_name, auth.user), requires_login=True)
def newtype():
    form = SQLFORM(db.assignment_types,
                   fields=['name', 'grade_type', 'weight', 'points_possible','assignments_dropped'],)

    course = db(db.courses.id == auth.user.course_id).select().first()
    form.vars.course = course.id

    if form.process().accepted:
        session.flash = 'assignment type added'
        return redirect(URL('admin', 'index'))

    return dict(form=form)
<|MERGE_RESOLUTION|>--- conflicted
+++ resolved
@@ -470,19 +470,11 @@
             # strip off "data-include"
             txt = source.includes[len("data-include="):]
             included_divs = [x.strip() for x in txt.split(',') if x != '']
-<<<<<<< HEAD
-        # join together code for each of the includes
-        res['includes'] = '\n'.join([get_source(acid) for acid in included_divs])
-        #print res['includes']
-        res['suffix_code'] = source.suffix_code
-        #print source.suffix_code
-=======
             # join together code for each of the includes
             res['includes'] = '\n'.join([get_source(acid) for acid in included_divs])
             #print res['includes']
             res['suffix_code'] = source.suffix_code
             #print source.suffix_code
->>>>>>> 8946fd5e
         
         file_divs = [x.strip() for x in source.available_files.split(',') if x != '']
         res['file_includes'] = [{'acid': acid, 'contents': get_source(acid)} for acid in file_divs]
