--- conflicted
+++ resolved
@@ -359,15 +359,9 @@
     if len(problem_points) > 0:
         min_score = min(problem_points)
         max_score = max(problem_points)
-<<<<<<< HEAD
         median_score = get_median(problem_points)
-        real_score_count = len(problem_points)
-=======
-        median_score = float("%0.02f" % get_median(problem_points))
         min_score = min(problem_points)
         max_score = max(problem_points)
-        #real_score_count = len(problem_points) # not being used right now
->>>>>>> 0e06656d
         avg_score = get_mean(problem_points)
     else:
         min_score = 0
