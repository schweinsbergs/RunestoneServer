from os import path
import os
import shutil
import sys
import json
import logging
import datetime
import math
from psycopg2 import IntegrityError
from outcome_request import OutcomeRequest

logger = logging.getLogger(settings.logger)
logger.setLevel(settings.log_level)

# controller for "Progress Page" as well as List/create assignments
def index():
    if not auth.user:
        session.flash = "Please Login"
        return redirect(URL('default','index'))
    if 'sid' not in request.vars:
        return redirect(URL('assignments','index') + '?sid=%s' % (auth.user.username))

    student = db(db.auth_user.username == request.vars.sid).select(
        db.auth_user.id,
        db.auth_user.username,
        db.auth_user.first_name,
        db.auth_user.last_name,
        db.auth_user.email,
        ).first()
    if not student:
        return redirect(URL('assignments','index'))

    if auth.user.course_name in ['thinkcspy','pythonds','JavaReview','webfundamentals','StudentCSP','apcsareview']:
        session.flash = "{} is not a graded course".format(auth.user.course_name)
        return redirect(URL('default','user'))

    data_analyzer = DashboardDataAnalyzer(auth.user.course_id)
    data_analyzer.load_user_metrics(request.get_vars["sid"])
    data_analyzer.load_assignment_metrics(request.get_vars["sid"], studentView=True)

    chapters = []
    for chapter_label, chapter in data_analyzer.chapter_progress.chapters.iteritems():
        chapters.append({
            "label": chapter.chapter_label,
            "status": chapter.status_text(),
            "subchapters": chapter.get_sub_chapter_progress()
            })
    activity = data_analyzer.formatted_activity.activities

    return dict(student=student, course_id=auth.user.course_id, course_name=auth.user.course_name, user=data_analyzer.user, chapters=chapters, activity=activity, assignments=data_analyzer.grades)

@auth.requires(lambda: verifyInstructorStatus(auth.user.course_name, auth.user), requires_login=True)
def admin():
    course = db(db.courses.id == auth.user.course_id).select().first()
    assignments = db(db.assignments.course == course.id).select(db.assignments.ALL, orderby=db.assignments.name)
    sections = db(db.sections.course_id == course.id).select()
    students = db((db.auth_user.course_id == course.id) &
                            (db.auth_user.active==True))
    section_id = None
    try:
        section_id = int(request.get_vars.section_id)
        current_section = [x for x in sections if x.id == section_id][0]
        students = students((db.sections.id==db.section_users.section) &
                            (db.auth_user.id==db.section_users.auth_user))
        students = students(db.sections.id == current_section.id)
    except:
        pass
    students = students.select(db.auth_user.ALL, orderby=db.auth_user.last_name)
    return dict(
        assignments = assignments,
        students = students,
        sections = sections,
        section_id = section_id,
        )

@auth.requires(lambda: verifyInstructorStatus(auth.user.course_name, auth.user), requires_login=True)
def create():
    course = db(db.courses.id == auth.user.course_id).select().first()
    assignment = db(db.assignments.id == request.get_vars.id).select().first()
    form = SQLFORM(db.assignments, assignment,
        showid = False,
        fields=['name','points','assignment_type'],
        keepvalues = True,
        formstyle='table3cols',
        )
    form.vars.course = course.id
    if form.process().accepted:
        session.flash = 'form accepted'
        return redirect(URL('assignments','update')+'?id=%d' % (form.vars.id))
    elif form.errors:
        response.flash = 'form has errors'
    return dict(
        form = form,
        )

@auth.requires(lambda: verifyInstructorStatus(auth.user.course_name, auth.user), requires_login=True)
def update():
    course = db(db.courses.id == auth.user.course_id).select().first()
    assignment = db(db.assignments.id == request.get_vars.id).select().first()

    if not assignment:
        return redirect(URL('assignments','admin'))

    else:
        form = SQLFORM(db.assignments, assignment,
            showid = False,
            deletable=True,
            fields=['name','points','assignment_type','released'],
            keepvalues = True,
            formstyle='table3cols',
            )

        form.vars.course = course.id
        if form.process().accepted:
            session.flash = 'form accepted'
            return redirect(URL('assignments','update')+'?id=%d' % (form.vars.id))
        elif form.errors:
            response.flash = 'form has errors'

        db.deadlines.section.requires = IS_IN_DB(db(db.sections.course_id == course),'sections.id','%(name)s')
        new_deadline_form = SQLFORM(db.deadlines,
            showid = False,
            fields=['section','deadline'],
            keepvalues = True,
            formstyle='table3cols',
            )
        new_deadline_form.vars.assignment = assignment
        if new_deadline_form.process().accepted:
            session.flash = 'added new deadline'
        elif new_deadline_form.errors:
            response.flash = 'error adding deadline'

        deadlines = db(db.deadlines.assignment == assignment.id).select()
        delete_deadline_form = FORM()
        for deadline in deadlines:
            deadline_label = "On %s" % (deadline.deadline)
            if deadline.section:
                section = db(db.sections.id == deadline.section).select().first()
                deadline_label = deadline_label + " for %s" % (section.name)
            delete_deadline_form.append(
                DIV(
                    LABEL(
                    INPUT(_type="checkbox", _name=deadline.id, _value="delete"),
                    deadline_label,
                    ),
                    _class="checkbox"
                ))
        delete_deadline_form.append(
            INPUT(
                _type="submit",
                _value="Delete Deadlines",
                _class="btn btn-default"
                ))

        if delete_deadline_form.accepts(request,session, formname="delete_deadline_form"):
            for var in delete_deadline_form.vars:
                if delete_deadline_form.vars[var] == "delete":
                    db(db.deadlines.id == var).delete()
            session.flash = 'Deleted deadline(s)'
            return redirect(URL('assignments','update')+'?id=%d' % (assignment.id))

        problems_delete_form = FORM(
            _method="post",
            _action=URL('assignments','update')+'?id=%d' % (assignment.id)
            )
        for problem in db(db.problems.assignment == assignment.id).select(
            db.problems.id,
            db.problems.acid,
            orderby=db.problems.acid):
            problems_delete_form.append(
            DIV(
                LABEL(
                INPUT(_type="checkbox", _name=problem.id, _value="delete"),
                problem.acid,
                ),
                _class="checkbox"
            ))
        problems_delete_form.append(
            INPUT(
                _type="submit",
                _value="Remove Problems",
                _class="btn btn-default"
                ))
        if problems_delete_form.accepts(request, session, formname="problems_delete_form"):
            count = 0
            for var in problems_delete_form.vars:
                if problems_delete_form.vars[var] == "delete":
                    db(db.problems.id == var).delete()
                    count += 1
            if count > 0:
                session.flash = "Removed %d Problems" % (count)
            else:
                session.flash = "Didn't remove any problems"
            return redirect(URL('assignments','update')+'?id=%d' % (assignment.id))


        problem_query_form = FORM(
            _method="post",
            _action=URL('assignments','update')+'?id=%d' % (assignment.id)
            )
        problem_query_form.append(
            INPUT(
                _type="text",
                _name="acid"
                ))
        problem_query_form.append(
            INPUT(
                _type="submit",
                _value="Search"
                ))
        if problem_query_form.accepts(request,session,formname="problem_query_form"):
            if 'acid' in problem_query_form.vars:
                count = 0
                for acid in problem_query_form.vars['acid'].split(','):
                    acid = acid.replace(' ','')
                    if db(db.problems.acid == acid)(db.problems.assignment == assignment.id).select().first() == None:
                        count += 1
                        db.problems.insert(
                            assignment = assignment.id,
                            acid = acid,
                            )
                session.flash = "Added %d problems" % (count)
            else:
                session.flash = "Didn't add any problems."
            return redirect(URL('assignments','update')+'?id=%d' % (assignment.id))

        return dict(
            assignment = assignment,
            form = form,
            new_deadline_form = new_deadline_form,
            delete_deadline_form = delete_deadline_form,
            problem_query_form = problem_query_form,
            problems_delete_form = problems_delete_form,
            )

@auth.requires(lambda: verifyInstructorStatus(auth.user.course_name, auth.user), requires_login=True)
def grade():
    course = db(db.courses.id == auth.user.course_id).select().first()
    assignment = db(db.assignments.id == request.get_vars.id).select().first()

    count_graded = 0
    for row in db(db.auth_user.course_id == course.id).select():
        assignment.grade(row)
        count_graded += 1
    session.flash = "Graded %d Assignments" % (count_graded)
    if request.env.HTTP_REFERER:
        return redirect(request.env.HTTP_REFERER)
    return redirect("%s?id=%d" % (URL('assignments','detail'), assignment.id))

@auth.requires(lambda: verifyInstructorStatus(auth.user.course_name, auth.user), requires_login=True)
def release_grades():
    course = db(db.courses.id == auth.user.course_id).select().first()
    assignment = db(db.assignments.id == request.get_vars.id).select().first()

    if assignment.release_grades():
        session.flash = "Grades Relased"
    if request.env.HTTP_REFERER:
        return redirect(request.env.HTTP_REFERER)
    return redirect("%s?id=%d" % (URL('assignments','detail'), assignment.id))

def fill_empty_scores(scores=[], students=[], student=None, problems=[], acid=None):
    for student in students:
        found = False
        for sc in scores:
            if sc.user.id == student.id:
                found = True
        if not found:
            scores.append(score(
                user = student,
                acid = acid,
                ))
    for p in problems:
        found = False
        for sc in scores:
            if sc.acid == p.acid:
                found = True
        if not found:
            scores.append(score(
                user = student,
                acid = p.acid,
                ))

@auth.requires(lambda: verifyInstructorStatus(auth.user.course_name, auth.user), requires_login=True)
def detail():
    course = db(db.courses.id == auth.user.course_id).select().first()
    assignment = db(db.assignments.id == request.vars.id)(db.assignments.course == course.id).select().first()
    if not assignment:
        return redirect(URL("assignments","index"))

    sections = db(db.sections.course_id == course.id).select(db.sections.ALL)
    students = db(( db.auth_user.course_id == course.id) &
                            (db.auth_user.active==True))

    section_id = None
    try:
        section_id = int(request.get_vars.section_id)
        current_section = [x for x in sections if x.id == section_id][0]
        students = students((db.sections.id==db.section_users.section) & (db.auth_user.id==db.section_users.auth_user))
        students = students(db.sections.id == current_section.id)
    except:
        pass

    students = students.select(db.auth_user.ALL, orderby=db.auth_user.last_name | db.auth_user.first_name)
    problems = db(db.problems.assignment == assignment.id).select(db.problems.ALL)


    # getting scores
    student = None
    if 'sid' in request.vars:
        student_id = request.vars.sid
        student = db(db.auth_user.id == student_id).select().first()
        acid = None
    acid = None
    if "acid" in request.vars:
        acid = request.vars.acid

    scores = assignment.scores(problem = acid, user=student, section_id=section_id)

    if acid and not student:
        fill_empty_scores(scores = scores, students = students, acid=acid)
    if student and not acid:
        fill_empty_scores(scores = scores, problems = problems, student=student)


    # easy median
    def get_median(lst):
        sorts = sorted(lst)
        length = len(sorts)
        if not length % 2:
            return (sorts[length/2] + sorts[length/2 - 1]) / 2.0
        return sorts[length/2]

    # easy mean (for separating code)
    # will sometimes be ugly - could fix
    def get_mean(lst):
        return round(float(sum([i for i in lst if type(i) == type(2)]+ [i for i in lst if type(i) == type(2.0)]))/len(lst),2)
    # get spread measures of scores for problem set, not counting 0s
    # don't want to look at # of 0s because test users, instructors, etc, throws this off

    problem_points = [s.points for s in scores if s.points > 0]
    score_sum = float(sum(problem_points))

    try:
        mean_score = float("%.02f" % score_sum/len(problem_points))
    except:
        mean_score = 0
    # get min, max, median, count
    if len(problem_points) > 0:
        min_score = min(problem_points)
        max_score = max(problem_points)
        median_score = get_median(problem_points)
        min_score = min(problem_points)
        max_score = max(problem_points)
        avg_score = get_mean(problem_points)
    else:
        min_score = 0
        max_score = 0
        median_score = 0
        min_score,max_score = 0,0
        #real_score_count = 0 # not being used right now
        avg_score = 0
    # get number of problems with any code saved
    #num_problems_with_code = len([p.code for p in problems if p.code is not None])
    num_problems_with_code = "not calculated"

    # Used as a convinence function for navigating within the page template
    def page_args(id=assignment.id, section_id=section_id, student=student, acid=acid):
        arg_str = "?id=%d" % (id)
        if section_id:
            arg_str += "&section_id=%d" % section_id
        if student:
            arg_str += "&sid=%d" % student.id
        if acid:
            arg_str += "&acid=%s" % acid
        return arg_str

    return dict(
        assignment = assignment,
        problems = problems,
        students = students,
        sections = sections,
        section_id = section_id,
        selected_student = student,
        scores = scores,
        page_args = page_args,
        selected_acid = acid,
        course_id = auth.user.course_name,
        avg_score = avg_score,
        min_score = min_score,
        max_score = max_score,
        real_score_count = num_problems_with_code,
        median_score = median_score,
        gradingUrl = URL('assignments', 'problem'),
        massGradingURL = URL('assignments', 'mass_grade_problem'),
        gradeRecordingUrl = URL('assignments', 'record_grade'),
        )


def _score_from_pct_correct(pct_correct, points, autograde):
    # ALL_AUTOGRADE_OPTIONS = ['all_or_nothing', 'pct_correct', 'interact']
    if autograde == 'interact' or autograde == 'visited':
        return points
    elif autograde == 'pct_correct':
        # prorate credit based on percentage correct
        return int(round((pct_correct * points)/100.0))
    elif autograde == 'all_or_nothing' or autograde == 'unittest':
        # 'unittest' is legacy, now deprecated
        # have to get *all* tests to pass in order to get any credit
        if pct_correct == 100:
            return points
        else:
            return 0


def _score_one_code_run(row, points, autograde):
    # row is one row from useinfo table
    # second element of act is the percentage of tests that passed
    if autograde == 'interact':
        return _score_one_interaction(row, points, autograde)

    try:
        (ignore, pct, ignore, passed, ignore, failed) = row.act.split(':')
        pct_correct = 100 * float(passed)/(int(failed) + int(passed))
    except:
        pct_correct = 0 # can still get credit if autograde is 'interact' or 'visited'; but no autograded value
    return _score_from_pct_correct(pct_correct, points, autograde)


def _score_one_mchoice(row, points, autograde):
    # row is from mchoice_answers
    ## It appears that the mchoice_answers is only storing a binary correct_or_not
    ## If that is updated to store a pct_correct, the next few lines can change
    if row.correct:
        pct_correct = 100
    else:
        pct_correct = 0
    return _score_from_pct_correct(pct_correct, points, autograde)


def _score_one_interaction(row, points, autograde):
    # row is from useinfo
    if row:
        return points
    else:
        return 0


def _score_one_parsons(row, points, autograde):
    # row is from parsons_answers
    # Much like mchoice, parsons_answers currently stores a binary correct value
    # So much like in _score_one_mchoice, the next lines can be altered if a pct_correct value is added to parsons_answers
    if row.correct:
        pct_correct = 100
    else:
        pct_correct = 0
    return _score_from_pct_correct(pct_correct, points, autograde)


def _score_one_fitb(row, points, autograde):
    # row is from fitb_answers
    if row.correct:
        pct_correct = 100
    else:
        pct_correct = 0
    return _score_from_pct_correct(pct_correct, points, autograde)


def _score_one_clickablearea(row, points, autograde):
    # row is from clickablearea_answers
    if row.correct:
        pct_correct = 100
    else:
        pct_correct = 0
    return _score_from_pct_correct(pct_correct, points, autograde)


def _score_one_dragndrop(row, points, autograde):
    # row is from dragndrop_answers
    if row.correct:
        pct_correct = 100
    else:
        pct_correct = 0
    return _score_from_pct_correct(pct_correct, points, autograde)


def _score_one_codelens(row, points, autograde):
    # row is from codelens_answers
    if row.correct:
        pct_correct = 100
    else:
        pct_correct = 0
    return _score_from_pct_correct(pct_correct, points, autograde)


def _scorable_mchoice_answers(course_name, sid, question_name, points, deadline, practice_start_time=None):
    query = ((db.mchoice_answers.course_name == course_name) & \
            (db.mchoice_answers.sid == sid) & \
            (db.mchoice_answers.div_id == question_name) \
            )
    if deadline:
        query = query & (db.mchoice_answers.timestamp < deadline)
    if practice_start_time:
        query = query & (db.mchoice_answers.timestamp >= practice_start_time)
    return db(query).select(orderby=db.mchoice_answers.timestamp)


def _scorable_useinfos(course_name, sid, div_id, points, deadline, event_filter=None, question_type=None,
                       practice_start_time=None):
    # look in useinfo, to see if visited (before deadline)
    # sid matches auth_user.username, not auth_user.id
    # if question type is page we must do better with the div_id

    query = ((db.useinfo.course_id == course_name) & \
            (db.useinfo.sid == sid))

    if question_type == 'page':
        quest = db(db.questions.name == div_id).select().first()
        div_id = u"{}/{}".format(quest.chapter, quest.subchapter)
        query = query & (db.useinfo.div_id.contains(div_id))
    else:
        query = query & (db.useinfo.div_id == div_id)

    if event_filter:
        query = query & (db.useinfo.event == event_filter)
    if deadline:
        query = query & (db.useinfo.timestamp < deadline)
    if practice_start_time:
        query = query & (db.useinfo.timestamp >= practice_start_time)
    return db(query).select(orderby=db.useinfo.timestamp)


def _scorable_parsons_answers(course_name, sid, question_name, points, deadline, practice_start_time=None):
    query = ((db.parsons_answers.course_name == course_name) & \
            (db.parsons_answers.sid == sid) & \
            (db.parsons_answers.div_id == question_name) \
            )
    if deadline:
        query = query & (db.parsons_answers.timestamp < deadline)
    if practice_start_time:
        query = query & (db.parsons_answers.timestamp >= practice_start_time)
    return db(query).select(orderby=db.parsons_answers.timestamp)


def _scorable_fitb_answers(course_name, sid, question_name, points, deadline, practice_start_time=None):
    query = ((db.fitb_answers.course_name == course_name) & \
            (db.fitb_answers.sid == sid) & \
            (db.fitb_answers.div_id == question_name) \
            )
    if deadline:
        query = query & (db.fitb_answers.timestamp < deadline)
    if practice_start_time:
        query = query & (db.fitb_answers.timestamp >= practice_start_time)
    return db(query).select(orderby=db.fitb_answers.timestamp)


def _scorable_clickablearea_answers(course_name, sid, question_name, points, deadline, practice_start_time=None):
    query = ((db.clickablearea_answers.course_name == course_name) & \
            (db.clickablearea_answers.sid == sid) & \
            (db.clickablearea_answers.div_id == question_name) \
            )
    if deadline:
        query = query & (db.clickablearea_answers.timestamp < deadline)
    if practice_start_time:
        query = query & (db.clickablearea_answers.timestamp >= practice_start_time)
    return db(query).select(orderby=db.clickablearea_answers.timestamp)


def _scorable_dragndrop_answers(course_name, sid, question_name, points, deadline, practice_start_time=None):
    query = ((db.dragndrop_answers.course_name == course_name) & \
            (db.dragndrop_answers.sid == sid) & \
            (db.dragndrop_answers.div_id == question_name) \
            )
    if deadline:
        query = query & (db.dragndrop_answers.timestamp < deadline)
    if practice_start_time:
        query = query & (db.dragndrop_answers.timestamp >= practice_start_time)
    return db(query).select(orderby=db.dragndrop_answers.timestamp)


def _scorable_codelens_answers(course_name, sid, question_name, points, deadline, practice_start_time=None):
    query = ((db.codelens_answers.course_name == course_name) & \
            (db.codelens_answers.sid == sid) & \
            (db.codelens_answers.div_id == question_name) \
            )
    if deadline:
        query = query & (db.codelens_answers.timestamp < deadline)
    if practice_start_time:
        query = query & (db.codelens_answers.timestamp >= practice_start_time)
    return db(query).select(orderby=db.codelens_answers.timestamp)

<<<<<<< HEAD

def _autograde_one_q(course_name, sid, question_name, points, question_type,
                     deadline=None, autograde=None, which_to_grade=None, save_score=True,
                     practice_start_time = None):
    logger.debug("autograding %s %s %s %s %s %s", course_name, question_name, sid, deadline, autograde, which_to_grade)
=======
def _autograde_one_q(course_name, sid, question_name, points, question_type, deadline=None, autograde=None, which_to_grade=None, save_score=True):
>>>>>>> 33e4b39b


    logger.debug("autograding %s %s %s %s %s %s", course_name, question_name, sid, deadline, autograde, which_to_grade)
    if not autograde:
        logger.debug("autograde not set returning 0")
        return 0

    # If previously manually graded and it is required to save the score, don't overwrite.
    existing = db((db.question_grades.sid == sid) \
       & (db.question_grades.course_name == course_name) \
       & (db.question_grades.div_id == question_name) \
       ).select().first()
    if save_score and existing and (existing.comment != "autograded"):
        logger.debug("skipping; previously manually graded, comment = {}".format(existing.comment))
        return 0


    # For all question types, and values of which_to_grade, we have the same basic structure:
    # 1. Query the appropriate table to get rows representing student responses
    # 2. Apply a scoring function to the first, last, or all rows
    #   2a. if scoring 'best_answer', take the max score
    #   Note that the scoring function will take the autograde parameter as an input, which might
    #      affect how the score is determined.

    # get the results from the right table, and choose the scoring function
    if question_type in ['activecode', 'actex']:
        if autograde in ['pct_correct', 'all_or_nothing', 'unittest']:
            event_filter = 'unittest'
        else:
            event_filter = None
        results = _scorable_useinfos(course_name, sid, question_name, points, deadline, event_filter,
                                     practice_start_time=practice_start_time)
        scoring_fn = _score_one_code_run
    elif question_type == 'mchoice':
        results = _scorable_mchoice_answers(course_name, sid, question_name, points, deadline, practice_start_time)
        scoring_fn = _score_one_mchoice
    elif question_type == 'page':
        # question_name does not help us
        results = _scorable_useinfos(course_name, sid, question_name, points, deadline, question_type='page',
                                     practice_start_time=practice_start_time)
        scoring_fn = _score_one_interaction
    elif question_type == 'parsonsprob':
        results = _scorable_parsons_answers(course_name, sid, question_name, points, deadline, practice_start_time)
        scoring_fn = _score_one_parsons
    elif question_type == 'fillintheblank':
        results = _scorable_fitb_answers(course_name, sid, question_name, points, deadline, practice_start_time)
        scoring_fn = _score_one_fitb
    elif question_type == 'clickablearea':
        results = _scorable_clickablearea_answers(course_name, sid, question_name, points, deadline,
                                                  practice_start_time)
        scoring_fn = _score_one_clickablearea
    elif question_type == 'dragndrop':
        results = _scorable_dragndrop_answers(course_name, sid, question_name, points, deadline, practice_start_time)
        scoring_fn = _score_one_dragndrop
    elif question_type == 'codelens':
        if autograde == 'interact':  # this is probably what we want for *most* codelens it will not be correct when it is an actual codelens question in a reading
            results = _scorable_useinfos(course_name, sid, question_name, points, deadline,
                                         practice_start_time=practice_start_time)
            scoring_fn = _score_one_interaction
        else:
            results = _scorable_codelens_answers(course_name, sid, question_name, points, deadline, practice_start_time)
            scoring_fn = _score_one_codelens
    elif question_type in ['video', 'showeval']:
        # question_name does not help us
        results = _scorable_useinfos(course_name, sid, question_name, points, deadline, question_type='video',
                                     practice_start_time=practice_start_time)
        scoring_fn = _score_one_interaction

    else:
        logger.debug("skipping; question_type = {}".format(question_type))
        return 0

    # use query results and the scoring function
    if results:
        if which_to_grade in ['first_answer', 'last_answer', None]:
            # get single row
            if which_to_grade == 'first_answer':
                row = results.first()
            elif which_to_grade == 'last_answer':
                row = results.last()
            else:
                # default is last
                row = results.last()
            # extract its score and id
            id = row.id
            score = scoring_fn(row, points, autograde)
        elif which_to_grade == 'best_answer':
            # score all rows and take the best one
            best_row = max(results, key = lambda row: scoring_fn(row, points, autograde))
            id = best_row.id
            score = scoring_fn(best_row, points, autograde)
            logger.debug("SCORE = %s by %s", score, scoring_fn)
        else:
            logger.error("Unknown Scoring Scheme %s ", which_to_grade)
            id = 0
            score = 0
    else:
        # no results found, score is 0, not attributed to any row
        id = None
        score = 0

    # Save the score
    if save_score:
        _save_question_grade(sid, course_name, question_name, score, id, deadline)

    if practice_start_time:
        page_visits = db((db.useinfo.course_id == course_name) & \
                         (db.useinfo.sid == sid) & \
                         (db.useinfo.event == 'page') & \
                         (db.useinfo.timestamp >= practice_start_time)) \
            .select()
        practice_duration = (datetime.datetime.now() - practice_start_time).seconds / 60
        practice_score = 0
        if score == points:
            if len(page_visits) <= 1 and len(results) <= 1 and practice_duration <= 2:
                practice_score = 5
            elif len(results) <= 2 and practice_duration <= 2:
                practice_score = 4
            elif len(results) <= 3 and practice_duration <= 3:
                practice_score = 3
            elif len(results) <= 4 and practice_duration <= 4:
                practice_score = 2
            elif len(results) <= 5 and practice_duration <= 5:
                practice_score = 1
        return (practice_score, len(results))
    return score

<<<<<<< HEAD

def _save_question_grade(sid, course_name, question_name, score, id):
=======
def _save_question_grade(sid, course_name, question_name, score, useinfo_id=None, deadline=None):
>>>>>>> 33e4b39b
    try:
        db.question_grades.update_or_insert(
            ((db.question_grades.sid == sid) &
            (db.question_grades.course_name == course_name) &
            (db.question_grades.div_id == question_name)
            ),
            sid=sid,
            course_name=course_name,
            div_id=question_name,
            score = score,
            comment = "autograded",
            useinfo_id = useinfo_id,
            deadline=deadline
        )
    except IntegrityError:
        logger.error("IntegrityError {} {} {}".format(sid, course_name, question_name))


def _compute_assignment_total(student, assignment, course_name):
    # return the computed score and the manual score if there is one; if no manual score, save computed score
    # student is a row, containing id and username
    # assignment is a row, containing name and id and points

    # Get all question_grades for this sid/assignment_id
    # Retrieve from question_grades table  with right sids and div_ids
    # sid is really a username, so look it up in auth_user
    # div_id is found in questions; questions are associated with assignments, which have assignment_id

    # print (student.id, assignment.id)

    # compute the score
    query =  (db.question_grades.sid == student.username) \
             & (db.question_grades.div_id == db.questions.name) \
             & (db.questions.id == db.assignment_questions.question_id) \
             & (db.assignment_questions.assignment_id == assignment.id) \
             & (db.question_grades.course_name == course_name )
    scores = db(query).select(db.question_grades.score)
    logger.debug("List of scores to add for %s is %s",student.username, scores)
    score = sum([row.score for row in scores if row.score])
    # get total points for assignment, so can compute percentage to send to gradebook via LTI
    record = db.assignments(assignment.id)
    if record:
        points = record.points
    else:
        points = 0
    grade = db(
        (db.grades.auth_user == student.id) &
        (db.grades.assignment == assignment.id)).select().first()

    if grade and grade.manual_total:
        # don't save it; return the calculated and the previous manual score
        return score, grade.score
    else:
        # Write the score to the grades table
        try:
            db.grades.update_or_insert(
                ((db.grades.auth_user == student.id) &
                 (db.grades.assignment == assignment.id)),
                auth_user = student.id,
                assignment = assignment.id,
                score=score)
        except IntegrityError:
            logger.error("IntegrityError update or insert {} {} with score {}"
                         .format(student.id, assignment.id, score))

        if grade and grade.lis_result_sourcedid and grade.lis_outcome_url and session.oauth_consumer_key:
            # send it back to the LMS
            # have to send a percentage of the max score, rather than total points
            pct = score / float(points) if points else 0.0
            lti_record = db(db.lti_keys.consumer == session.oauth_consumer_key).select().first()
            if lti_record:
                print "score", score, points, pct
                request = OutcomeRequest({"consumer_key": session.oauth_consumer_key,
                                          "consumer_secret": lti_record.secret,
                                          "lis_outcome_service_url": grade.lis_outcome_url,
                                          "lis_result_sourcedid": grade.lis_result_sourcedid})
                resp = request.post_replace_result(pct)
                print resp

        return score, None

def _get_students(course_id, sid = None):
    if sid:
        # sid which is passed in is a username, not a row id
        student_rows = db((db.user_courses.course_id == course_id) &
                          (db.user_courses.user_id == db.auth_user.id) &
                          (db.auth_user.username == sid)
                          ).select(db.auth_user.username, db.auth_user.id)
    else:
        # get all student usernames for this course
        student_rows = db((db.user_courses.course_id == course_id) &
                          (db.user_courses.user_id == db.auth_user.id)
                          ).select(db.auth_user.username, db.auth_user.id)
    return student_rows

@auth.requires(lambda: verifyInstructorStatus(auth.user.course_name, auth.user), requires_login=True)
def record_assignment_score():
    score = request.vars.get('score', None)
    assignment_name = request.vars.assignment
    assignment = db((db.assignments.name == assignment_name) & (db.assignments.course == auth.user.course_id)).select().first()
    if assignment:
        assignment_id = assignment.id
    else:
        return json.dumps({'success':False, 'message':"Select an assignment before trying to calculate totals."})

    if score:
        # Write the score to the grades table
        # grades table expects row ids for auth_user and assignment
        sname = request.vars.get('sid', None)
        sid = db((db.auth_user.username == sname)).select(db.auth_user.id).first().id
        db.grades.update_or_insert(
            ((db.grades.auth_user == sid) &
            (db.grades.assignment == assignment_id)),
            auth_user = sid,
            assignment = assignment_id,
            score=score,
            manual_total=True
        )

@auth.requires(lambda: verifyInstructorStatus(auth.user.course_name, auth.user), requires_login=True)
def calculate_totals():
    assignment_name = request.vars.assignment
    assignment = db((db.assignments.name == assignment_name) & (db.assignments.course == auth.user.course_id)).select().first()
    if assignment:
        assignment_id = assignment.id
    else:
        return json.dumps({'success':False, 'message':"Select an assignment before trying to calculate totals."})

    sid = request.vars.get('sid', None)

    student_rows = _get_students(auth.user.course_id, sid)

    results = {'success':True}
    if sid:
        computed_total, manual_score = _compute_assignment_total(student_rows[0], assignment, auth.user.course_name)
        results['message'] = "Total for {} is {}".format(sid, computed_total)
        results['computed_score'] = computed_total
        results['manual_score'] = manual_score
    else:
        # compute total score for the assignment for each sid; also saves in DB unless manual value saved
        scores = [_compute_assignment_total(student, assignment, auth.user.course_name)[0] for student in student_rows]
        results['message'] = "Calculated totals for {} students\n\tmax: {}\n\tmin: {}\n\tmean: {}".format(
            len(scores),
            max(scores),
            min(scores),
            sum(scores)/float(len(scores))
        )

    return json.dumps(results)

@auth.requires(lambda: verifyInstructorStatus(auth.user.course_name, auth.user), requires_login=True)
def autograde():
    ### This endpoint is hit to autograde one or all students or questions for an assignment

    assignment_name = request.vars.assignment
    assignment = db((db.assignments.name == assignment_name) & (db.assignments.course == auth.user.course_id)).select().first()
    if assignment:
        assignment_id = assignment.id
    else:
        return json.dumps({'success':False, 'message':"Select an assignment before trying to autograde."})

    sid = request.vars.get('sid', None)
    question_name = request.vars.get('question', None)
    enforce_deadline = request.vars.get('enforceDeadline', None)
    if enforce_deadline == 'true':
        # get the deadline associated with the assignment
        deadline = assignment.duedate
    else:
        deadline = None

    if 'timezoneoffset' in session and deadline:
        deadline = deadline + datetime.timedelta(hours=int(session.timezoneoffset))
        logger.debug("ASSIGNMENT DEADLINE OFFSET %s",deadline)

    student_rows = _get_students(auth.user.course_id, sid)
    sids = [row.username for row in student_rows]

    if question_name:
        questions_query = db(
            (db.assignment_questions.assignment_id == assignment_id) &
            (db.assignment_questions.question_id == db.questions.id) &
            (db.questions.name == question_name)
            ).select()
    else:
        # get all qids and point values for this assignment
        questions_query = db((db.assignment_questions.assignment_id == assignment_id) &
                             (db.assignment_questions.question_id == db.questions.id)
                             ).select()

    readings = [(row.questions.name,
                 row.questions.chapter,
                 row.questions.subchapter,
                 row.assignment_questions.points,
                 row.assignment_questions.activities_required,
                 row.assignment_questions.autograde,
                 row.assignment_questions.which_to_grade,
                 ) for row in questions_query if row.assignment_questions.reading_assignment == True]
    logger.debug("GRADING READINGS")
    # Now for each reading, get all of the questions in that subsection
    # call _autograde_one_q using the autograde and which to grade for that section. likely interact
    #
    base_course = row = db(db.courses.id == auth.user.course_id).select(db.courses.base_course).first().base_course
    count = 0
    for (name, chapter, subchapter, points, ar, ag, wtg) in readings:
        count += 1
        for s in sids:
            score = 0
            rows = db((db.questions.chapter == chapter) &
                      (db.questions.subchapter == subchapter) &
                      (db.questions.base_course == base_course)).select()
            for row in rows:
                score += _autograde_one_q(auth.user.course_name, s, row.name, 1, row.question_type,
                                          deadline=deadline, autograde=ag, which_to_grade=wtg, save_score=False )
                logger.debug("Score is now %s for %s for %s", score, row.name, auth.user.username)
            if score >= ar:
                save_points = points
                logger.debug("full points for %s on %s", auth.user.username, name)
            else:
                save_points = 0
                logger.debug("no points for %s on %s", auth.user.username, name)

            _save_question_grade(s, auth.user.course_name, name, save_points, useinfo_id=None, deadline=deadlline)

    logger.debug("GRADING QUESTIONS")
    questions = [(row.questions.name,
                  row.assignment_questions.points,
                  row.assignment_questions.autograde,
                  row.assignment_questions.which_to_grade,
                  row.questions.question_type) for row in questions_query
                  if row.assignment_questions.reading_assignment == False or
                     row.assignment_questions.reading_assignment == None]

    logger.debug("questions to grade = %s", questions)
    for (qdiv, points, autograde, which_to_grade, question_type) in questions:
        for s in sids:
            if autograde != 'manual':
                _autograde_one_q(auth.user.course_name, s, qdiv, points, question_type,
                                 deadline=deadline, autograde = autograde, which_to_grade = which_to_grade)
                count += 1

    return json.dumps({'message': "autograded {} items".format(count)})




@auth.requires(lambda: verifyInstructorStatus(auth.user.course_name, auth.user), requires_login=True)
def record_grade():
    if 'acid' not in request.vars or 'sid' not in request.vars:
        return json.dumps({'success':False, 'message':"Need problem and user."})

    score_str = request.vars.get('grade', 0)
    if score_str == "":
        score = 0
    else:
        score = float(score_str)
    comment = request.vars.get('comment', None)
    if score_str != "" or ('comment' in request.vars and comment != ""):
        try:
            db.question_grades.update_or_insert((\
                (db.question_grades.sid == request.vars['sid']) \
                & (db.question_grades.div_id == request.vars['acid']) \
                & (db.question_grades.course_name == auth.user.course_name) \
                ),
                sid = request.vars['sid'],
                div_id = request.vars['acid'],
                course_name = auth.user.course_name,
                score = score,
                comment = comment)
        except IntegrityError:
            logger.error("IntegrityError {} {} {}".format(request.vars['sid'], request.vars['acid'], auth.user.course_name))
            return json.dumps({'response': 'not replaced'})
        return json.dumps({'response': 'replaced'})
    else:
        return json.dumps({'response': 'not replaced'})

# create a unique index:  question_grades_sid_course_name_div_id_idx" UNIQUE, btree (sid, course_name, div_id)

@auth.requires(lambda: verifyInstructorStatus(auth.user.course_name, auth.user), requires_login=True)
def get_problem():
    if 'acid' not in request.vars or 'sid' not in request.vars:
        return json.dumps({'success':False, 'message':"Need problem and user."})

    user = db(db.auth_user.username == request.vars.sid).select().first()
    if not user:
        return json.dumps({'success':False, 'message':"User does not exist. Sorry!"})

    res = {
        'id':"%s-%d" % (request.vars.acid, user.id),
        'acid':request.vars.acid,
        'sid':user.id,
        'username':user.username,
        'name':"%s %s" % (user.first_name, user.last_name),
        'code': ""
    }

    # get the deadline associated with the assignment
    assignment_name = request.vars.assignment
    if assignment_name and auth.user.course_id:
        assignment = db((db.assignments.name == assignment_name) & (db.assignments.course == auth.user.course_id)).select().first()
        deadline = assignment.duedate
    else:
        deadline = None

    offset = 0
    if session.timezoneoffset and deadline:
        offset = datetime.timedelta(hours=int(session.timezoneoffset))
        logger.debug("setting offset %s %s", offset, deadline+offset)

    query =  (db.code.acid == request.vars.acid) & (db.code.sid == request.vars.sid) & (db.code.course_id == auth.user.course_id)
    if request.vars.enforceDeadline == "true" and deadline:
        query = query & (db.code.timestamp < deadline + offset)
        logger.debug("DEADLINE QUERY = %s", query)
    c = db(query).select(orderby = db.code.id).last()

    if c:
        res['code'] = c.code

    # add prefixes, suffix_code and files that are available
    # retrieve the db record
    source = db.source_code(acid = request.vars.acid, course_id = auth.user.course_name)

    if source and c and c.code:
        def get_source(acid):
            r = db.source_code(acid=acid)
            if r:
                return r.main_code
            else:
                return ""
        if source.includes:
            # strip off "data-include"
            txt = source.includes[len("data-include="):]
            included_divs = [x.strip() for x in txt.split(',') if x != '']
            # join together code for each of the includes
            res['includes'] = '\n'.join([get_source(acid) for acid in included_divs])
            #logger.debug(res['includes'])
        if source.suffix_code:
            res['suffix_code'] = source.suffix_code
            #logger.debug(source.suffix_code)

        file_divs = [x.strip() for x in source.available_files.split(',') if x != '']
        res['file_includes'] = [{'acid': acid, 'contents': get_source(acid)} for acid in file_divs]
    return json.dumps(res)

@auth.requires(lambda: verifyInstructorStatus(auth.user.course_name, auth.user), requires_login=True)
def problem():
    ### For backward compatibility with old grading interface; shouldn't be used after transition
    ### This endpoint is hit either to update (if 'grade' and 'comment' are in request.vars)
    ### Or just to get the current state of the grade for this acid (if not present)
    if 'acid' not in request.vars or 'sid' not in request.vars:
        return json.dumps({'success':False, 'message':"Need problem and user."})

    user = db(db.auth_user.username == request.vars.sid).select().first()
    if not user:
        return json.dumps({'success':False, 'message':"User does not exist. Sorry!"})

    # get last timestamped record
    # null timestamps come out at the end, so the one we want could be in the middle, whether we sort in reverse order or regular; ugh
    # solution: the last one by id order should be the last timestamped one, as we only create ones without timestamp during grading, and then only if there is no existing record
    c = db((db.code.acid == request.vars.acid) & (db.code.sid == request.vars.sid)).select(orderby = db.code.id).last()
    if 'grade' in request.vars and 'comment' in request.vars:
        # update grade
        try:
            grade = float(request.vars.grade)
        except:
            grade = 0.0
            logger.debug("failed to convert {} to float".format(request.vars.grade))
            session.flash = "Grade must be a float 0.0 is recorded"

        comment = request.vars.comment
        if c:
            c.update_record(grade=grade, comment=comment)
        else:
            id = db.code.insert(
                acid = request.vars.acid,
                sid = user.username,
                grade = request.vars.grade,
                comment = request.vars.comment,
                )
            c = db.code(id)

    res = {
        'id':"%s-%d" % (request.vars.acid, user.id),
        'acid':request.vars.acid,
        'sid':user.id,
        'username':user.username,
        'name':"%s %s" % (user.first_name, user.last_name),
    }

    if c:
        # return the existing code, grade, and comment
        res['code'] = c.code
        res['grade'] = c.grade
        res['comment'] = c.comment
        res['lang'] = c.language
    else:
        # default: return grade of 0.0 if nothing exists
        res['code'] = ""
        res['grade'] = 0.0
        res['comment'] = ""

    # add prefixes, suffix_code and files that are available
    # retrieve the db record
    source = db.source_code(acid = request.vars.acid, course_id = auth.user.course_name)

    if source and c and c.code:
        def get_source(acid):
            r = db.source_code(acid=acid)
            if r:
                return r.main_code
            else:
                return ""
        if source.includes:
            # strip off "data-include"
            txt = source.includes[len("data-include="):]
            included_divs = [x.strip() for x in txt.split(',') if x != '']
            # join together code for each of the includes
            res['includes'] = '\n'.join([get_source(acid) for acid in included_divs])
            #logger.debug(res['includes'])
        if source.suffix_code:
            res['suffix_code'] = source.suffix_code
            #logger.debug(source.suffix_code)

        file_divs = [x.strip() for x in source.available_files.split(',') if x != '']
        res['file_includes'] = [{'acid': acid, 'contents': get_source(acid)} for acid in file_divs]
    return json.dumps(res)

def mass_grade_problem():
    if 'csv' not in request.vars or 'acid' not in request.vars:
        return json.dumps({"success":False})
    scores = []
    for row in request.vars.csv.split("\n"):
        cells = row.split(",")
        if len(cells) < 2:
            continue

        email = cells[0]
        if cells[1]=="":
            cells[1]=0
        grade = float(cells[1])
        if len(cells) == 2:
            comment = ""
        else: # should only ever be 2 or 3
            comment = cells[-1] # comment should be the last element
        user = db(db.auth_user.email == email).select().first()
        if user == None:
            continue
        q = db(db.code.acid == request.vars.acid)(db.code.sid == user.username).select().first()
        if not q:
            db.code.insert(
                acid = request.vars.acid,
                sid = user.username,
                grade = request.vars.grade,
                comment = request.vars.comment,
                )
        else:
            db((db.code.acid == request.vars.acid) &
                (db.code.sid == user.username)
                ).update(
                grade = grade,
                comment = comment,
                )
        scores.append({
            'acid':request.vars.acid,
            'username':user.username,
            'grade':grade,
            'comment':comment,
            })
    return json.dumps({
        "success":True,
        "scores":scores,
        })

def migrate_to_scores():
    """ Temp command to migrate db.code grades to db.score table """

    accumulated_scores = {}
    code_rows = db(db.code.grade != None).select(
        db.code.ALL,
        orderby = db.code.acid|db.code.timestamp,
        distinct = db.code.acid,
        )
    for row in code_rows:
        if row.sid not in accumulated_scores:
            accumulated_scores[row.sid] = {}
        if row.acid not in accumulated_scores[row.sid]:
            accumulated_scores[row.sid][row.acid] = {
                'score':row.grade,
                'comment':row.comment,
                }
    acid_count = 0
    user_count = 0
    for sid in accumulated_scores:
        user = db(db.auth_user.username == sid).select().first()
        if not user:
            continue
        user_count += 1
        for acid in accumulated_scores[sid]:
            db.scores.update_or_insert(
                ((db.scores.acid == acid) & (db.scores.auth_user == user.id)),
                acid = acid,
                auth_user = user.id,
                score = accumulated_scores[sid][acid]['score'],
                comment = accumulated_scores[sid][acid]['comment'],
                )
            acid_count += 1
    session.flash = "Set %d scores for %d users" % (acid_count, user_count)
    return redirect(URL("assignments","index"))

@auth.requires(lambda: verifyInstructorStatus(auth.user.course_name, auth.user), requires_login=True)
def download():
    course = db(db.courses.id == auth.user.course_id).select().first()
    students = db(db.auth_user.course_id == course.id).select()
    assignments = db(db.assignments.course == course.id)(db.assignments.assignment_type==db.assignment_types.id).select(orderby=db.assignments.assignment_type)
    grades = db(db.grades).select()

    field_names = ['Lastname','Firstname','Email','Total']
    type_names = []
    assignment_names = []

    assignment_types = db(db.assignment_types).select(db.assignment_types.ALL, orderby=db.assignment_types.name)
    rows = [CourseGrade(user = student, course=course, assignment_types = assignment_types).csv(type_names, assignment_names) for student in students]
    response.view='generic.csv'
    return dict(filename='grades_download.csv', csvdata=rows,field_names=field_names+type_names+assignment_names)


@auth.requires(lambda: verifyInstructorStatus(auth.user.course_name, auth.user), requires_login=True)
def newtype():
    form = SQLFORM(db.assignment_types,
                   fields=['name', 'grade_type', 'weight', 'points_possible','assignments_dropped'],)

    course = db(db.courses.id == auth.user.course_id).select().first()
    form.vars.course = course.id

    if form.process().accepted:
        session.flash = 'assignment type added'
        return redirect(URL('admin', 'index'))

    return dict(form=form)

def doAssignment():
    if not auth.user:
        session.flash = "Please Login"
        return redirect(URL('default','index'))

    course = db(db.courses.id == auth.user.course_id).select().first()
    assignment_id = request.vars.assignment_id
    if not assignment_id or assignment_id.isdigit() == False:
        logger.error("BAD ASSIGNMENT = %s assignment %s", course, assignment_id)
        session.flash = "Bad Assignment ID"
        return redirect(URL("assignments","chooseAssignment"))

    logger.debug("COURSE = %s assignment %s", course, assignment_id)
    assignment = db((db.assignments.id == assignment_id) & (db.assignments.course == auth.user.course_id)).select().first()

    if not assignment:
        logger.error("NO ASSIGNMENT assign_id = %s course = %s user = %s",assignment_id, course, auth.user.username)
        session.flash = "Could not find login and try again."
        return redirect(URL('default','index'))

    if assignment.visible == 'F' or assignment.visible == None:
        if verifyInstructorStatus(auth.user.course_name, auth.user) == False:
            session.flash = "That assignment is no longer available"
            return redirect(URL('assignments','chooseAssignment'))


    questions_html = db((db.assignment_questions.assignment_id == assignment.id) & \
                        (db.assignment_questions.question_id == db.questions.id) & \
                        (db.assignment_questions.reading_assignment == None or db.assignment_questions.reading_assignment != 'T')) \
                        .select(db.questions.htmlsrc, db.questions.id, db.questions.chapter, db.questions.subchapter, db.questions.name, orderby=db.assignment_questions.sorting_priority)

    readings = db((db.assignment_questions.assignment_id == assignment.id) & \
                (db.assignment_questions.question_id == db.questions.id) & \
                (db.assignment_questions.reading_assignment == 'T')) \
                .select(db.questions.base_course, db.questions.name, orderby=db.assignment_questions.sorting_priority)

    questions_scores = db((db.assignment_questions.assignment_id == assignment.id) & \
                    (db.assignment_questions.question_id == db.questions.id) & \
                    (db.assignment_questions.reading_assignment == None or db.assignment_questions.reading_assignment != 'T') & \
                    (db.question_grades.sid == auth.user.username) & \
                    (db.question_grades.div_id == db.questions.name)) \
                    .select(db.questions.id, db.question_grades.score, db.question_grades.comment, db.assignment_questions.points, orderby=db.assignment_questions.sorting_priority)

    questionslist = []
    readingsDict = {}

    # The next for loop formats the readings information into readingsDict
    # The keys of readingsDict are ids in the chapters table
    # Each value is a list of lists detailing the information about each section within the assigned chapter
    # Chapter ids are used as keys so the dictionary can be iterated in the correct order within doAssignment.html

    # Because readings do not record chapters in the questions table
    # assigned readings cannot (nicely) be grouped into chapters by a DB query yet
    # so using a dictionary is a quick short-term solution to group all the sections to each chapter
    # The chapters will appear in the order that they do in the ToC,
    # but the sections within each chapter will appear according to the sorting_priority in assignment_questions

    # Once the questions table starts recording chapters for readings, a dictionary may not be needed anymore,
    # and the labels query won't be needed at all

    for r in readings:
        logger.debug("READING = %s",r.name)
        chapterSections = r.name.split('/')

        labels = db((db.chapters.chapter_name == chapterSections[0]) & \
                    (db.chapters.course_id == auth.user.course_name) & \
                    (db.chapters.id == db.sub_chapters.chapter_id) & \
                    (db.sub_chapters.sub_chapter_name == chapterSections[1])) \
                    .select(db.sub_chapters.chapter_id, db.sub_chapters.sub_chapter_name, db.sub_chapters.sub_chapter_label, db.chapters.chapter_name, db.chapters.chapter_label, db.chapters.id).first()
        logger.debug("LABELS = %s",labels)
        logger.debug("user_id = %s labels[chapters] = %s labels[sub_chapters] = %s",auth.user.id,labels['chapters'].chapter_label,labels['sub_chapters'].sub_chapter_label)
        completion = db((db.user_sub_chapter_progress.user_id == auth.user.id) & \
            (db.user_sub_chapter_progress.chapter_id == labels['chapters'].chapter_label) & \
            (db.user_sub_chapter_progress.sub_chapter_id == labels['sub_chapters'].sub_chapter_label)).select().first()

        # Sometimes when a sub-chapter is added to the book after the user has registerd and the
        # subchapter tables have been created you need to catch that and insert.
        if not completion:
            newid = db.user_sub_chapter_progress.insert(chapter_id=labels['chapters'].chapter_label,
                                                        sub_chapter_id=labels['sub_chapters'].sub_chapter_label,
                                                        status=-1,
                                                        user_id=auth.user.id)
            completion = db(db.user_sub_chapter_progress.id == newid).select().first()

        logger.debug("COMPLETION = %s",completion)
        chapterPath = (completion.chapter_id + '/toctree.html')
        sectionPath = (completion.chapter_id + '/' + completion.sub_chapter_id + '.html')

        if labels['chapters'].id not in readingsDict:
            readingsDict[labels['chapters'].id] = []

        if completion.status == 1:
            readingsDict[labels['chapters'].id].append([chapterSections[0], chapterPath, chapterSections[1], sectionPath, 'completed'])
        elif completion.status == 0:
            readingsDict[labels['chapters'].id].append([chapterSections[0], chapterPath, chapterSections[1], sectionPath, 'started'])
        else:
            readingsDict[labels['chapters'].id].append([chapterSections[0], chapterPath, chapterSections[1], sectionPath, 'notstarted'])

    # This is to get the chapters' completion states based on the completion of sections of the readings in assignments
    # The completion of chapters in reading assignments means that all the assigned sections for that specific chapter have been completed
    # This means chapter completion states within assignments will not always match up with chapter completion states in the ToC,
    # So the DB is not queried and instead the readingsDict is iterated through after it's been built.
    # Each chapter's completion gets appended to the first list within the list of section information for each chapter in the readingsDict
    for chapter in readingsDict:
        hasStarted = False
        completionState = 'completed'
        for s in readingsDict[chapter]:
            if s[4] == 'completed':
                hasStarted = True
            if s[4] == 'started':
                hasStarted = True
                completionState = 'started'
        if hasStarted:
            readingsDict[chapter][0].append(completionState)
        else:
            readingsDict[chapter][0].append('notstarted')

    currentqScore = 0

    # This formats questionslist into a list of lists.
    # Each list within questionslist represents a question and holds the question's html string to be rendered in the view and the question's scoring information
    # If scores have not been released for the question or if there are no scores yet available, the scoring information will be recorded as empty strings
    for q in questions_html:

        # It there is no html recorded, the question can't be rendered
        if q.htmlsrc != None:

            # This replacement is to render images
            q.htmlsrc = bytes(q.htmlsrc).decode('utf8').replace('src="../_static/', 'src="../static/' + course['course_name'] + '/_static/')
            q.htmlsrc = q.htmlsrc.replace("../_images","/{}/static/{}/_images".format(request.application,course.course_name))
            try:
                if q.id == questions_scores[currentqScore]['questions'].id  and assignment['released']:
                    questioninfo = [q.htmlsrc,
                                    questions_scores[currentqScore]['question_grades'].score,
                                    questions_scores[currentqScore]['assignment_questions'].points,
                                    questions_scores[currentqScore]['question_grades'].comment,
                                    q.chapter,
                                    q.subchapter,
                                    q.name]
                    currentqScore += 1
                else:
                    questioninfo  = [q.htmlsrc, '', '','',q.chapter,q.subchapter,q.name]
            except:
                # There are still questions, but no more recorded grades
                questioninfo  = [q.htmlsrc, '', '','',q.chapter,q.subchapter,q.name]

            questionslist.append(questioninfo)

    return dict(course=course, course_name=auth.user.course_name, assignment=assignment, questioninfo=questionslist, course_id=auth.user.course_name, readings=readingsDict)

def chooseAssignment():
    if not auth.user:
        session.flash = "Please Login"
        return redirect(URL('default','index'))

    course = db(db.courses.id == auth.user.course_id).select().first()
    assignments = db((db.assignments.course == course.id) & (db.assignments.visible == 'T')).select(orderby=db.assignments.duedate)
    return(dict(assignments=assignments))


# The rest of the file is about the the spaced practice:

def checkanswer():
    if not auth.user:
        session.flash = "Please Login"
        return redirect(URL('default', 'index'))

    if request.vars.QID:
        lastQuestion = db(db.questions.id == int(request.vars.QID)).select().first()

        flashcard = db((db.user_topic_practice.user_id == auth.user.id) &
                       (db.user_topic_practice.course_name == auth.user.course_name) &
                       (db.user_topic_practice.chapter_label == lastQuestion.chapter) &
                       (db.user_topic_practice.sub_chapter_label == lastQuestion.subchapter) &
                       (db.user_topic_practice.question_name == lastQuestion.name)).select().first()
        if 'q' in request.vars:
            q = int(request.vars.q)
            trials_num = 0
        else:
            autograde = 'pct_correct'
            if lastQuestion.autograde is not None:
                autograde = lastQuestion.autograde
            q, trials_num = _autograde_one_q(auth.user.course_name, auth.user.username, lastQuestion.name, 100,
                                 lastQuestion.question_type, None, autograde, 'last_answer', False,
                                 flashcard.last_practice)
            q = round(q)
        flashcard = _change_e_factor(flashcard, q)
        flashcard = _get_next_i_interval(flashcard, q)

        db.user_topic_practice_log.insert(
            user_id=auth.user.id,
            course_name=auth.user.course_name,
            chapter_label=flashcard.chapter_label,
            sub_chapter_label=flashcard.sub_chapter_label,
            question_name=flashcard.question_name,
            i_interval=flashcard.i_interval,
            e_factor=flashcard.e_factor,
            trials_num=trials_num,
            start_practice=flashcard.last_practice,
            end_practice=datetime.datetime.now(),
        )

        redirect(URL('practice'))
    session.flash = "Sorry, your score was not saved. Please try submitting your answer again."
    redirect(URL('practice'))


def practice():
    if not auth.user:
        session.flash = "Please Login"
        return redirect(URL('default', 'index'))

    course = db(db.courses.id == auth.user.course_id).select().first()
    flashcards = db(db.user_topic_practice.user_id == auth.user.id).select()

    if len(flashcards) == 0:
        subchaptersTaught = db((db.sub_chapter_taught.course_name == auth.user.course_name) & \
                              (db.sub_chapter_taught.chapter_name == db.chapters.chapter_name) & \
                              (db.sub_chapter_taught.sub_chapter_name == db.sub_chapters.sub_chapter_name) & \
                              (db.chapters.course_id == auth.user.course_name) & \
                              (db.sub_chapters.chapter_id == db.chapters.id)) \
            .select(db.chapters.chapter_label, db.chapters.chapter_name, db.sub_chapters.sub_chapter_label,
                    orderby=db.chapters.id | db.sub_chapters.id)
        for subchapterTaught in subchaptersTaught:
            questions = db((db.questions.base_course == course.base_course) & \
                           (db.questions.chapter == subchapterTaught.chapters.chapter_label) & \
                           (db.questions.subchapter == subchapterTaught.sub_chapters.sub_chapter_label) & \
                           (db.questions.practice == True)).select()
            qIndex = 0
            question = _get_next_qualified_question(questions, qIndex)

            if question:
                db.user_topic_practice.insert(
                    user_id=auth.user.id,
                    course_name=auth.user.course_name,
                    chapter_label=subchapterTaught.chapters.chapter_label,
                    sub_chapter_label=subchapterTaught.sub_chapters.sub_chapter_label,
                    question_name=question.name,
                    i_interval=0,
                    e_factor=2.5,
                    last_practice=datetime.date.today() - datetime.timedelta(1),
                )

        flashcards = db(db.user_topic_practice.user_id == auth.user.id).select()

    for counter, flashcard in enumerate(flashcards):
        if (datetime.datetime.now() - flashcard.last_practice).days >= flashcard.i_interval:
            questions = db(db.questions.subchapter == flashcard.sub_chapter_label).select()
            if len(questions) != 0:
                qIndex = 0
                while questions[qIndex].name != flashcard.question_name:
                    qIndex += 1
                qIndex += 1
                if qIndex == len(questions):
                    qIndex = 0

                question = _get_next_qualified_question(questions, qIndex)

                if question:
                    # This replacement is to render images
                    question.htmlsrc = bytes(question.htmlsrc).decode('utf8').replace('src="../_static/',
                                                                        'src="../static/' + course[
                                                                            'course_name'] + '/_static/')
                    question.htmlsrc = question.htmlsrc.replace("../_images",
                                                  "/{}/static/{}/_images".format(request.application, course.course_name))

                    autogradable = 1
                    if ((question.autograde is not None) or
                        (question.question_type is not None and question.question_type in ['mchoice', 'parsonsprob', 'fillintheblank', 'clickablearea', 'dragndrop'])):
                        autogradable = 2

                    questioninfo = [question.htmlsrc, question.name, question.id, autogradable]

                    flashcard.question_name = question.name
                    flashcard.last_practice = datetime.datetime.now()
                    flashcard.update_record()

                    return dict(course=course, course_name=auth.user.course_name,
                                course_id=auth.user.course_name, q=questioninfo, questionsExist=1)
    return dict(course=course, course_id=auth.user.course_name, questionsExist=0)


def _get_next_qualified_question(questions, qIndex):
    iterations = 0
    question = questions[qIndex]
    if not _is_qualified_question(question):
        while not _is_qualified_question(question):
            qIndex += 1
            if qIndex == len(questions):
                qIndex = 0
            question = questions[qIndex]
            iterations += 1
            if iterations == len(questions):
                return False
    return question


def _is_qualified_question(question):
    # isQualified = False
    # if (question.htmlsrc is not None and question.htmlsrc != "" and
    #         ((question.question_type is not None and
    #           question.question_type in ['mchoice', 'parsonsprob', 'fillintheblank', 'clickablearea', 'dragndrop']) or
    #         ('exercise' in question.subchapter.lower()))):
    #     isQualified = True
    # return isQualified
    return question.practice


def _get_next_i_interval(flashcard, q):
    """Get next inter-repetition interval after the n-th repetition"""
    if q < 3:
        flashcard.i_interval = 0
    else:
        last_i_interval = flashcard.i_interval
        if last_i_interval == 0:
            flashcard.i_interval = 1
        elif last_i_interval == 1:
            flashcard.i_interval = 6
        else:
            flashcard.i_interval = math.ceil(last_i_interval * flashcard.e_factor)
    flashcard.update_record()
    return flashcard


def _change_e_factor(flashcard, q):
    if flashcard.e_factor >= 1.3:
        flashcard.e_factor = flashcard.e_factor + (0.1 - (5 - q) * (0.08 + (5 - q) * 0.02))
        if flashcard.e_factor < 1.3:
            flashcard.e_factor = 1.3
        flashcard.update_record()
    return flashcard<|MERGE_RESOLUTION|>--- conflicted
+++ resolved
@@ -588,17 +588,10 @@
         query = query & (db.codelens_answers.timestamp >= practice_start_time)
     return db(query).select(orderby=db.codelens_answers.timestamp)
 
-<<<<<<< HEAD
 
 def _autograde_one_q(course_name, sid, question_name, points, question_type,
                      deadline=None, autograde=None, which_to_grade=None, save_score=True,
                      practice_start_time = None):
-    logger.debug("autograding %s %s %s %s %s %s", course_name, question_name, sid, deadline, autograde, which_to_grade)
-=======
-def _autograde_one_q(course_name, sid, question_name, points, question_type, deadline=None, autograde=None, which_to_grade=None, save_score=True):
->>>>>>> 33e4b39b
-
-
     logger.debug("autograding %s %s %s %s %s %s", course_name, question_name, sid, deadline, autograde, which_to_grade)
     if not autograde:
         logger.debug("autograde not set returning 0")
@@ -724,12 +717,8 @@
         return (practice_score, len(results))
     return score
 
-<<<<<<< HEAD
-
-def _save_question_grade(sid, course_name, question_name, score, id):
-=======
+
 def _save_question_grade(sid, course_name, question_name, score, useinfo_id=None, deadline=None):
->>>>>>> 33e4b39b
     try:
         db.question_grades.update_or_insert(
             ((db.question_grades.sid == sid) &
