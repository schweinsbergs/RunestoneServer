Runestone Interactive Tools and Content

.. image:: https://badges.gitter.im/Join%20Chat.svg
   :alt: Join the chat at https://gitter.im/bnmnetp/runestone
   :target: https://gitter.im/bnmnetp/runestone?utm_source=badge&utm_medium=badge&utm_campaign=pr-badge&utm_content=badge


.. |buildstatus| image:: https://drone.io/github.com/bnmnetp/runestone/status.png

Build Status |buildstatus|

Relationship to other Runestone components
------------------------------------------

If you just want to use Runestone's capabilities to build pre-existing books or to make your own books using Sphinx and directives like ActiveCode, then you won't need this repository at all.

This repository has the extra materials needed for running a web2py server with extra features for running courses using Runestone books and tools.


Installation
------------

<<<<<<< HEAD
#. Install python.
=======
1. Install python.
>>>>>>> 3641f14b

First, make sure you have Python 2.7 installed.  Web2py has not yet been ported to Python3.  Even if you don't care about the web2py part of the install, the version of paverutils on pypi is still a Python 2.x package, although the development version is now at 3.x.

There are a couple of prerequisites you need to satisfy before you can build and use this
eBook. The easiest/recommended way is to use `pip <http://www.pip-installer.org/en/latest/>`_.

You can simply install all dependencies by running the following command in main runestone directory:

::

    # pip install -r requirements.txt

Note, development works well with a Python ``virtualenv``  If  you don't have root privileges on your computer I strongly recommend you install ``virtualenv`` and install all of the dependencies there.

On Windows machines, some of the installations may not go smoothly with pip.

* For dulwich, you will need a C++ compiler.
Install Microsoft Visual C++ Compiler for Python 2.7 from http://www.microsoft.com/en-us/download/details.aspx?id=44266.
I had to also run: pip install setuptools --upgrade

* For numpy, you can try the Windows installer from http://sourceforge.net/projects/numpy/postdownload?source=dlp If
that fails, you can try installing from a wheel file at http://www.lfd.uci.edu/~gohlke/pythonlibs/#numpy


<<<<<<< HEAD
#. Install web2py. The easiest way to do so is to download the **Source Code** distribution from http://www.web2py.com/init/default/download.
`Here <http://www.web2py.com/examples/static/web2py_src.zip>`_ is a direct link to the zip archive.
After you download it, extract the zip file to some folder on your hard drive. (web2py requires no real "installation").  I avoid the web2py.app installation on OS X as it messes with the Python path.  On Windows, the web2py.exe is also problematic because it won't find modules installed in a virtualenv.

# Get familiar with the Runestone Components, which were installed with pip. The come from https://github.com/RunestoneInteractive/RunestoneComponents and there are good quick start instructions there.

# Clone this repository **into the web2py/applications directory**. If you might be contributing to the project, please fork this repository first and then do a local clone onto your machine, in the web2py/applications. You will contribute back to the project by making pull requests from your fork to this one.

# Clone the book that you want to use, **into the web2py/applications/runestone/books** directory. You can see some of the available books at https://github.com/RunestoneInteractive Again, if you might contribute back to the book, please fork the book repository first and then do a local clone onto your machine.

# Set up your local database

*
=======
2. Install web2py. The easiest way to do so is to download the **Source Code** distribution from http://www.web2py.com/init/default/download.
`Here <http://www.web2py.com/examples/static/web2py_src.zip>`_ is a direct link to the zip archive.
After you download it, extract the zip file to some folder on your hard drive. (web2py requires no real "installation").  I avoid the web2py.app installation on OS X as it messes with the Python path.  On Windows, the web2py.exe is also problematic because it won't find modules installed in a virtualenv.

3. Get familiar with the Runestone Components, which were installed with pip. The come from https://github.com/RunestoneInteractive/RunestoneComponents and there are good quick start instructions there.

4. Clone this repository **into the web2py/applications directory**. If you might be contributing to the project, please fork this repository first and then do a local clone onto your machine, in the web2py/applications. You will contribute back to the project by making pull requests from your fork to this one.

5. Clone the book that you want to use, **into the web2py/applications/runestone/books** directory. You can see some of the available books at https://github.com/RunestoneInteractive Again, if you might contribute back to the book, please fork the book repository first and then do a local clone onto your machine.

6. Set up your local database

* Install postgreSQL (or you can try mySQL, but there may be some issues with field lengths with that.)

* Create a database

* Figure out your database connection string. It will be something like ``postgres://username:passwd@localhost/dbname''

* Tell web2py to use that database
    * Create a file applications/runestone/models/1.py, with the following line: ``settings.database_uri = <your_connection_string>``
    * on windows, you will also need to edit models/0.py
        * remove the line ``from os import uname``
        * remove the section beginning ``if 'local' in uname()[1] or 'Darwin' in uname()[0]:``
    * You may also need to put the connection string somewhere else, TBD

* Edit /applications/runestone/books/<yourbook>/pavement.py
    * set the master_url variable for your server, if not localhost

            * set



>>>>>>> 3641f14b

# Change book pavement.py to refer to your local database

# Build the book.

* cd web2py/applications/runestone/books/<your book>

* runestone build

*




Documentation
-------------

Documentation for the project is on our official `documentation site <http://docs.runestoneinteractive.org>`_  This includes
the list of dependencies you need to install in order to build the books included in the repository, or to set up 
a complete server environment.

The Runestone Tools are not only good for authoring the textbooks contained in this site, but can also be used for:

* Making your own lecture materials
* Making online quizzes for use in class
* Creating online polls for your course

Whats New
---------

* We just recently updated the ``activecode`` directive to support two new languages.  Javascript and HTML.

How to Contribute
-----------------

#. Get a github (free) account.
#. Make a fork of this project.  That will create a repository in your
   account for you to have read/write access to.  Very nice, complete
   instructions for making a fork are here:  ``https://help.github.com/articles/fork-a-repo``
#. Clone the repository under your account to your local machine.
#. Check the issues list, or add your own favorite feature.  commit and pull to your fork at will!
#. test
#. Make a Pull Request.  This will notify me that I should look at your changes and merge them into the main repository.
#. Repeat!


How to Contribute $$
--------------------

As our popularity has grown we have server costs.  We
were also able to make great progress during the Summer of 2013
thanks to a generous grant from ACM-SIGCSE that supported one of our
undergraduate students. It would be great if we could have a student
working on this all the time.

If this system or these books have helped you, please consider making a small
donation using `gittip <https://www.gittip.com/bnmnetp/>`_


More Documentation
------------------

I have begun a project to document the `Runestone Interactive <http://docs.runestoneinteractive.org/build/html/index.html>`_ tools

* All of the Runestone Interactive extensions to sphinx:

    * Activecode -- Interactive Python in the browser
    * Codelens  -- Step through code examples and see variables change
    * mchoicemf  -- multiple choice questions with feedback
    * mchoicema  -- multiple choice question with multiple answers and multiple feedback
    * fillintheblank  -- fill in the blank questiosn with regular expression matching answers
    * parsonsproblem  -- drag and drop blocks of code to complete a simple programming assignment
    * datafile -- create datafiles for activecode

* How to write your own extension for Runestone Interactive


Creating Your Own Textbook
--------------------------

To find instructions on using the Runestone Tools to create your own interactive textbook, see the
file in this directory named README_new_book.rst.


Browser Notes
-------------

Note, because this interactive edition makes use of lots of HTML 5 and Javascript
I highly recommend either Chrome, or Safari.  Firefox 6+ works too, but has
proven to be less reliable than the first two.  I have no idea whether this works
at all under later versions of Internet Explorer.

Notes on running under Windows
------------------------------

As I mentioned up front, I'm not a windows user, But, others have figured out how to get the whole works running under windows anyway.  Here are some tips:

1.  In models.0 you will want to add this:

::

    try:
        from os import uname
    except:
        def uname():
            return ['0', 'windows']


   Now you can add a test for windows, and set your database settings accordingly.

2.  In the pavement.py file we use cp to copy some files into place.  I *think* the equivalent on Windows is copy or copy.exe.
<|MERGE_RESOLUTION|>--- conflicted
+++ resolved
@@ -20,11 +20,7 @@
 Installation
 ------------
 
-<<<<<<< HEAD
-#. Install python.
-=======
 1. Install python.
->>>>>>> 3641f14b
 
 First, make sure you have Python 2.7 installed.  Web2py has not yet been ported to Python3.  Even if you don't care about the web2py part of the install, the version of paverutils on pypi is still a Python 2.x package, although the development version is now at 3.x.
 
@@ -48,22 +44,6 @@
 * For numpy, you can try the Windows installer from http://sourceforge.net/projects/numpy/postdownload?source=dlp If
 that fails, you can try installing from a wheel file at http://www.lfd.uci.edu/~gohlke/pythonlibs/#numpy
 
-
-<<<<<<< HEAD
-#. Install web2py. The easiest way to do so is to download the **Source Code** distribution from http://www.web2py.com/init/default/download.
-`Here <http://www.web2py.com/examples/static/web2py_src.zip>`_ is a direct link to the zip archive.
-After you download it, extract the zip file to some folder on your hard drive. (web2py requires no real "installation").  I avoid the web2py.app installation on OS X as it messes with the Python path.  On Windows, the web2py.exe is also problematic because it won't find modules installed in a virtualenv.
-
-# Get familiar with the Runestone Components, which were installed with pip. The come from https://github.com/RunestoneInteractive/RunestoneComponents and there are good quick start instructions there.
-
-# Clone this repository **into the web2py/applications directory**. If you might be contributing to the project, please fork this repository first and then do a local clone onto your machine, in the web2py/applications. You will contribute back to the project by making pull requests from your fork to this one.
-
-# Clone the book that you want to use, **into the web2py/applications/runestone/books** directory. You can see some of the available books at https://github.com/RunestoneInteractive Again, if you might contribute back to the book, please fork the book repository first and then do a local clone onto your machine.
-
-# Set up your local database
-
-*
-=======
 2. Install web2py. The easiest way to do so is to download the **Source Code** distribution from http://www.web2py.com/init/default/download.
 `Here <http://www.web2py.com/examples/static/web2py_src.zip>`_ is a direct link to the zip archive.
 After you download it, extract the zip file to some folder on your hard drive. (web2py requires no real "installation").  I avoid the web2py.app installation on OS X as it messes with the Python path.  On Windows, the web2py.exe is also problematic because it won't find modules installed in a virtualenv.
@@ -92,11 +72,6 @@
 * Edit /applications/runestone/books/<yourbook>/pavement.py
     * set the master_url variable for your server, if not localhost
 
-            * set
-
-
-
->>>>>>> 3641f14b
 
 # Change book pavement.py to refer to your local database
 
