--- conflicted
+++ resolved
@@ -172,13 +172,9 @@
 
 .. _lst_stackcode1:
 
-<<<<<<< HEAD
+
 .. activecode:: stack_1ac
-=======
-
-.. activecode:: stack_1
    :caption: Implementing a Stack class using Python lists
->>>>>>> 404eb8f3
 
    class Stack:
         def __init__(self):
